<<<<<<< HEAD
2014-07-03  Glenn Morris  <rgm@gnu.org>
=======
2014-07-15  Álvar Jesús Ibeas Martín  <alvar.ibeas@unican.es>  (tiny change)

	* emacs-lisp-intro.texi (Variables, Buffer Names, if & or)
	(Symbols as Chest, fwd-para while): Fix typos.

2014-06-29  Glenn Morris  <rgm@gnu.org>
>>>>>>> 61dcf9bc

	* emacs-lisp-intro.texi (Note for Novices, Finding More, Conclusion):
	"Online" help doesn't mean what it used to any more.

2014-06-23  Glenn Morris  <rgm@gnu.org>

	* Makefile.in (%.texi): Disable implicit rules.
	(mkinfodir): Remove.
	(.dvi.ps): Replace with explicit rule.
	(${buildinfodir}): New rule.
	(${buildinfodir}/eintr.info): Use order-only prereq for output dir.
	Use $<.
	(emacs-lisp-intro.dvi, emacs-lisp-intro.pdf, emacs-lisp-intro.html):
	Use $<.
	(emacs-lisp-intro.ps): New rule.

2014-06-15  Glenn Morris  <rgm@gnu.org>

	* Makefile.in (bootstrap-clean): New.

2014-06-10  Glenn Morris  <rgm@gnu.org>

	* Makefile.in (INFO_EXT): Remove and replace by ".info" throughout.
	(INFO_OPTS): Set directly rather than with configure.

2014-06-02  Glenn Morris  <rgm@gnu.org>

	* emacs-lisp-intro.texi (Autoload): Update loaddefs.el details.

2014-04-17  Paul Eggert  <eggert@cs.ucla.edu>

	* Makefile.in (infoclean): Be consistent about reporting failures.

2014-02-25  Glenn Morris  <rgm@gnu.org>

	* emacs-lisp-intro.texi (X11 Colors): Don't use setq with hooks.

2014-02-06  Glenn Morris  <rgm@gnu.org>

	* emacs-lisp-intro.texi (Recursive Patterns):
	Do not use colons in index entries.

2014-01-23  Glenn Morris  <rgm@gnu.org>

	* emacs-lisp-intro.texi (lengths-list-file): Fix textual parentheses.

2013-12-30  Paul Eggert  <eggert@cs.ucla.edu>

	Specify .texi encoding (Bug#16292).
	* emacs-lisp-intro.texi: Add @documentencoding.

2013-12-30  Glenn Morris  <rgm@gnu.org>

	* emacs-lisp-intro.texi: Use @quotation for license notice.

2013-12-12  Glenn Morris  <rgm@gnu.org>

	* emacs-lisp-intro.texi: Tweak dircategory.

	* emacs-lisp-intro.texi: Sync direntry with info/dir version.

2013-12-02  Paul Eggert  <eggert@cs.ucla.edu>

	* emacs-lisp-intro.texi (Counting Words): Don't use ':' in xref
	titles, as this isn't supported by Texinfo.

2013-11-30  Glenn Morris  <rgm@gnu.org>

	* Makefile.in (distclean): Remove Makefile.

2013-10-23  Glenn Morris  <rgm@gnu.org>

	* Makefile.in (install-dvi, install-html, install-pdf)
	(install-ps, uninstall-dvi, uninstall-html, uninstall-ps)
	(uninstall-pdf): Quote entities that might contain whitespace.

2013-09-01  Glenn Morris  <rgm@gnu.org>

	* emacs-lisp-intro.texi (beginning-of-buffer complete):
	Put back a version of the removed paragraph about raw prefix arg.

2013-09-01  Dani Moncayo  <dmoncayo@gmail.com>

	* emacs-lisp-intro.texi (beginning-of-buffer complete):
	Update function details.  (Bug#15085)

2013-08-28  Paul Eggert  <eggert@cs.ucla.edu>

	* Makefile.in (SHELL): Now @SHELL@, not /bin/sh,
	for portability to hosts where /bin/sh has problems.

2013-08-12  Glenn Morris  <rgm@gnu.org>

	* emacs-lisp-intro.texi (Complete copy-region-as-kill): Fix typo.

	* emacs-lisp-intro.texi (Thank You): Avoid mailto: in html output.

	* Makefile.in (prefix, datarootdir, datadir, PACKAGE_TARNAME)
	(docdir, dvidir, htmldir, pdfdir, psdir, GZIP_PROG, INSTALL)
	(INSTALL_DATA): New, set by configure.
	(HTML_OPTS, DVI_TARGETS, HTML_TARGETS, PDF_TARGETS, PS_TARGETS):
	New variables.
	(.SUFFIXES): Add .ps and .dvi.
	(.dvi.ps): New suffix rule.
	(dvi, html, pdf, ps): Use *_TARGETS variables.
	(emacs-lisp-intro.ps): Remove explicit rule.
	(emacs-lisp-intro.html): Use HTML_OPTS.
	(clean): Use DVI_TARGETS, HTML_TARGETS, PDF_TARGETS, PS_TARGETS.
	(.PHONY): install-dvi, install-html, install-pdf, install-ps,
	install-doc, uninstall-dvi, uninstall-html, uninstall-pdf,
	uninstall-ps, and uninstall-doc.
	(install-dvi, install-html, install-pdf, install-ps, install-doc)
	(uninstall-dvi, uninstall-html, uninstall-ps, uninstall-pdf)
	(uninstall-doc): New rules.

2013-08-07  Eli Zaretskii  <eliz@gnu.org>

	* emacs-lisp-intro.texi (Beginning init File): Rename from
	"Beginning a .emacs File", since a node name cannot include a
	period.
	(Top, Emacs Initialization, Change a defun): All references
	changed.  (Bug#15038)

2013-08-02  Xue Fuqiao  <xfq.free@gmail.com>

	* emacs-lisp-intro.texi (zap-to-char): Remove obsolete stuff.

2013-07-06  Glenn Morris  <rgm@gnu.org>

	* emacs-lisp-intro.texi (Top):
	Move WWW_GNU_ORG section outside @copying, update URL.

2013-07-03  Glenn Morris  <rgm@gnu.org>

	* emacs-lisp-intro.texi (edebug): Fix cross-references.

2013-06-19  Glenn Morris  <rgm@gnu.org>

	* Makefile.in (dist): Edit more configure variables.  (Bug#14660)
	Try to check that we do not miss any in future.

2013-04-24  Eli Zaretskii  <eliz@gnu.org>

	* makefile.w32-in (INFO_OPTS): Add "-I$(emacsdir)" to fix last
	commit.

2013-04-24  Glenn Morris  <rgm@gnu.org>

	* emacs-lisp-intro.texi (emacsver.texi): Include it.
	(copying): For non-printed versions, uses Emacs version rather
	than that of the printed book.
	(Complications, Lisp macro, defvar and asterisk, defcustom): Copyedits.
	* Makefile.in (emacsdir): New variable..
	(MAKEINFO_OPTS, ENVADD): Add $emacsdir.
	(srcs): Add emacsver.texi.
	(dist): Include emacsver.texi.  Edit emacsdir.
	* makefile.w32-in (emacsdir): New variable.
	(INFO_SOURCES): Add emacsver.texi.
	(ENVADD): Add $emacsdir (and $texinfodir).

2013-04-23  Xue Fuqiao  <xfq.free@gmail.com>

	* emacs-lisp-intro.texi (Complications, defvar, Writing Defuns)
	(Prevent confusion, Determining the Element, lambda): Refine the
	doc about Lisp macros, reported by Glenn Morris.

2013-04-21  Xue Fuqiao  <xfq.free@gmail.com>

	* emacs-lisp-intro.texi (defcustom, defun)
	(simplified-beginning-of-buffer, defvar, Building Robots, Review)
	(save-excursion): `defun' and `defcustom' are now macros rather
	than special forms.  (Bug#13853)

2013-03-16  Glenn Morris  <rgm@gnu.org>

	* emacs-lisp-intro.texi: Add some stuff specific to www.gnu.org.

2013-03-03  Glenn Morris  <rgm@gnu.org>

	* emacs-lisp-intro.texi (Digression into C): Update example.
	(defcustom, Simple Extension): Fix typos.

2012-12-22  Glenn Morris  <rgm@gnu.org>

	* Makefile.in (srcs): New variable, adding doclicense.texi.
	(${buildinfodir}/eintr$(INFO_EXT), emacs-lisp-intro.dvi)
	(emacs-lisp-intro.pdf, emacs-lisp-intro.html):
	Use $srcs for dependencies.

2012-12-14  Paul Eggert  <eggert@cs.ucla.edu>

	Fix permissions bugs with setgid directories etc.  (Bug#13125)
	* emacs-lisp-intro.texi (Files List):
	directory-files-and-attributes now outputs t for attribute that's
	now a placeholder.

2012-12-06  Paul Eggert  <eggert@cs.ucla.edu>

	* doclicense.texi: Update to latest version from FSF.
	These are just minor editorial changes.

2012-11-24  Paul Eggert  <eggert@cs.ucla.edu>

	* doclicense.texi: Update to latest version from FSF.
	These are just minor editorial changes.

2012-10-24  Paul Eggert  <eggert@penguin.cs.ucla.edu>

	* emacs-lisp-intro.texi (Files List):
	Update manual for new time stamp format (Bug#12706).

2012-10-17  Gregor Zattler  <grfz@gmx.de>  (tiny change)

	* emacs-lisp-intro.texi (Narrowing advantages):
	Minor update for changed what-line implementation.  (Bug#12629)

2012-06-21  Glenn Morris  <rgm@gnu.org>

	* Makefile.in: Rename infodir to buildinfodir throughout.  (Bug#11737)

2012-05-29  Glenn Morris  <rgm@gnu.org>

	* emacs-lisp-intro.texi: Nuke hand-written node pointers.
	(dolist, dotimes): Fix sectioning.

2012-05-12  Glenn Morris  <rgm@gnu.org>

	* Makefile.in (MKDIR_P): New, set by configure.
	(mkinfodir): Use $MKDIR_P.

2012-05-05  Glenn Morris  <rgm@gnu.org>

	* emacs-lisp-intro.texi (Making Errors): Don't mention Emacs 20.
	(Void Function, Wrong Type of Argument, Recursion with list)
	(Simple Extension): Assume a non-ancient Emacs.
	(Void Variable, Switching Buffers): Improve page breaks.

	* emacs-lisp-intro.texi: Update GNU Press contact details.

2012-05-04  Glenn Morris  <rgm@gnu.org>

	* Makefile.in (INFO_EXT, INFO_OPTS): New, set by configure.
	(info, infoclean): Use $INFO_EXT.
	(${infodir}/eintr$(INFO_EXT)): Use $INFO_EXT and $INFO_OPT.
	* makefile.w32-in (INFO_EXT, INFO_OPTS): New.
	(INFO_TARGETS, clean): Use $INFO_EXT.
	($(infodir)/eintr$(INFO_EXT)): Use $INFO_EXT and $INFO_OPT.

2012-05-02  Glenn Morris  <rgm@gnu.org>

	* emacs-lisp-intro.texi (Syntax): Reword to avoid underfull hbox.

2012-04-14  Glenn Morris  <rgm@gnu.org>

	* Makefile.in: Replace non-portable use of $< in ordinary rules.

2012-02-28  Glenn Morris  <rgm@gnu.org>

	* emacs-lisp-intro.texi: Standardize possessive apostrophe usage.

2012-02-17  Glenn Morris  <rgm@gnu.org>

	* emacs-lisp-intro.texi (Design @value{COUNT-WORDS}, Syntax)
	(count-words-in-defun): Fix cross-refs to Emacs manual.

2012-01-28  Andreas Schwab  <schwab@linux-m68k.org>

	* emacs-lisp-intro.texi (Top): Move setting of COUNT-WORDS outside
	of @menu.  (Bug#10628)

2012-01-19  Juanma Barranquero  <lekktu@gmail.com>

	* emacs-lisp-intro.texi (count-words-in-defun):
	Add missing parenthesis (bug#10544).

2012-01-17  Glenn Morris  <rgm@gnu.org>

	* emacs-lisp-intro.texi (re-search-forward): Fix typo.

2011-11-24  Juanma Barranquero  <lekktu@gmail.com>

	* makefile.w32-in: Update dependencies.

2011-11-16  Juanma Barranquero  <lekktu@gmail.com>

	* emacs-lisp-intro.texi (etags): Fix typo.

2011-03-07  Chong Yidong  <cyd@stupidchicken.com>

	* Version 23.3 released.

2011-02-19  Eli Zaretskii  <eliz@gnu.org>

	* emacs-lisp-intro.texi: Sync @dircategory with ../../info/dir.

2011-01-23  Werner Lemberg  <wl@gnu.org>

	* Makefile.in (MAKEINFO): Now controlled by `configure'.
	(MAKEINFO_OPTS): New variable.  Use it where appropriate.
	(ENVADD): New variable to control texi2dvi and texi2pdf.

2010-11-13  Glenn Morris  <rgm@gnu.org>

	* emacs-lisp-intro.texi: Rename the `count-words-region' example,
	since there is now a standard command of that name.

2010-10-11  Glenn Morris  <rgm@gnu.org>

	* Makefile.in (.dvi.ps): Remove unnecessary suffix rule.
	(.PHONY): Add ps.
	(ps, emacs-lisp-intro.ps): New targets.
	(clean): Delete ps file.
	(MAKEINFO): Use --force like the other doc/ Makefiles do.
	Add explicit -I$srcdir.

2010-10-09  Glenn Morris  <rgm@gnu.org>

	* Makefile.in (VPATH): Remove.
	(infodir): Make it absolute.
	(mkinfodir, $(infodir)/eintr, infoclean): No need to cd $srcdir.

	* Makefile.in (dist): Anchor regexps.

	* Makefile.in (${infodir}/eintr, emacs-lisp-intro.dvi)
	(emacs-lisp-intro.pdf, emacs-lisp-intro.html): Use $<.

	* Makefile.in (infoclean): Remove harmless, long-standing error.

	* Makefile.in ($(infodir)): Delete rule.
	(mkinfodir): New.
	($(infodir)/eintr): Use $mkinfodir instead of infodir.

2010-10-09  Glenn Morris  <rgm@gnu.org>

	* Makefile.in (.PHONY): Declare info, dvi, html, pdf, dist.

2010-10-07  Glenn Morris  <rgm@gnu.org>

	* Makefile.in (version): New, set by configure.
	(clean): Delete dist tar file.
	(dist): Use version in tar name.

2010-10-06  Glenn Morris  <rgm@gnu.org>

	* Makefile.in (SHELL): Use /bin/sh, like every other Makefile.in.
	(INFO_SOURCES, INFO_TARGETS, DVI_TARGETS): Remove variables.
	($(infodir), html, pdf, infoclean, dist): New rules.
	(${infodir}/eintr): Ensure $infodir exists.  Use $@.
	(emacs-lisp-intro.dvi, emacs-lisp-intro.pdf, emacs-lisp-intro.html):
	Use $^.
	(.PHONY): Declare clean rules.
	(mostlyclean): Delete more temp files.
	(clean): Delete specific dvi, pdf and html files.
	(maintainer-clean): Use infoclean.
	(.NOEXPORT): Remove, unused by any other Makefile.in.

2010-09-21  Glenn Morris  <rgm@gnu.org>

	* cons-1.eps, cons-2.eps, cons-2a.eps, cons-3.eps, cons-4.eps:
	* cons-5.eps, lambda-1.eps, lambda-2.eps, lambda-3.eps:
	Add first line EPSF magic comment.  (Bug#7064)

2010-06-23  Glenn Morris  <rgm@gnu.org>

	* emacs-lisp-intro.texi: Untabify.

2010-05-07  Chong Yidong  <cyd@stupidchicken.com>

	* Version 23.2 released.

2010-03-10  Chong Yidong  <cyd@stupidchicken.com>

	* Branch for 23.2.

2010-02-16  Glenn Morris  <rgm@gnu.org>

	* emacs-lisp-intro.texi: Fix typo in name of `find-tag' command.

2010-02-01  Stefan Monnier  <monnier@iro.umontreal.ca>

	* emacs-lisp-intro.texi (Text and Auto-fill, Mode Line):
	Avoid obsolete special default variables like default-major-mode.

2009-12-09  David Robinow  <drobinow@gmail.com>  (tiny change)

	* makefile.w32-in: Use parenthesis for macros for nmake compatibility.

2009-12-03  Glenn Morris  <rgm@gnu.org>

	* emacs-lisp-intro.texi (Free Software and Free Manuals):
	Update URL, and remove duplicate text.

2009-10-28  Robert J. Chassell  <bob@gnu.org>

	* emacs-lisp-intro.texi: Don't change urlcolor or linkcolor in tex
	output (not needed and does not work with recent texinfo.tex).
	Bump edition number.

2009-10-27  Robert J. Chassell  <bob@gnu.org>

	* emacs-lisp-intro.texi: Bump edition number.

2009-10-27  Glenn Morris  <rgm@gnu.org>

	* cons-1.pdf, cons-2.pdf, cons-2a.pdf, cons-3.pdf, cons-4.pdf:
	* cons-5.pdf, drawers.pdf, lambda-1.pdf, lambda-2.pdf, lambda-3.pdf:
	New files, generated from .eps versions with epstopdf.
	* README: Add copyright information for PDF images.

	* Makefile.in (TEXI2PDF): New variable.
	(emacs-lisp-intro.pdf): New target.

	* makefile.w32-in (texinfodir, TEXI2PDF): New variables.
	(ENVADD): Add -I$texinfodir.
	(emacs-lisp-intro.pdf): New target.

2009-07-28  Chong Yidong  <cyd@stupidchicken.com>

	* emacs-lisp-intro.texi (Simple Extension): Bump emacs versions in
	examples.

2009-07-10  Glenn Morris  <rgm@gnu.org>

	* emacs-lisp-intro.texi (Top): Add missing @detailmenu entry.

2009-07-09  Glenn Morris  <rgm@gnu.org>

	* Makefile.in (texinfodir): Rename from usermanualdir, and update.

2009-07-06  Glenn Morris  <rgm@gnu.org>

	* emacs-lisp-intro.texi (defvar and asterisk): Minor rephrasing.

2009-06-21  Chong Yidong  <cyd@stupidchicken.com>

	* Branch for 23.1.

2009-06-14  Chong Yidong  <cyd@stupidchicken.com>

	* emacs-lisp-intro.texi (edebug): Fix typo.

2009-02-22  Karl Berry  <karl@gnu.org>

	* emacs-lisp-intro.texi (Default Configuration): Fix dup word "by by".

2009-02-20  Juanma Barranquero  <lekktu@gmail.com>

	* emacs-lisp-intro.texi (current-kill, Code for current-kill)
	(Body of current-kill): Remove duplicate words.

2008-11-19  Glenn Morris  <rgm@gnu.org>

	* doclicense.texi: New file.
	* emacs-lisp-intro.texi: Relicense under FDL 1.3 or later.
	Include doclicense.texi rather than having license in the file itself.

2008-10-16  Sean Sieger  <sean.sieger@gmail.com>  (tiny change)

	* emacs-lisp-intro.texi (Recursion with list): Fix typo.

2008-10-04  Karl Berry  <karl@gnu.org>

	* emacs-lisp-intro.texi: Apply similar formatting changes as for
	the emacs and lispref manuals, to save pages.  A couple minor
	rewordings and reformatting of code to avoid overfull and
	underfull lines.
	(edition-number): Bump to 3.08.
	(update-date): Bump to 4 October 2008.

2008-06-20  Eli Zaretskii  <eliz@gnu.org>

	* makefile.w32-in (distclean): Remove makefile.

2008-06-16  Glenn Morris  <rgm@gnu.org>

	* Makefile.am, Makefile.old, aclocal.m4, configure, configure.in:
	* install-sh, missing, mkinstalldirs: Remove obsolete files.

2008-05-13  Chong Yidong  <cyd@stupidchicken.com>

	* emacs-lisp-intro.texi (Lisp Atoms): Rephrase "in addition" to
	avoid confusion with addition operation discussed in previous
	paragraph.

2008-01-31  Robert J. Chassell  <bob@rattlesnake.com>

	* emacs-lisp-intro.texi: Update back cover text.

2007-09-12  Robert J. Chassell  <bob@rattlesnake.com>

	* emacs-lisp-intro.texi: Add email address to Thank You correctly.

2007-09-06  Romain Francoise  <romain@orebokech.com>

	* Makefile.in (maintainer-clean): Delete info files.

2007-09-06  Glenn Morris  <rgm@gnu.org>

	Move from lispintro/ to doc/lispintro/.
	* Makefile.in (infodir): Go up one more level.
	(usermanualdir): Change from ../man to ../emacs.
	* makefile.w32-in (infodir, ENVADD): Go up one more level.
	* emacs-lisp-intro.texi (setfilename): Go up one more level.

2007-07-30  Robert J. Chassell  <bob@rattlesnake.com>

	* emacs-lisp-intro.texi: Fix typo on line 5173, change `thee' to
	`these'.

2007-07-25  Glenn Morris  <rgm@gnu.org>

	* Relicense all FSF files to GPLv3 or later.

2007-06-02  Chong Yidong  <cyd@stupidchicken.com>

	* Version 22.1 released.

2007-01-30  Robert J. Chassell  <bob@rattlesnake.com>

	* emacs-lisp-intro.texi (else): Rephrase message of first
	if-then-else example so it is right both in itself and in the
	"true" case of the expression, which asks whether 4 is greater
	than 5.

2006-11-27  Andreas Schwab  <schwab@suse.de>

	* Makefile.in (usermanualdir): Define.
	(emacs-lisp-intro.dvi): Pass -I options to texi2dvi instead of
	using TEXINPUTS.

	* emacs-lisp-intro.texi: Input texinfo instead of ../man/texinfo
	to fix building outside source directory.

2006-11-09  Robert J. Chassell  <bob@rattlesnake.com>

	* emacs-lisp-intro.texi: Copy descriptions from detailed master
	menu to menus within body.

	* emacs-lisp-intro.texi (at the beginning): Add `other shell
	commands' to produce additional output formats; total is now ten.
	(A Loop with an Incrementing Counter, and others): Ensure Info
	menus will appear in short windows.
	(Disentangle beginning-of-buffer): Replace `version 21' with `more
	recent versions'.
	(Simple Extension): Show how to handle multiple versions by adding
	an alternative with a test of `>= 21'.

2006-11-06  Robert J. Chassell  <bob@rattlesnake.com>

	* emacs-lisp-intro.texi: Finish minor changes seen from DVI output.
	Replace 22.1.100 with 22.1.1.
	(current-kill): Mention functions that directly or indirectly call
	`kill-new', which sets `kill-ring-yank-pointer'.
	(Understanding current-kill): Change `lasted' to `last'.  Remove
	extraneous parenthesis.  Reword item about returning `car' of list.
	(yank): Remove mention of `rotate-yank-pointer'.
	(Y Axis Element): Add comment regarding replacement of blank space.
	(print-Y-axis Penultimate): Explain that `print-graph' will pass
	`height-of-top-line' so `print-Y-axis' does not have a bug.

2006-11-05  Robert J. Chassell  <bob@rattlesnake.com>

	* emacs-lisp-intro.texi: Yet more minor changes:
	(defcustom): Said that `:options' is usually for a hook.  Remove
	extraneous space in parenthetical remark concerning
	`text-mode-hook-identify'.  At end, mention other defines, too.
	(Beginning a .emacs File): Reverse words about comments so they
	parallel numbers of listed semi-colons.
	(Text and Auto-fill): Remove extraneous blank line in example.
	(Mail Aliases): Remove extraneous blank line in example.
	(Keybindings): Reformat as needed with `key' rather than `kbd'.
	(Keybindings, Miscellaneous, Mode Line): For small book format, start
	section name on top of new page.
	(Simple Extension): Replace longer expression with
	`emacs-major-version'.  Remove comment about `number-to-string'
	function.
	(Miscellaneous): Add filename option, `-H', to `grep' example.
	(debug, debug-on-entry): Replace `GNU Emacs 22' with `a recent
	GNU Emacs'.
	(edebug): More properly state where to place point for 'M-x
	edebug-defun'.

	* emacs-lisp-intro.texi: More minor changes.
	Center images for TeX output.
	(kill-new function): Remove indentation for sentence talking about
	momentarily skipping code.
	(cons & search-fwd Review): Document @code{funcall}.  Document
	@code{re-search-forward} with existing @code{search-forward}.
	Reference chapter on regular expression searches.
	(Recursion with list): Specify a more recent version as being Emacs.
	(Recursion with list, Every, recursive-graph-body-print): Change
	`if ... progn' expression to `when'.
	(Recursive triangle function): For printing in small book, ensure
	section name is not last on bottom of preceding page.
	(Keep): Remove extraneous space in function definition example.
	(sentence-end): Specify `in English' for glyphs that end a sentence.
	Note that in GNU Emacs 22, the name refers to both a variable and a
	function.
	(fwd-sentence while loops): Write a function as one, not as a form.
	(fwd-para let): Add `which' to sentence with `parstart' and `parsep'.
	(etags): Move sentences involving `find-tag' and sources.  State
	location of Emacs `src' directory.
	(Design count-words-region): Better explain two backslashes in a row.
	(Find a File): Fix grammar; add a `to' and write `to visit'.  Change
	`named' to `selected'.
	(lengths-list-file): Remove extraneous parenthesis from reference.
	(lengths-list-many-files): Explain `expand-file-name' better.
	(Files List): Rephrase sentence regarding Lisp sources directory.

2006-11-04  Robert J. Chassell  <bob@rattlesnake.com>

	* emacs-lisp-intro.texi: Replace 22.0.100 with 22.1.100.
	(defcustom): Note that the value set by defconst is a variable.
	(Buffer Size & Locations): Parenthetical remark about evaluation.
	(Finding More): Change text to include C sources by inference.

	* emacs-lisp-intro.texi: Minor fixes.
	Replace all tabs with eight spaces each so printed text looks correct.
	Remove extraneous comma in a printed node name produced by `ref'.
	(insert-buffer): Add a missing beginning parenthesis.
	(beginning-of-buffer): Add `beginning of' to note about accessible
	portion.
	(narrow Exercise): Write closing parenthesis at end of correct
	paragraph.
	(zap-to-char): Remove extraneous `a' from first sentence.
	(Complete zap-to-char): Remove two extraneous sentences.
	(zap-to-char body): Move sentences on documentation two nodes earlier.
	(Lisp macro): Add definition of `unless' macro.
	(last-command & this-command): Remove comment that `we have not yet
	seen' the @code{eq} function.
	(kill-append function): Reformat `kill-append' function definition so
	it prints well.
	(kill-new function): Indent the sentence beginning `notice'.  Replace
	`the same as' with `similar to'.  Repair typo.  Remove obsolete
	references to `yank' and `yank-pop.  End section with a note that `we
	will digress into C.'

2006-11-02  Robert J. Chassell  <bob@rattlesnake.com>

	* emacs-lisp-intro.texi (kill-ring-yank-pointer): Revert addition
	of extraneous quotation mark to rotate-yank-pointer.

2006-11-01  Juri Linkov  <juri@jurta.org>

	* emacs-lisp-intro.texi: Fix unbalanced quotes.

2006-10-31  Robert J. Chassell  <bob@rattlesnake.com>

	* emacs-lisp-intro.texi: Revised text for kill-region,
	copy-region-as-kill, kill-append, kill-new, forward-sentence,
	forward-paragraph, find-file, current-kill, yank, and yank-pop.
	Removed INSTALL MANIFEST from the directory since those files are
	now irrelevant.  Updated Info file in ../info.  Changed numbering
	so is now Revised Third Edition and this instance's edition-number
	is 3.00.  Did not update ISBN number.

	* emacs-lisp-intro.texi: Remove version reference for X colors.
	Document `='.  Remove mention that :eval was new in 21.  Updated
	instance's edition-number to 3.01.

2006-10-30  Robert J. Chassell  <bob@rattlesnake.com>

	* emacs-lisp-intro.texi: Many changes since it turned out that
	many `simple' functions were rewritten.  Changes to the text
	regarding zap-to-char, mark-whole-buffer, append-to-buffer,
	copy-to-buffer, beginning-of-buffer, what-line, and possibly
	others.  (I have not reviewed all yet.)  This instance does build
	for Info and TeX.

2006-10-29  Chong Yidong  <cyd@stupidchicken.com>

	* Makefile.in: Use relative paths to avoid advertising filesystem
	contents during compilation.

2006-08-21  Robert J. Chassell  <bob@rattlesnake.com>

	* emacs-lisp-intro.texi: Deleted in directory copy of texinfo.tex
	and pointed towards ../man/texinfo.tex so only one file
	needs updating.  Added comment of what to do when building on own.

	* texinfo.tex: Changed to version 2006-02-13.16
	to enable a DVI build using the more recent versions of TeX.

2006-05-25  David Kastrup  <dak@gnu.org>

	* emacs-lisp-intro.texi (setcar): Replace an antelope rather than
	a giraffe with a hippopotamus.

2006-05-19  Thien-Thi Nguyen  <ttn@gnu.org>

	* emacs-lisp-intro.texi (Digression concerning error): Fix typo.

2005-09-16  Romain Francoise  <romain@orebokech.com>

	* emacs-lisp-intro.texi (GNU Free Documentation License):
	Specify GFDL version 1.2.

2005-07-30  Eli Zaretskii  <eliz@gnu.org>

	* makefile.w32-in (info): Don't run install-info.
	($(infodir)/dir): New target, produced by running install-info.

2005-07-04  Lute Kamstra  <lute@gnu.org>

	Update FSF's address in GPL notices.

	* emacs-lisp-intro.texi: Update FSF's address.

2004-04-23  Juanma Barranquero  <lektu@terra.es>

	* makefile.w32-in: Add "-*- makefile -*-" mode tag.

2004-02-29  Juanma Barranquero  <lektu@terra.es>

	* makefile.w32-in (mostlyclean, clean, maintainer-clean):
	Use $(DEL) instead of rm, and ignore exit code.

2003-11-16  Kevin Ryde  <user42@zip.com.au>

	* emacs-lisp-intro.texi: [CVS commitment by <bob@rattlesnake.com>]
	Corrections to cross references.
	(Interactive Options): elisp "interactive" -> "Using Interactive".
	(defvar and asterisk): Remove emacs "Edit Options" reference,
	edit-options is no longer described in the emacs manual.
	(Lists diagrammed): elisp "List Type" -> "Cons Cell Type".

2003-09-03  Peter Runestig  <peter@runestig.com>

	* makefile.w32-in: New file.

2001-11-29  Eli Zaretskii  <eliz@is.elta.co.il>

	* emacs-lisp-intro.texi (Index): @ignore extraneous text.
	Use @dircategory and @direntry to define the DIR entry.

2001-11-25  Robert J. Chassell  <bob@rattlesnake.com>

	* emacs-lisp-intro.texi: Move @contents to the beginning of the
	file.  Set the size to @smallbook.

2001-11-24  Eli Zaretskii  <eliz@is.elta.co.il>

	* Makefile.in: New file.

	* README: Update.

	* *.eps: Rename to avoid clashes in DOS 8+3 namespace.

;; Local Variables:
;; coding: utf-8
;; End:

  Copyright (C) 2001-2014 Free Software Foundation, Inc.

  This file is part of GNU Emacs.

  GNU Emacs is free software: you can redistribute it and/or modify
  it under the terms of the GNU General Public License as published by
  the Free Software Foundation, either version 3 of the License, or
  (at your option) any later version.

  GNU Emacs is distributed in the hope that it will be useful,
  but WITHOUT ANY WARRANTY; without even the implied warranty of
  MERCHANTABILITY or FITNESS FOR A PARTICULAR PURPOSE.  See the
  GNU General Public License for more details.

  You should have received a copy of the GNU General Public License
  along with GNU Emacs.  If not, see <http://www.gnu.org/licenses/>.<|MERGE_RESOLUTION|>--- conflicted
+++ resolved
@@ -1,13 +1,9 @@
-<<<<<<< HEAD
-2014-07-03  Glenn Morris  <rgm@gnu.org>
-=======
-2014-07-15  Álvar Jesús Ibeas Martín  <alvar.ibeas@unican.es>  (tiny change)
+2014-07-16  Álvar Jesús Ibeas Martín  <alvar.ibeas@unican.es>  (tiny change)
 
 	* emacs-lisp-intro.texi (Variables, Buffer Names, if & or)
 	(Symbols as Chest, fwd-para while): Fix typos.
 
-2014-06-29  Glenn Morris  <rgm@gnu.org>
->>>>>>> 61dcf9bc
+2014-07-03  Glenn Morris  <rgm@gnu.org>
 
 	* emacs-lisp-intro.texi (Note for Novices, Finding More, Conclusion):
 	"Online" help doesn't mean what it used to any more.
