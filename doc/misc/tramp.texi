--- conflicted
+++ resolved
@@ -1896,14 +1896,8 @@
 prompts, for which @value{tramp} uses @option{tramp-wrong-passwd-regexp}.
 
 @item @command{tset} and other questions
-<<<<<<< HEAD
 @cindex unix command @command{tset}
 @cindex @command{tset} unix command
-@vindex tramp-terminal-type
-=======
-@cindex unix command tset
-@cindex tset unix command
->>>>>>> a06a8ed5
 
 @vindex tramp-terminal-type
 To suppress inappropriate prompts for terminal type, @value{tramp}
