<<<<<<< HEAD
2010-05-02  Jan Djärv  <jan.h.d@swipnet.se>

	* cmdargs.texi (Initial Options): Mention --chdir.

2010-04-21  Jan Djärv  <jan.h.d@swipnet.se>

	* frames.texi (Tool Bars): Add tool-bar-style.

2010-04-21  Glenn Morris  <rgm@gnu.org>

	* ack.texi, emacs.texi (Acknowledgments): Add SELinux support.
=======
2010-05-07  Chong Yidong  <cyd@stupidchicken.com>

	* Version 23.2 released.

2010-05-07  Chong Yidong  <cyd@stupidchicken.com>

	* building.texi (GDB Graphical Interface): Remove misleading comparison
	to an IDE (Bug#6128).

2010-05-03  Štěpán Němec  <stepnem@gmail.com>  (tiny change)

	* programs.texi (Man Page):
	* misc.texi (Invoking emacsclient):
	* mini.texi (Repetition):
	* mark.texi (Setting Mark): Fix typos.

2010-04-25  Chong Yidong  <cyd@stupidchicken.com>

	* misc.texi (Printing): Document htmlfontify-buffer.

2010-04-21  Glenn Morris  <rgm@gnu.org>

	* calendar.texi (Displaying the Diary, Format of Diary File):
	Fix external cross-references for TeX format output.
>>>>>>> 19ae0deb

2010-04-18  Chong Yidong  <cyd@stupidchicken.com>

	* programs.texi (Semantic): New node.

	* maintaining.texi (EDE): New node.

	* emacs.texi: Update node listing.

	* misc.texi (Gnus): Use the `C-h i' keybinding for info.

2010-04-18  Glenn Morris  <rgm@gnu.org>

	* emacs.texi (Acknowledgments): Remove duplicate.

	* maintaining.texi (VC Directory Commands): Mention stashes and shelves.

2010-04-18  Glenn Morris  <rgm@gnu.org>

	* dired.texi (Misc Dired Features): Mention VC diff and log.
	* maintaining.texi (Old Revisions, VC Change Log):
	Mention that diff and log work in Dired buffers.

	* help.texi (Help Summary): Mention M-x info-finder.

	* ack.texi (Acknowledgments): Add mpc.el.

	* custom.texi (Specifying File Variables, Directory Variables):
	Document new commands for manipulating local variable lists.

2010-04-18  Glenn Morris  <rgm@gnu.org>

	* trouble.texi (Contributing): Add cindex entry.
	Mention etc/CONTRIBUTE.

2010-04-18  Chong Yidong  <cyd@stupidchicken.com>

	* mark.texi (Persistent Mark): Copyedits.  Replace undo example with
	query-replace (Bug#5774).

2010-04-16  Glenn Morris  <rgm@gnu.org>

	* ack.texi, emacs.texi (Acknowledgments): Update for Org changes.

2010-04-11  Jan Djärv  <jan.h.d@swipnet.se>

	* xresources.texi (Lucid Resources): Mention faceName for dialogs.

2010-04-08  Jan Djärv  <jan.h.d@swipnet.se>

	* xresources.texi (Lucid Resources): Mention faceName to set Xft fonts.

2010-03-30  Eli Zaretskii  <eliz@gnu.org>

	* mule.texi (Input Methods): Mention "C-x 8 RET" and add a
	cross-reference to "Inserting Text".

	* basic.texi (Inserting Text): Add an index entry for "C-x 8 RET".
	Mention completion provided by `ucs-insert'.

2010-03-30  Chong Yidong  <cyd@stupidchicken.com>

	* sending.texi (Sending Mail): Note variables that may need
	customizing.
	(Mail Sending): Expand discussion of send-mail-function.

2010-03-30  Chong Yidong  <cyd@stupidchicken.com>

	Document Message mode as the default mail mode.

	* sending.texi (Sending Mail): Copyedits.
	(Mail Format, Mail Headers): Document mail-from-style changes.
	(Mail Commands): Rename from Mail mode.  Document Message mode.
	(Mail Misc): Rename from Mail mode Misc.
	(Mail Sending, Header Editing, Mail Misc): Switch to Message mode
	command names and update keybindings.
	(Header Editing): Document message-tab.  De-document
	mail-self-blind, mail-default-reply-to, and mail-archive-file-name in
	favor of mail-default-headers.  Ad index entries for user-full-name and
	user-mail-address.
	(Citing Mail): Update changes in Message mode behavior.  Document
	mail-yank-prefix.
	(Mail Signature): New node, moved from Mail Misc.
	(Mail Aliases): Mail abbrevs are the default with Message mode.
	(Mail Methods): Note that Message mode is now the default.

	* rmail.texi (Rmail Reply):
	* text.texi (Text Mode):
	* major.texi (Major Modes):
	* mule.texi (Output Coding): Refer to Message mode.

	* custom.texi (Init Examples): Add xref to Mail Header.

	* emacs.texi (Top):  Fix xrefs.

2010-03-30  Chong Yidong  <cyd@stupidchicken.com>

	* maintaining.texi (VC With A Merging VCS): C-x v v now creates a
	repository if there is none.
	(VC Change Log): Rename from VC Status.  Document vc-log-show-limit and
	vc-print-root-log.
	(Old Revisions): Copyedits.  Document vc-root-diff.

	* programs.texi (Program Modes): Mention Javascript mode.

	* text.texi (HTML Mode): Note that nXML is now the default XML mode.
	* emacs.texi: Update node description.

	* misc.texi (Navigation): Document doc-view-continuous.
	(Shell Ring): Document new M-r binding.  M-s is no longer bound.

2010-03-30  Juri Linkov  <juri@jurta.org>

	* search.texi (Other Repeating Search): Remove line that `occur'
	can not handle multiline matches.

2010-03-30  Eli Zaretskii  <eliz@gnu.org>

	* mule.texi (International): Mention support of bidirectional editing.
	(Bidirectional Editing): New section.

2010-03-28  Nick Roberts  <nickrob@snap.net.nz>

	* emacs.texi (Top): Update node names to those in building.texi.

2010-03-27  Nick Roberts  <nickrob@snap.net.nz>

	doc/emacs/building.texi: Describe restored GDB/MI fuctionality removed by 2009-12-29T07:15:34Z!nickrob@snap.net.nz.
	doc/emacs/emacs.texi: Update node names for building.texi.

2010-03-24  Glenn Morris  <rgm@gnu.org>

	* ack.texi (Acknowledgments):
	* emacs.texi (Acknowledgments): Fix ispell attribution.  (Bug#5759)

2010-03-20  Jan Djärv  <jan.h.d@swipnet.se>

	* xresources.texi (Table of Resources): Clarify toolBar number
	for Gtk+.

	* frames.texi (Menu Bars): menuBarLines => menuBar (bug#5736).

2010-03-21  Chong Yidong  <cyd@stupidchicken.com>

	* dired.texi (Dired Updating): Document dired-auto-revert-buffer.

	* search.texi (Other Repeating Search): Document multi-isearch-buffers
	and multi-isearch-buffers-regexp.

	* indent.texi (Indentation): Clarify description of
	indent-for-tab-command.  Document tab-always-indent.

2010-03-20  Chong Yidong  <cyd@stupidchicken.com>

	* cmdargs.texi (Font X): Move most content to Fonts.

	* frames.texi (Fonts): New node.  Document font-use-system-font.

	* emacs.texi (Top):
	* xresources.texi (Table of Resources):
	* mule.texi (Defining Fontsets, Charsets): Update xrefs.

2010-03-10  Chong Yidong  <cyd@stupidchicken.com>

	* Branch for 23.2.

2010-03-06  Chong Yidong  <cyd@stupidchicken.com>

	* custom.texi (Init Examples): Add xref to Locals.

	* major.texi (Choosing Modes): Mention usage of setq-default for
	setting the default value of major-mode (Bug#5688).

2010-03-02  Chong Yidong  <cyd@stupidchicken.com>

	* frames.texi (Mouse Avoidance): Mention make-pointer-invisible.

	* display.texi (Display Custom): Document make-pointer-invisible and
	underline-minimum-offset.  Remove inverse-video.

2010-02-21  Chong Yidong  <cyd@stupidchicken.com>

	* frames.texi (Frame Commands): Note that the last ordinary frame can
	be deleted in daemon mode (Bug#5616).

2010-02-18  Glenn Morris  <rgm@gnu.org>

	* trouble.texi (Contributing): Repository is no longer CVS.

2010-02-08  Glenn Morris  <rgm@gnu.org>

	* buffers.texi (Uniquify): Must explicitly load library.  (Bug#5529)

2010-02-01  Stefan Monnier  <monnier@iro.umontreal.ca>

	* display.texi (Useless Whitespace, Text Display):
	* custom.texi (Init Examples): Avoid obsolete special default variables
	like default-major-mode.

2010-01-24  Mark A. Hershberger  <mah@everybody.org>

	* programs.texi (Other C Commands): Replace reference to obsolete
	c-subword-mode.

2010-01-21  Glenn Morris  <rgm@gnu.org>

	* trouble.texi (Bugs): Fix PROBLEMS keybinding.

2010-01-12  Glenn Morris  <rgm@gnu.org>

	* trouble.texi (Checklist): Use bug-gnu-emacs rather than
	emacs-pretest-bug for bug reports for development versions.

2010-01-11  Glenn Morris  <rgm@gnu.org>

	* display.texi (Highlight Interactively): `t' does not mean highlight
	all patterns.  (Bug#5335)

2009-12-29  Chong Yidong  <cyd@stupidchicken.com>

	* misc.texi (Shell): Document async-shell-command.

	* building.texi (Grep Searching): Document zrgrep.

	* mini.texi (Completion Options): Mention `initials' completion style.

2009-12-29  Nick Roberts  <nickrob@snap.net.nz>

	* building.texi: Import GDB Graphical Interface description from
	EMACS_23_1_RC.

2009-12-24  Chong Yidong  <cyd@stupidchicken.com>

	* emacs.texi (Top): Update node listing.

	* abbrevs.texi (Saving Abbrevs): Abbrev file should be in .emacs.d.

	* basic.texi (Moving Point): M-r is now move-to-window-line-top-bottom.

	* cmdargs.texi (Initial Options):
	* xresources.texi (Resources): Document inhibit-x-resources.

	* custom.texi (Specifying File Variables): Note that minor modes are
	enabled unconditionally.

	* display.texi (Scrolling): Briefly document the old recenter command,
	and document recenter-positions.

	* files.texi (Visiting):
	* buffers.texi (Buffers): Max buffer size is now 512 MB.

	* frames.texi (Cut/Paste Other App): Document
	save-interprogram-paste-before-kill.

	* killing.texi (Kill Options): New node.

2009-12-05  Chong Yidong  <cyd@stupidchicken.com>

	* misc.texi (Shell Options): ansi-color is now default.

2009-12-05  Glenn Morris  <rgm@gnu.org>

	* emacs.texi (Top): Update menu for cal-xtra node changes.
	* calendar.texi (Displaying the Diary): Holidays may be in the buffer
	or mode line.  Don't mention invisible text or the details of
	diary-print-entries here, only in cal-xtra.
	(Format of Diary File): Mention that the "date on first line" format
	only really affects the simple display.
	* cal-xtra.texi (Advanced Calendar/Diary Usage): Update menu.
	(Diary Customizing): Holidays may be in the buffer or mode line.
	Move diary-print-entries to the "Diary Display" section.
	(Diary Display): New section, split out from "Fancy Diary Display".
	Explain the limitations of simple display, and how to print it.

	* calendar.texi (Displaying the Diary): Mention keys apply to calendar.

	* cal-xtra.texi (Diary Display): Mention View mode.

2009-11-29  Juri Linkov  <juri@jurta.org>

	* display.texi (Highlight Interactively): Actually a list of
	default faces is pre-loaded into a list of default values
	instead of the history.

2009-11-20  Glenn Morris  <rgm@gnu.org>

	* ack.texi (Acknowledgments):
	* emacs.texi (Acknowledgments): Add htmlfontify.

2009-11-14  Glenn Morris  <rgm@gnu.org>

	* cal-xtra.texi (Holiday Customizing): Replace obsolete alias.

	* ack.texi (Acknowledgments):
	* emacs.texi (Acknowledgments): Update for recent Org changes.

2009-10-31  Chong Yidong  <cyd@stupidchicken.com>

	* mule.texi (Charsets): Numerous copyedits.  Don't discuss the
	`charset' property, which is irrelevant to the user manual (Bug#3526).

2009-10-14  Juanma Barranquero  <lekktu@gmail.com>

	* trouble.texi (DEL Does Not Delete): Fix typo.

2009-10-05  Michael Albinus  <michael.albinus@gmx.de>

	* files.texi (Misc File Ops): Mention copy-directory.

2009-10-04  Eli Zaretskii  <eliz@gnu.org>

	* mule.texi (Unibyte Mode): Emphasize that
	unibyte-display-via-language-environment affects only the display.

	* display.texi (Horizontal Scrolling): Document cursor behavior under
	horizontal scrolling when point moves off the screen (Bug#4564).
	Improve wording.

2009-10-01  Michael Albinus  <michael.albinus@gmx.de>

	* files.texi (Directories): delete-directory prompts for recursive
	deletion.

2009-09-30  Glenn Morris  <rgm@gnu.org>

	* ack.texi (Acknowledgments):
	* emacs.texi (Acknowledgments): CEDET updates.  Fix Hungarian accent.

2009-09-25  Tassilo Horn  <tassilo@member.fsf.org>

	* dired.texi (Dired Navigation): Use @code instead of @var for
	dired-isearch-filenames, so that it's not capitalized.

2009-09-19  Chong Yidong  <cyd@stupidchicken.com>

	* frames.texi (Frame Commands): C-z is now bound to suspend-frame.

	* entering.texi (Exiting): C-z is now bound to suspend-frame.

	* custom.texi (Init Examples): Replace Rumseld with Cheny (Bug#3519).
	(Key Bindings): Reference Init Rebinding in introductory text.  Shift
	some of the introduction to Keymaps node.
	(Keymaps): Simplify.
	(Local Keymaps): Simplify.  Move binding example to Init Rebinding.
	(Minibuffer Maps): Remove mention of Mocklisp.
	(Init Rebinding): Move mode-local rebinding example here from Local
	Keymaps.
	(Modifier Keys): Clarify.
	(Rebinding): Add cindex for "binding keys".

2009-09-13  Chong Yidong  <cyd@stupidchicken.com>

	* misc.texi (Invoking emacsclient): Minor clarifications (Bug#4419).

2009-08-31  Nick Roberts  <nickrob@snap.net.nz>

	* building.texi (Threads Buffer, Multithreaded Debugging):
	Re-organise these two sections.

2009-08-29  Eli Zaretskii  <eliz@gnu.org>

	* cmdargs.texi (Initial Options): Fix last change.

2009-08-29  Stefan Monnier  <monnier@iro.umontreal.ca>

	* mule.texi (Enabling Multibyte):
	* cmdargs.texi (General Variables): Remove EMACS_UNIBYTE.
	(Initial Options): Remove --(no-)multibyte, --(no-)unibyte.

2009-08-20  Glenn Morris  <rgm@gnu.org>

	* cal-xtra.texi (Non-Gregorian Diary): Mention ``Adar I'' special case.

2009-08-19  Glenn Morris  <rgm@gnu.org>

	* ack.texi (Acknowledgments): Remove cvtmail.  Mention info-finder.

2009-08-18  Glenn Morris  <rgm@gnu.org>

	* ack.texi (Acknowledgments):
	* emacs.texi (Acknowledgments): Update for js.el replacing js2-mode.el.

	* ack.texi (Acknowledgments): Add ucs-normalize.el and files-x.el.

2009-08-09  Glenn Morris  <rgm@gnu.org>

	* ack.texi (Acknowledgments):
	* emacs.texi (Acknowledgments): Add gdb-mi entry.

2009-08-08  Dmitry Dzhus  <dima@sphinx.net.ru>

	* emacs.texi (Top): Add new menu items for GDB-UI.

	* building.texi (GDB Graphical Interface): Add Multithreaded debugging
	section.  Threads buffer is in separate section now.

2009-08-08  Glenn Morris  <rgm@gnu.org>

	* ack.texi (Acknowledgments):
	* emacs.texi (Acknowledgments):
	Update for js2-mode and org changes.

2009-08-02  Michael Albinus  <michael.albinus@gmx.de>

	* files.texi (Reverting): Auto-Revert Tail mode works also for remote
	files.

2009-07-28  Chong Yidong  <cyd@stupidchicken.com>

	* building.texi (Lisp Libraries): Clarify meaning of autoloading.

2009-07-23  Glenn Morris  <rgm@gnu.org>

	* programs.texi (Matching): Update blink-matching-paren-distance.

2009-07-21  Chong Yidong  <cyd@stupidchicken.com>

	* frames.texi (Cut/Paste Other App): For select-active-regions,
	selection is now updated on moving point.

2009-07-21  Richard Stallman  <rms@gnu.org>

	* glossary.texi (GNU, Daemon): Update information.

2009-07-19  Juri Linkov  <juri@jurta.org>

	* custom.texi (Specifying File Variables, Safe File Variables):
	"variables/value pairs" -> "variable/value pairs".

2009-07-15  Glenn Morris  <rgm@gnu.org>

	* misc.texi (Gnus): Remove widow.

2009-07-11  Glenn Morris  <rgm@gnu.org>

	* Makefile.in (TEXI2PDF): New.
	(emacs.pdf, emacs-xtra.pdf): New targets.

	* arevert-xtra.texi (Autorevert): Add menu descriptions.

	* display.texi (Horizontal Scrolling): Re-word to remove widow.

	* emacs.texi (Top): Info can be read from other places than Emacs.
	Don't print the copying notice twice in the printed version.
	Update the menu and detailmenu.
	(Preface): The meaning of "on-line" has changed.
	Correct name for "Common Problems" chapter.
	(Distrib): Update FSF shop URL.
	(Intro): Showing two files at once is not so exciting.

	* macos.texi (Mac OS / GNUstep): Fix spelling and cross-reference.
	(Mac / GNUstep Basics): Minor grammar changes.
	(Mac / GNUstep Events): Fix typo.
	(GNUstep Support): CANNOT_DUMP no longer applies.

	* misc.texi (Document View): Fix typos.

	* dired.texi (Dired):
	* help.texi (Help):
	* macos.texi (Mac OS / GNUstep):
	* maintaining.texi (Version Control, Introduction to VC):
	End menu descriptions with a period.

2009-07-09  Eli Zaretskii  <eliz@gnu.org>

	* msdog.texi (Windows Files) <w32-get-true-file-attributes>: Don't be
	so categorical in saying that the option is only useful on NTFS.

2009-07-09  Glenn Morris  <rgm@gnu.org>

	* Makefile.in (texinfodir): New variable, with location of texinfo.tex.
	(ENVADD): Add texinfodir to TEXINPUTS.

	* emacs.texi (Top): Fix cross-reference.

	* maintaining.texi (VC Directory Buffer): Fix cross-reference.

	* vc1-xtra.texi (Revision Tags): Fix typo.

2009-07-03  Glenn Morris  <rgm@gnu.org>

	* emerge-xtra.texi (Emerge): Tweak Misc menu description.
	(Submodes of Emerge): Skip Prefers is only relevant with an ancestor.
	(Merge Commands): `.' does not seem to work in A or B buffer.
	`l' can recreate the 3-window display.

	* glossary.texi (Glossary): Minor phrasing changes throughout.
	Add more internal cross-references.
	<Autoloading>: You can't really autoload a variable.
	<C-M->: Move details here from `M-C-' item.
	<Continuation Line>: Refer to `Truncation.'
	<Daemon, Free Software, Free Software Foundation, FSF, GNU>:
	<Home Directory, Unix>: New entries.
	<Deletion of Files>: Mention recycle bins.
	<Directory>: Mention ``folders.''
	<Error>: Don't mention ``type-ahead.''
	<Fringe>: Refer to the manual node.
	<Minor Mode>: Can be global or local.
	<Spell Checking>: There are other checkers besides Ispell.

2009-07-02  Glenn Morris  <rgm@gnu.org>

	* anti.texi (Antinews): Minor changes in phrasing.

	* cal-xtra.texi, fortran-xtra.texi: Re-order a few things to reduce
	some underfull lines in dvi output.

	* emacs-xtra.texi (Introduction): Mention included in info Emacs manual.

	* sending.texi (Mail Sending): Add a tiny bit on mailclient.

	* vc-xtra.texi (Advanced VC Usage): End all menu items with a period.

2009-07-01  Jan Djärv  <jan.h.d@swipnet.se>

	* xresources.texi (Table of Resources): Mention maximized for
	fullscreen.

	* cmdargs.texi (Window Size X): -mm/--maximized is new.

2009-07-01  Chong Yidong  <cyd@stupidchicken.com>

	* anti.texi (Antinews): Correct the list of removed platforms.

2009-06-28  Glenn Morris  <rgm@gnu.org>

	* arevert-xtra.texi: Minor language tweaks.

	* dired-xtra.texi: Minor revisions.

2009-06-23  Miles Bader  <miles@gnu.org>

	* display.texi (Scrolling): Document `recenter-redisplay'
	(Temporary Face Changes): Document `text-scale-set'.

2009-06-21  Chong Yidong  <cyd@stupidchicken.com>

	* Branch for 23.1.

2009-06-17  Kenichi Handa  <handa@m17n.org>

	* mule.texi (Charsets): Update the description for the new charset.
	(list-character-sets): New findex.
	(Language Environments): Add @anchor{Describe Language Environment}.

2009-06-10  Chong Yidong  <cyd@stupidchicken.com>

	* basic.texi (Moving Point): Fix tag.

	* picture-xtra.texi (Insert in Picture): Use <next> and <prior>.

	* mini.texi (Completion Commands): Decapitalize <next> and <prior>, and
	use camel-case for PageUp and PageDown.

	* display.texi (Scrolling): Decapitalize <next> and <prior>, and use
	camel-case for PageUp and PageDown.

	* calendar.texi (Scroll Calendar): Decapitalize <next> and <prior>.

	* search.texi (Isearch Scroll): Add isearch-allow-scroll to index.
	(Isearch Scroll): Decapitalize <next> and <prior>.

2009-06-09  Agustín Martín  <agustin.martin@hispalinux.es>

	* fixit.texi (Spelling): Set default dictionary.
	Improve descriptions (Bug#2554)

2009-06-08  David Reitter  <david.reitter@gmail.com>

	* macos.texi (Color panel, Font panel): Remove mention of Save Options,
	since saving colors and faces set this way is not implemented.
	(Environment variables): Remove mention of mac-fix-env, which is
	scheduled to be removed.

2009-06-04  Chong Yidong  <cyd@stupidchicken.com>

	* custom.texi (Init Examples): Add example of changing load-path.

	* building.texi (Lisp Libraries): Add example of changing
	load-path (Bug#3446).

2009-05-28  Chong Yidong  <cyd@stupidchicken.com>

	* mark.texi (Mark): Further clarifications.
	(Setting Mark): Emphasize that C-SPC activates the mark.

2009-05-28  Chong Yidong  <cyd@stupidchicken.com>

	* mark.texi (Mark): Clarify introduction.  Mention disabling Transient
	Mark mode.
	(Using Region, Persistent Mark): Use "active mark" instead of "active
	region".

2009-05-16  Ari Roponen  <ari.roponen@gmail.com>  (tiny change)

	* mule.texi (Select Input Method): Fix typo.

2009-05-13  Chong Yidong  <cyd@stupidchicken.com>

	* anti.texi (Antinews): Document completion changes.  Some additional
	copyedits and rearrangement of entries.

2009-05-12  Chong Yidong  <cyd@stupidchicken.com>

	* misc.texi (Interactive Shell, Saving Emacs Sessions)
	(Shell History Copying, Terminal emulator): Copyedits.

	* xresources.texi (Resources): Simplify descriptions.  Shorten
	description of editres, which is not very useful these days.
	(Table of Resources): Document fontBackend resource.

	* trouble.texi (Quitting): Add other undo bindings to table.
	(DEL Does Not Delete): Note that the erasure key is usually labelled
	"Backspace".  Remove discussion of obscure Xmodmap issue.

2009-05-07  Chong Yidong  <cyd@stupidchicken.com>

	* files.texi (Visiting): Copyedits.

2009-05-06  Chong Yidong  <cyd@stupidchicken.com>

	* basic.texi (Inserting Text): Document ucs-insert.

	* mule.texi (International Chars): Define "multibyte".  Note that
	internal representation is unicode-based.  Simplify definition of raw
	bytes.  Mention ucs-insert.
	(Enabling Multibyte): Remove obsolete discussion.  Copyedits.
	(Language Environments): Add language environments new to Emacs 23.
	(Multibyte Conversion): Node deleted.
	(Coding Systems): Remove obsolete unify-8859-on-decoding-mode.  Don't
	mention obsolete emacs-mule coding system.
	(Output Coding): Copyedits.

	* emacs.texi (Top): Update node listing.

2009-05-05  Per Starbäck  <per@starback.se>  (tiny change)

	* trouble.texi (Lossage): Use new binding of view-emacs-problems.

2009-04-28  Stefan Monnier  <monnier@iro.umontreal.ca>

	* building.texi (Lisp Libraries): `load-library' does offer completion.

2009-04-28  Chong Yidong  <cyd@stupidchicken.com>

	* frames.texi (Text-Only Mouse): Mention gpm-mouse-mode instead of
	t-mouse-mode.  Suggested by Per Starbäck (Bug#3126).

2009-04-25  Eli Zaretskii  <eliz@gnu.org>

	* maintaining.texi (Tags): Clarify text.  (Bug#3101)

2009-04-22  Chong Yidong  <cyd@stupidchicken.com>

	* entering.texi (Entering Emacs): Document initial-buffer-choice.

	* building.texi (Lisp Interaction): Document initial-scratch-message.

2009-04-18  Juanma Barranquero  <lekktu@gmail.com>

	* msdog.texi (Windows Fonts): Fix typos.

	* files.texi (Save Commands): Fix pxref.

2009-04-18  Chong Yidong  <cyd@stupidchicken.com>

	* files.texi (Save Commands): Mention diff-buffer-with-file.
	(Comparing Files): Document diff-buffer-with-file.  Suggested by Magnus
	Henoch (Bug#3036).

2009-03-15  Glenn Morris  <rgm@gnu.org>

	* sending.texi (Mail Format): Replace "Sender" with "Message-Id", since
	the former is not always used.
	(Mail Headers): Use active voice.  Add "Mail-reply-to".
	Change case of "Id".  Avoid repeated "appropriate".
	(Mail Aliases): Fix previous change - use an example with a ".", so it
	does actually get quoted when expanded.
	(Mail Sending): Mailclient is the default on some systems.
	(Citing Mail): Mention mail-indentation-spaces.
	(Mail Mode Misc): Add an @dfn for "mail signature".

2009-03-15  Chong Yidong  <cyd@stupidchicken.com>

	* mini.texi (Completion Commands): Describe Emacs 23 completion rules.
	(Completion Options): Document read-file-name-completion-ignore-case,
	read-buffer-completion-ignore-case, and completion-styles.  Remove
	description of partial-completion-mode.

2009-03-14  Glenn Morris  <rgm@gnu.org>

	* sending.texi (Mail Format): Fix typo.  Add index entry for
	mail-header-separator.
	(Mail Headers): Put info about initialization and changing in one place
	at the start.  Update FCC section for mbox Rmail.  Clarify From
	section, mention mail-setup-with-from.  Clarify Reply-to section.
	Add Mail-followup-to and mail-mailing-lists.  Clarify References
	section.
	(Mail Aliases): Update example, make less contentious.
	Update for name change of mail-interactive-insert-alias.
	(Mail Mode): Remove mention of `%' as a word separator.
	(Mail Sending): Mention mail-send-hook.  Mention Mailclient.
	(Header Editing): Add reply-to, mail-reply-to, and mail-followup-to
	commands.  Clarify FCC handling.  In mail-complete, add reference to
	Mail Aliases section, and mention mail-complete-function.
	(Citing Mail): Mention mail-yank-ignored-headers and mail-citation-hook.
	(Mail Mode Misc): Clarify the mail-signature function.  Add basic
	signature netiquette.  Explain how the mail hooks work when continuing
	a composition.
	(Mail Amusements): Internationalize the spook section a bit.
	Remove the spook mail-setup-hook example, since it doesn't work well.
	Mention fortune-file.
	(Mail Methods): Mention read-mail-command.

2009-03-14  David Reitter  <david.reitter@gmail.com>

	* macos.texi (Mac / GNUstep Basics): Remove references to Prefs panel
	and NS resources following recent changes.

2009-03-10  Jason Rumney  <jasonr@gnu.org>

	* msdog.texi (Windows Misc): Remove doc for obsolete variable.  Modify
	w32-use-visible-system-caret doc to indicate that it should get set
	automatically.
	(Windows Fonts): Add doc for the uniscribe backend.

2009-03-08  Dan Nicolaescu  <dann@ics.uci.edu>

	* maintaining.texi (VC Directory Commands): Fix doc for the x key in
	vc-dir.  (Bug#2598)

2009-03-05  Reiner Steib  <Reiner.Steib@gmx.de>

	* fixit.texi (Spelling): Add turn-on-flyspell.  (Bug#2517)

2009-03-05  Glenn Morris  <rgm@gnu.org>

	* rmail.texi (Rmail Basics): Add reference to sorting.
	(Rmail Scrolling, Rmail Motion, Rmail Reply, Rmail Display):
	Minor re-wordings.
	(Rmail Motion): Mention rmail-next-same-subject.
	(Rmail Deletion): Expunging is not the only way to change the numbers.
	(Rmail Labels): Labels can also be used in sorting.
	(Rmail Summary Edit): Mention rmail-summary-next-same-subject.
	(Rmail Display): Mention rmail-mime.

2009-03-04  Glenn Morris  <rgm@gnu.org>

	* rmail.texi (Rmail Sorting): Add the keybindings associated with each
	sort command.  Fix `rmail-sort-by-labels' name.  Mention sorting from
	summary.  Mention sorts cannot be undone.
	(Rmail Display): Give an example of how to use goto-address-mode.
	(Rmail Editing): It's keybindings that are redefined, not commands.
	Fix some typos.
	(Movemail): Some minor rewording.
	(Remote Mailboxes): Emacs movemail supports pop by default.
	Fix some minor grammatical issues.  The "two alternative ways" to
	specify a POP mailbox are really just one.  Remove all reference to the
	variables rmail-pop-password and rmail-pop-password-required, obsolete
	since Emacs 22.1.  Clarify the four password steps.  Emacs movemail
	can support Kerberos.

2009-03-03  Glenn Morris  <rgm@gnu.org>

	* rmail.texi (Rmail Deletion): Revert previous change, which was
	describing the Rmail summary versions.
	(Rmail Reply): Give more details of rmail-dont-reply-to-names.
	Minor re-wording for rmail-resend.
	(Rmail Make Summary): Summaries apply to buffers rather than files.
	<rmail-summary-by-topic>: Headers includes the subject.
	<rmail-summary-by-recipients, rmail-summary-by-topic>: Give more
	details, including prefix arguments.
	Mention rmail-summary-by-senders on C-M-f.
	Not counting lines might be faster.
	(Rmail Summary Edit): More details on the delete commands.
	Mention rmail-summary-undelete-many, rmail-summary-bury, and C-M-n/p.
	Name the commands bound to the various keys.  Mention prefix argument
	for searching.
	(Rmail Display): Mention rmail-displayed-headers.  Fix typo.
	Simplify rmail-highlighted-headers description.  Update face name.

2009-03-02  Juanma Barranquero  <lekktu@gmail.com>

	* mark.texi (Marking Objects): Fix typo.

2009-03-01  Chong Yidong  <cyd@stupidchicken.com>

	* abbrevs.texi (Expanding Abbrevs): Mention abbrev-expand-functions
	instead of obsolete pre-abbrev-expand-hook.  Link to elisp manual.

2009-03-01  Glenn Morris  <rgm@gnu.org>

	* rmail.texi (Rmail): Fix some typos.  Use consistent case in menu.
	(Rmail Motion): - M-s searches from the end of messages.
	(Rmail Deletion): Minor clarification.  Fix numeric argument
	description.
	(Rmail Inbox): Fix default inbox description.  Mention `mbox' by name.
	newmail and RMAILOSE files need not be in home-directory.
	(Rmail Files): Mention I/O menus are unselectable if no files match.
	Mention `MAIL' env-var.

2009-02-24  Jason Rumney  <jasonr@gnu.org>

	* mule.texi (Fontsets): Mention fontset-default, font specs and
	fallback fontsets.
	(Defining Fontsets): Mention ns and w32 variants of
	standard-fontset-spec.  Update description of startup fontset to match
	Emacs 23 behavior.
	(Modifying Fontsets): New section.  (Bug#656)
	(International): Link to Modifying Fontsets.

2009-02-23  Adrian Robert  <Adrian.B.Robert@gmail.com>

	* macos.texi (Mac / GNUstep Basics, Mac / GNUstep Customization):
	Mention ns-extended-platform-support-mode.

2009-02-22  Karl Berry  <karl@gnu.org>

	* macos.texi (Mac / GNUstep Customization): One more duplicate "the".

2009-02-19  Juanma Barranquero  <lekktu@gmail.com>

	* basic.texi (Moving Point, Position Info):
	* files.texi (Visiting):
	* mini.texi (Completion Options):
	* text.texi (HTML Mode): Remove duplicate words.

2009-02-20  Glenn Morris  <rgm@gnu.org>

	* rmail.texi: Minor updates for mbox rather than Babyl.

2009-02-17  Karl Berry  <karl@gnu.org>

	* emacs.texi (Top): Add @insertcopying before master menu.  (Bug#1988)

2009-02-17  Richard M Stallman  <rms@gnu.org>

	* anti.texi (Antinews): Mention Babyl format.

	* emacs.texi (Top): Delete `Out of Rmail' from subnode menu.

	* rmail.texi: Update for mbox format.
	Various small fixes, as well as the following.
	(Out of Rmail): Node deleted.
	(Rmail): Update menu.
	(Rmail Files): Comment out set-rmail-inbox-list.
	Document rmail-inbox-list instead.
	(Rmail Output): Substantial changes since C-o is now
	rmail-output-as-seen and o is rmail-output.
	(Rmail Attributes): Delete `stored', add `retried'.
	(Rmail Display): Editing headers works in all cases.

2009-02-17  Glenn Morris  <rgm@gnu.org>

	* basic.texi (Position Info): M-x count-lines-region is not always on
	M-=.  (Bug#2269)

2009-02-09  Glenn Morris  <rgm@gnu.org>

	* calendar.texi (Holidays, Displaying the Diary): Update for new marker
	defaults.

2009-02-07  Eli Zaretskii  <eliz@gnu.org>

	* rmail.texi (Rmail Coding) <rmail-redecode-body>: Remove stale
	documentation of possible problems with redecoding.

2009-02-03  Glenn Morris  <rgm@gnu.org>

	* rmail.texi (Out of Rmail): Mention b2m.pl.

2009-01-31  Glenn Morris  <rgm@gnu.org>

	* rmail.texi (Out of Rmail): Correct b2m location.

2009-01-27  Chong Yidong  <cyd@stupidchicken.com>

	* fixit.texi (Undo): Update undo limit values.

2009-01-27  Glenn Morris  <rgm@gnu.org>

	* emacs.texi (Top): Fix Antinews menu entry.

2009-01-25  Karl Berry  <karl@gnu.org>

	* text.texi (Foldout): Use @itemize @w{} to make an itemize
	item with no marker, instead of the syntactically incorrect
	@itemize @asis.

2009-01-25  Juri Linkov  <juri@jurta.org>

	* building.texi (Grep Searching): Fix index entry for lgrep.

2009-01-24  Eli Zaretskii  <eliz@gnu.org>

	* msdog.texi (Windows Printing): Add an index entry for Ghostscript.

2009-01-21  Adrian Robert  <Adrian.B.Robert@gmail.com>

	* macos.texi (Preferences Panel): Update description of font setting to
	reflect that prior frame selection is no longer needed.

2009-01-20  Nick Roberts  <nickrob@snap.net.nz>

	* building.texi (Debuggers): Revert some of 2008-10-31 change  to
	raise GUD subsections.

2009-01-15  Glenn Morris  <rgm@gnu.org>

	* ack.texi (Acknowledgments): Another update based mainly on AUTHORS.

2009-01-10  Glenn Morris  <rgm@gnu.org>

	* ack.texi (Acknowledgments): Some more updates based on AUTHORS.

2009-01-04  Chong Yidong  <cyd@stupidchicken.com>

	* display.texi (Visual Line Mode): M-] and M-[ no longer move by
	logical lines.

2008-12-29  Juri Linkov  <juri@jurta.org>

	* mini.texi (Minibuffer History): Add a link to `Isearch Minibuffer'.

	* text.texi (Fill Commands): Replace `M-s' with `M-o M-s'.

2008-12-28  Chong Yidong  <cyd@stupidchicken.com>

	* misc.texi (Goto Address mode): Rename from Goto-address.  Refer to
	goto-address-mode instead of goto-address.

	* rmail.texi (Rmail Display): Goto-address renamed to Goto Address
	mode.

	* emacs.texi (Top): Update node listing.

2008-12-26  Eli Zaretskii  <eliz@gnu.org>

	* custom.texi (Directory Variables): Explain what is a "project".
	Add indexing.  Improve wording.  Add a footnote about using
	_dir-locals.el on MS-DOS.

2008-12-24  Dan Nicolaescu  <dann@ics.uci.edu>

	* files.texi (Misc File Ops): Mention chmod as an alias for
	set-file-modes.

2008-12-24  Martin Rudalics  <rudalics@gmx.at>

	* help.texi (Help): Fix typos and reword.
	(Help Summary): Add entries for C-h n and C-h r, reorder
	entries, and do some minor fixes.
	(Name Help): Say that C-h F works for commands only.
	(Misc Help): Say that view-lossage displays 300 keystrokes.

2008-12-20  Glenn Morris  <rgm@gnu.org>

	* ack.texi (Acknowledgments): General update based on AUTHORS,
	including removal of some stuff no longer distributed.

2008-12-19  Agustin Martin  <agustin.martin@hispalinux.es>

	* fixit.texi: Mention hunspell

2008-12-19  Glenn Morris  <rgm@gnu.org>

	* ack.texi (Acknowledgments): Small grammar fix.
	Consolidate explanatory text at start.

	* display.texi (Text Display):
	* indent.texi (Indentation): Use @acronym with ASCII.

2008-12-18  Glenn Morris  <rgm@gnu.org>

	* ack.texi: Various small updates and fixes.

2008-12-18  Juri Linkov  <juri@jurta.org>

	* search.texi (Word Search): Replace `C-s RET C-w' with `M-s w RET'
	as a key binding to start a forward nonincremental word search.
	Replace `C-r RET C-w' with `M-s w C-r RET' as a key binding to start
	a backward nonincremental word search.  Add index for `M-s w'
	`isearch-forward-word'.
	(Regexp Search): Add a short summary of regexp key commands like
	in the node "Basic Isearch".
	(Other Repeating Search): Fix typo.

2008-12-14  Vinicius Jose Latorre  <viniciusjl@ig.com.br>

	* misc.texi (PostScript Variables): Fix doc.

2008-12-10  Chong Yidong  <cyd@stupidchicken.com>

	* programs.texi (Program Modes): Mention Ruby mode.

2008-12-10  Dan Nicolaescu  <dann@ics.uci.edu>

	* misc.texi (emacsclient Options): Describe what an empty string
	argument does for --alternate-editor.

2008-12-09  Frank Schmitt  <ich@frank-schmitt.net>

	* cmdargs.texi (Font X): Distinguish between client-side and
	server-side fonts.  List valid Fontconfig properties.  Add reference to
	Fontconfig manual.  List valid GTK font properties.  Explain use of
	fc-list.

2008-12-09  Chong Yidong  <cyd@stupidchicken.com>

	* cmdargs.texi (Font X): Move discussion of quoting to top.

2008-12-06  Glenn Morris  <rgm@gnu.org>

	* maintaining.texi (Old Revisions): Improve previous change.

2008-12-05  Richard M Stallman  <rms@gnu.org>

	* anti.texi (Antinews): Minor fixes.

2008-12-03  Glenn Morris  <rgm@gnu.org>

	* maintaining.texi (Old Revisions): Fix diff-switches description.

2008-12-01  Martin Rudalics  <rudalics@gmx.at>

	* emacs.texi (Top): Fix typo.

2008-11-30  Chong Yidong  <cyd@stupidchicken.com>

	* misc.texi (Document View): Explain dependence on gs at the top.
	Copyedits.

	* emacs.texi (Top): Add DocView nodes to detailed node listing.

	* programs.texi (Other C Commands): Document hide-ifdef-shadow.
	(Comment Commands): Discuss region-active behavior of M-; first.

2008-11-29  Martin Rudalics  <rudalics@gmx.at>

	* display.texi (Line Truncation): Add reference to Continuation
	Lines.

	* windows.texi (Pop Up Window): Mention split-height-threshold
	and split-width-threshold.
	(Split Window): Add reference to Continuation Lines.

2008-11-28  Adrian Robert  <Adrian.B.Robert@gmail.com>

	* macos.texi: Change references to "Mac" to "Mac / GNUstep".
	(GNUstep Support): New node.
	* anti.texi:
	* emacs.texi:
	* msdog.texi: Change reference to Mac OS node to Mac OS / GNUstep.

2008-11-28  Richard M Stallman  <rms@gnu.org>

	* misc.texi (Dissociated Press): Minor cleanups.

	* dired.texi (Image-Dired): Avoid passive.

2008-11-28  Eli Zaretskii  <eliz@gnu.org>

	* anti.texi (Antinews): Add stuff about Unicode vs emacs-mule
	representation.

2008-11-26  Richard M. Stallman  <rms@gnu.org>

	* files.texi (Visiting): Rewrite paragraph for clarity.

	* buffers.texi (Select Buffer): Rewrite paragraphs using active voice.

2008-11-25  Alan Mackenzie  <acm@muc.de>

	* programs.texi (Moving by Parens): Clarify that parens inside strings
	and comments are ignored, and that the commands assume the starting
	point isn't in a string or comment.

2008-11-26  Adrian Robert  <Adrian.B.Robert@gmail.com>

	* macos.texi: Add Prev/Next/Top pointers to all nodes.
	(Mac Basics): Merge in Grabbing Environment Variables from earlier
	version.
	(Mac Customization): Rewrite Preferences Panel section and merge in to
	this node, add Open files by dragging to an Emacs window.

	* emacs.texi: Remove TOC reference to Mac Preferences Panel section.

2008-11-26  Chong Yidong  <cyd@stupidchicken.com>

	* files.texi (Misc File Ops): Document set-file-modes.

	* windows.texi (Split Window): Document integer values of
	truncate-partial-width-windows.

	* text.texi (Text): Simplify description of markup languages.
	(TeX Mode): Simplify introduction.  Mention BibTeX mode.
	(TeX Editing): Note that `""' inserts one `"' character.
	(HTML Mode): Note in the introduction that XML mode is an alias for
	SGML mode.  Mention nXML mode.

2008-11-25  Chong Yidong  <cyd@stupidchicken.com>

	* building.texi (Watch Expressions): Fix typo.

2008-11-24  Chong Yidong  <cyd@stupidchicken.com>

	* files.texi (Visiting): Document new behavior of
	confirm-nonexistent-file-or-buffer.

	* buffers.texi (Select Buffer): Document
	confirm-nonexistent-file-or-buffer.

	* picture-xtra.texi (Picture Mode): Use picture-mode instead of
	edit-picture.

	* text.texi (Text): Simplify introduction.  Discard mention of `M-x
	edit-picture', since that is just an alias for picture-mode.
	(Sentences): Note that repeated M-@ extends the region.
	(Pages): Make terminology more consistent.  Link to Regexps node.
	(Longlines): Discuss relationship with Visual Line mode.
	(Text Mode): Remove extraneous discussion of other modes, since they
	were already introduced in the parent node.

2008-11-23  Chong Yidong  <cyd@stupidchicken.com>

	* anti.texi (Antinews): Rewrite.

	* entering.texi (Exiting): Mention "minimize" terminology.

	* frames.texi (Frame Commands): Mention "minimize" terminology.

	* cmdargs.texi (Font X): Document Fontconfig and GTK font specification
	formats.
	(Icons X): Mention "minimize" terminology and use of icons in taskbar.
	(Misc X): Don't document useless -hb option.

2008-11-22  Juri Linkov  <juri@jurta.org>

	* dired.texi (Dired Navigation): Change normal file name search option
	from `non-nil' to `t'.  Add `dwim' option.

2008-11-22  Juri Linkov  <juri@jurta.org>

	* custom.texi (Directory Variables): Rename ".dir-settings.el" to
	".dir-locals.el".  Rename `define-project-bindings' to
	`dir-locals-set-class-variables'.  Rename `set-directory-project' to
	`dir-locals-set-directory-class'.

2008-11-22  Lute Kamstra  <lute@gnu.org>

	* buffers.texi (Select Buffer): Index goto-line.
	* basic.texi (Moving Point): Mention the use of a numeric prefix
	argument with goto-line and refer to Select Buffer for the use of a
	plain prefix argument.

2008-11-19  Glenn Morris  <rgm@gnu.org>

	* doclicense.texi: Update to FDL 1.3.
	* emacs.texi, emacs-xtra.texi: Relicense under FDL 1.3 or later.

2008-11-17  Chong Yidong  <cyd@stupidchicken.com>

	* custom.texi (Minor Modes): Define mode commands and mode variables
	more precisely.  Recommend using mode commands instead of setting
	variables directly.  Put minor modes in a list, and add more modes.
	(Easy Customization): Use "init file" instead of .emacs.
	(Customization Groups): Update to new Custom buffer appearance.
	(Saving Customizations): Copyedits.  Update example.
	(Variables): Give example of variable type-sensitivity.
	(Examining): Update example.
	(Hooks): Copyedits.
	(Specifying File Variables): Use C comments instead of an artificial
	Lisp for the example.
	(Keymaps): Move internals discussion to Prefix Keymaps.
	(Rebinding): Remove redundant paragraph (stated in Key Binding).
	(Init Rebinding): Document kbd macro.
	(Init File): Link to Find Init.

	* mark.texi (Using Region): Document Delete Selection Mode more
	thoroughly.

	* frames.texi (Mouse Commands): Move most of the description of Delete
	Selection Mode to Using Region, and link to it.
	(Clipboard): Note that paste is bound to clipboard-yank.

	* building.texi (Compilation): Document first-error value of
	compilation-scroll-output.
	(Compilation Mode): Note that compilation-auto-jump-to-first-error
	works as soon as an error is available.  Suggested by Juri Linkov.

	* mini.texi (Passwords): New node.

	* files.texi (Remote Files): Link to Passwords node.

	* emacs.texi (Top): Update node listings.

2008-11-16  Chong Yidong  <cyd@stupidchicken.com>

	* ack.texi (Acknowledgments): Some updating of credits.

	* emacs.texi (Acknowledgments): Add a couple more names.

	* dired.texi (Dired Deletion): Document delete-by-moving-to-trash.

	* files.texi (Directories): Describe delete-directory in text.
	(Misc File Ops): Document use of trash.

2008-11-16  Juanma Barranquero  <lekktu@gmail.com>

	* macos.texi (Mac Customization): Fix typos.

2008-11-14  Chong Yidong  <cyd@stupidchicken.com>

	* macos.texi (Mac OS): Move Cocoa manual from ns-emacs.texi to here,
	replacing previous contents.  Numerous copyedits to adapt ns-emacs to
	the conventions of the main Emacs manual.

	* emacs.texi (Top): Update node listings.

2008-11-12  Chong Yidong  <cyd@stupidchicken.com>

	* cmdargs.texi (Emacs Invocation): Link to Emacs Server.  Note that
	command-line-args is processed during startup.
	(Action Arguments): Correctly describe how file arguments interact with
	the startup screen.  Link to Lisp Interaction for scratch buffer.
	(Initial Options): Link to Command Example for -batch option.
	(Environment): Document initial-environment.

	* entering.texi (Entering Emacs): Note that inhibit-startup-screen
	can't be changed in the site-start file.

2008-11-07  Chong Yidong  <cyd@stupidchicken.com>

	* dired.texi (Dired): Mention C-x C-d too.
	(Dired Enter): Document M-n in the Dired minibuffer.
	(Dired Navigation): Explain dired-goto-file more clearly.  Document
	dired-isearch-filenames.
	(Dired Deletion): Remove unnecessary "expunged" terminology.
	(Flagging Many Files): & is now rebound to `% &'.
	(Shell Commands in Dired): Document dired-do-async-shell-command.
	Clarify how multi-file arguments are passed.
	(Misc Dired Features): Document dired-do-isearch.

2008-11-06  Chong Yidong  <cyd@stupidchicken.com>

	* entering.texi (Entering Emacs): Document inhibit-startup-screen.

2008-11-03  Chong Yidong  <cyd@stupidchicken.com>

	* search.texi (Other Repeating Search): Remove obsolete findex entries.

2008-11-01  Chong Yidong  <cyd@stupidchicken.com>

	* programs.texi (Program Modes): Link to Program Indent node.
	(Left Margin Paren): Explain consequences of changing
	open-paren-in-column-0-is-defun-start more concisely.
	(Which Function, Program Indent, Info Lookup): Minor edits.
	(Basic Indent): If region is active, TAB indents the region.
	(Multi-line Indent): If region is active, TAB indents the region.  Note
	that indent-region is useful when Transient Mark mode is off.
	(Matching): The delimiter at the cursor is highlighted---the character
	changes color.
	(Symbol Completion): Link to Completion node.

	* misc.texi (Invoking emacsclient): Describe how to use Emacs server in
	a strictly text-only system.

	* abbrevs.texi (Saving Abbrevs): Note that abbrev file is not loaded in
	batch mode.

2008-11-01  Richard M. Stallman  <rms@gnu.org>

	* misc.texi (Document View): Major rewrite.

	* maintaining.texi (Types of Log File): Change logs are older than
	version control.
	(VCS Concepts): Simplify and rearrange.
	(Version Control Systems): Make it clear that Linux is only the kernel.
	(VC Mode Line): Shorten reference to menu item.
	(Basic VC Editing): Clarify VC fileset.  Shorten and simplify.
	(VC Directory Mode): Minor cleanup.
	Unchanged files are hidden, not omitted.
	(VC Directory Commands): Shorten and simplify.
	(Change Log Commands): New node, split from Change Logs.
	(VC Directory Buffer): New node, split from VC Directory Mode.

2008-10-31  Chong Yidong  <cyd@stupidchicken.com>

	* misc.texi (Document View): Renamed from Document Files, moved here
	from files.texi.

	* files.texi (Version Control): Moved to maintaining.texi.  Subnodes
	moved as well.
	(Document Files): Moved to misc.texi.

	* maintaining.texi (Change Log): Document log-edit-insert-changelog and
	vc-update-change-log.
	(Version Control): Move here from files.texi.
	(Format of ChangeLog): Make it a subnode of Change Log.

	* emacs.texi (Top): Update node listing.

2008-10-31  Tassilo Horn  <tassilo@member.fsf.org>

	* files.texi (Files): Add a section about document
	files (doc-view-mode).

2008-10-31  Chong Yidong  <cyd@stupidchicken.com>

	* building.texi (Compilation Mode): Document
	compilation-auto-jump-to-first-error.
	(Debuggers): Lower GUD subsections to subsubsections.
	(Starting GUD): Add cindex.
	(Lisp Interaction): Note that scratch is no longer the initial buffer.

2008-10-30  Chong Yidong  <cyd@stupidchicken.com>

	* indent.texi (Indentation): Link to Program Indent.

	* misc.texi (Invoking emacsclient): If Emacs has no available frame, it
	now uses emacsclient's terminal.

2008-10-29  Chong Yidong  <cyd@stupidchicken.com>

	* mark.texi (Using Region): Document use-empty-active-region.

	* emacs.texi (Top): Update node listings.

	* misc.texi (Emacs Server): Rewrite.  Document daemon-mode.  Don't
	mention obsolete emacs.bash script.
	(Invoking emacsclient): Rewrite, moving optional arguments to
	emacsclient Options.
	(emacsclient Options): New node.  Document server-use-tcp and
	server-host.

2008-10-28  Chong Yidong  <cyd@stupidchicken.com>

	* indent.texi (Indentation): Replace list with paragraphed text,
	putting description of syntax-driven indentation first.  Document new
	effect of active regions on tab.
	(Tab Stops): Note that editable tab stops affect indentation commands.

2008-10-27  Dan Nicolaescu  <dann@ics.uci.edu>

	* cmdargs.texi (Initial Options): Document -daemon=SERVER_NAME.

2008-10-23  Chong Yidong  <cyd@stupidchicken.com>

	* custom.texi (Function Keys): Note that modified keypad keys are not
	translated.

	* basic.texi (Arguments): Explain how to insert multiple digits.

2008-10-22  Michael Albinus  <michael.albinus@gmx.de>

	* files.texi (Remote Files): Precise selection of default method.
	Rewrite paragraph about disabling remote file names.

2008-10-22  Chong Yidong  <cyd@stupidchicken.com>

	* search.texi (Special Isearch): Document M-TAB is isearch.

	* files.texi (VC Mode Line): Use @kbd instead of @key for mouse
	command.

	* frames.texi: Use @kbd instead of @key for mouse commands throughout.

2008-10-22  Tassilo Horn  <tassilo@member.fsf.org>

	* emacs.texi (Acknowledgments): Added myself to Acknowledgments
	section.

2008-10-21  Chong Yidong  <cyd@stupidchicken.com>

	* vc1-xtra.texi: Move nodes VC Directory Mode and VC Directory Commands
	to files.texi.  Move contents of vc2-xtra.texi here.

	* vc2-xtra.texi: File removed.

	* vc-xtra.texi (Advanced VC Usage): Remove VC Directory Mode and VC
	Directory Commands from the submenu.  Don't include deleted file
	vc2-xtra.texi.

	* files.texi (Visiting): Document find-file-confirm-nonexistent-file.
	(Version Control): Add VC Directory Mode and VC Directory Commands to
	the submenu.
	(Why Version Control?): Use table format.
	(Version Control Systems): Note that Meta-CVS support is gone.
	(VCS Concepts): Note precisely when VC started supporting filesets.
	Remove bogus xref to CVS Options node.
	(Types of Log File): Copyedits.
	(VC Mode Line): Document tooltips and mouse-1 on VC indicator.
	(Basic VC Editing): Content moved from Selecting A Fileset and Doing
	The Right Thing.
	(Selecting A Fileset, Doing The Right Thing): Nodes deleted.
	(Log Buffer): Reorganize node, putting C-c C-c description first.
	(Old Revisions): Use CVS for example, not RCS.
	(Secondary VC Commands): Remove VC Directory Mode and VC Directory
	Commands from the submenu, putting them under Version Control.
	(VC Directory Mode): Move node contents here from vc1-xtra.texi; we
	need to include it in the manual unconditionally, since it is now
	crucial to using distributed version control systems.
	(Comparing Files): Note that diff uses the minibuffer, and that the
	output is shown using Diff mode.
	(Diff Mode): Explain what "patch" and "hunk" mean.  Document
	diff-update-on-the-fly, diff-refine-hunk, and
	diff-show-trailing-whitespaces.
	(File Archives): Add rar support.

	* major.texi (Choosing Modes): Make mode selection sequence more
	obvious by describing the steps in order of priority.  Note that
	magic-mode-alist is nil by default.  Document
	magic-fallback-mode-alist.

2008-10-20  Chong Yidong  <cyd@stupidchicken.com>

	* frames.texi (Mouse References): Copyedits.

2008-10-20  Tassilo Horn  <tassilo@member.fsf.org>

	* ack.texi (Acknowledgments): Add myself as doc-view author.

2008-10-20  Eli Zaretskii  <eliz@gnu.org>

	* frames.texi (Dialog Boxes): Add @cindex entries.

2008-10-20  Chong Yidong  <cyd@stupidchicken.com>

	* frames.texi (Dialog Boxes): Clarify description of GTK+ file chooser.
	(Text-Only Mouse): Copyedit.

2008-10-19  Chong Yidong  <cyd@stupidchicken.com>

	* frames.texi: Use @key throughout for mouse clicks.
	(Cut/Paste Other App): Document yank-pop-change-selection.
	(Secondary Selection): Fix modified mouse click syntax.
	(Clipboard): Describe Cut, Copy and Paste commands.
	(Mouse References): Not all references are in read-only buffers.
	Copyedits.
	(Creating Frames): Add xref to Init File.
	(Frame Commands): Add xref to Exiting.
	(Scroll Bars): Document GTK vs toolkit behavior.

2008-10-15  Chong Yidong  <cyd@stupidchicken.com>

	* files.texi (Version Control): Copyedits.  Add Bazaar.
	(Version Control Systems): List different VCS's using an itemized list.
	Add Bazaar.
	(VCS Concepts): Copyedits.  Tweak description of file merging.

	* frames.texi (Mouse Commands, Cut/Paste Other App): Rewrite.
	(Cut/Paste Other App): Document select-active-regions and
	x-select-enable-primary.

2008-10-13  Chong Yidong  <cyd@stupidchicken.com>

	* mark.texi (Shift Selection): Correct case in node name.

	* emacs.texi (Top): Update node order in Mark chapter.

2008-10-12  Eli Zaretskii  <eliz@gnu.org>

	* msdog-xtra.texi (MS-DOS): Fix bad pxref.

	* mini.texi (Minibuffer File): Fix markup in last change.  Refer to
	elsewhere in the manual instead of describing yet again the intricacies
	of $HOME on MS-Windows and MS-DOS.

2008-10-12  Chong Yidong  <cyd@stupidchicken.com>

	* mini.texi (Minibuffer File): Add xref to File Names.
	(Minibuffer File): Add discussion of `~' in file names.  Add
	insert-default-directory index reference.

	* files.texi (File Names): Reorganize description.
	(Visiting): Add xref to Mode Line.  Copyedits.
	(Save Commands): Mention prefix behavior of C-x C-s.
	(Numbered Backups): Node deleted.
	(Backup Names): Contents of Numbered Backups moved here.  State default
	of version-control variable.
	(Reverting): Copyedits.
	(Version Control): Add additional version control systems.

	* emacs.texi (Top): Delete Numbered Backups node.

	* cmdargs.texi (General Variables): Change Numbered Backups xref to
	Backup Names.
	(Initial Options): Document renamed variable inhibit-startup-screen.

2008-10-11  Romain Francoise  <romain@orebokech.com>

	* kmacro.texi (Edit Keyboard Macro): Lossage is now 300 keys.

2008-10-11  Chong Yidong  <cyd@stupidchicken.com>

	* buffers.texi (Buffers): Add xrefs to Mode Line and Lisp Interaction.
	(Select Buffer): Mention use of minibuffer history.  Describe default
	value of default-major-mode.  Mention that C-x 4 b selects the other
	window.
	(List Buffers): Document CRM indicators in the order they appear.
	(Kill Buffer): Document new command kill-matching buffers.
	(Several Buffers): Move explanation of the relationship between buffer
	list and buffer menu to the top.
	(Indirect Buffers): Document new variable clone-indirect-buffer-hook.

2008-10-10  Chong Yidong  <cyd@stupidchicken.com>

	* entering.texi (Exiting): Document change of C-x C-c to
	save-buffers-kill-terminal.  Document kill-emacs.

2008-09-30  Eli Zaretskii  <eliz@gnu.org>

	* mule.texi (Coding Systems): Don't mention codepage-setup.

	* msdog-xtra.texi (MS-DOS Printing, MS-DOS and MULE): No need to create
	cpNNN coding systems anymore.
	(MS-DOS and MULE): Don't mention code-pages.el.  Don't mention support
	for unibyte mode.  Don't mention line-drawing characters.  Don't
	mention dos-unsupported-char-glyph.

2008-09-25  Chong Yidong  <cyd@stupidchicken.com>

	* search.texi (Search): Shorten introduction.
	(Basic Isearch): Add command table.  Discuss reverse isearch and
	isearch highlighting.
	(Repeat Isearch): Move lazy highlighting discussion here.  Add search
	ring to cindex.
	(Special Isearch): Move input methods discussion here.
	(Non-ASCII Isearch): Node deleted, merged with Special Isearch.
	(Isearch Yank): Node deleted, and contents moved into Basic Isearch and
	Repeat Isearch.
	(Isearch Minibuffer): New node.
	(Word Search): Document new word search commands.
	(Regexp Example): Simplify example using sentence-end-base variable.
	(Replace): Reword introduction.
	(Unconditional Replace): Remove unnecessary example.
	(Other Repeating Search): Document new `M-s o' binding.

	* emacs.texi (Top): Update node listings.

2008-09-22  Juanma Barranquero  <lekktu@gmail.com>

	* emacs.texi (Top): Remove Kill Errors from menu.

2008-09-22  Chong Yidong  <cyd@stupidchicken.com>

	* kmacro.texi (Basic Keyboard Macro): Make F3 and F4 the preferred
	interface for defining macros.  Simplify examples.  Note that C-g quits
	macro definitions.
	(Keyboard Macro Counter): Document using F3 to insert counter.  Give
	usage example.
	(Keyboard Macro Query): Organize query responses in a table.

	* fixit.texi (Fixit): Favor C-/ keybinding for undo throughout.  Link
	to Erasing node.
	(Undo): Reorganize paragraphs for logical flow.  Move keybinding
	rationale to a footnote.
	(Kill Errors): Remove node, due to redundancy with Erasing.
	(Spelling): Move discussion of flyspell to end.  Note new behavior of
	M-$ in active region.  Remove non-ispell-specific keybindings from
	table.

2008-09-21  Dan Nicolaescu  <dann@ics.uci.edu>

	* cmdargs.texi (Initial Options): Document --daemon.

2008-09-20  Glenn Morris  <rgm@gnu.org>

	* files.texi (Numbered Backups): Mention that some modes set
	version-control.

2008-09-20  Jim Blandy  <jimb@red-bean.com>

	* files.texi (Numbered Backups): Reference File Variables, as well.
	Remove discussion of Rmail's implementation.

2008-09-06  Chong Yidong  <cyd@stupidchicken.com>

	* misc.texi (Recursive Edit): Note that top-level exits active
	minibuffers.

	* trouble.texi (Quitting): Likewise.

2008-08-31  Chong Yidong  <cyd@stupidchicken.com>

	* emacs.texi (Top): Add Temporary Face Changes xref.

	* display.texi (Display): Move Temporary Face Changes node to just
	after Standard Faces.
	(Scrolling): Document recenter-top-bottom instead of recenter.
	(Horizontal Scrolling): Move auto hscroll discussion to the top.
	(Faces, Standard Faces, Temporary Face Changes, Useless Whitespace)
	(Display Custom): Copyedits.
	(Optional Mode Line): Document display-battery-mode.

2008-08-27  Romain Francoise  <romain@orebokech.com>

	* custom.texi (Directory Variables): Minor fix.

2008-08-27  Glenn Morris  <rgm@gnu.org>

	* cal-xtra.texi (Advanced Calendar/Diary Usage): Tweak some menu
	descriptions.
	(Calendar Customizing): Tweak layout description.
	Move calendar-today-marker and calendar-today face to the other
	markers.  Condense calendar-star-date and calendar-mark-today
	description.
	(Holiday Customizing): Add oriental and solar holidays.
	Add index entries for Baha'i, Christian, Hebrew and Islamic holidays.
	Fix holiday-float description.  Use zerop in examples.  Be less verbose.
	(Date Display Format): Change ISO format.  Be less verbose.
	(Diary Customizing): Mention day and month abbrev arrays.
	Mention the date-form variables by name.  Update European example.
	(Non-Gregorian Diary): Change node name.  Mention Baha'i functions.
	Condense examples.  Mention diary-entry-symbols by name.
	Condense table for insertion commands.
	(Fancy Diary Display): Mention diary-include-string and
	diary-sexp-entry-symbol.  Condense example.  Add Chinese, Coptic,
	Ethiopic, Persian date functions.  Condense descriptions.

	* calendar.texi (Format of Diary File): Mention diary-nonmarking-symbol.
	(Adding to Diary): Adapt for changed node name.

2008-08-26  Glenn Morris  <rgm@gnu.org>

	* cal-xtra.texi (Non-Gregorian Diary Entries): New name for
	node "Hebrew/Islamic Entries".

	* calendar.texi (Specified Dates): Fix names of iso functions.
	(General Calendar): There may not be another window.
	(Writing Calendar Files, Holidays): Tweak intro.
	(Holidays): Mention Baha'i and Chinese holidays.
	(Sunrise/Sunset): Add M-x calendar-sunrise-sunset-month.
	(Lunar Phases): Remove incorrect reference to calendar-time-zone.
	(To Other Calendar): Add calendar-print-other-dates.
	Refer to "graphic display" rather than "X.
	(From Other Calendar): Add calendar-bahai-goto-date.  Fix reference.
	(Displaying the Diary): Fix whitespace after reference.
	Fix `diary-number-of-entries' reference.
	(Date Formats): Explicitly mention that day names can be abbreviated.
	(Adding to Diary): Add some references to other sections.
	(Special Diary Entries): Fix reference.
	(Appointments): Simplify appt-message-warning-time entry.
	Clarify where times must be.
	(Importing Diary): Comment out icalendar paragraph that does not apply.
	(Time Intervals): Simplify entry for timeclock-ask-before-exiting.

2008-08-23  Glenn Morris  <rgm@gnu.org>

	* fortran-xtra.texi (Fortran): Change description of free form and
	fixed form a bit.  Mention hideshow and imenu.
	(Fortran Motion): Mention fortran-end-of-subprogram,
	fortran-beginning-of-subprogram, fortran-mark-do, fortran-mark-if.
	(Fortran Indent): Minor re-word.
	(ForIndent Commands): Mention fortran-fill-paragraph and
	fortran-fill-statement.
	(ForIndent Cont): Mention fortran-tab-mode-string.
	(Fortran Comments): Mention fortran-comment-line-start-skip.
	(Fortran Columns): Mention font-locking.
	(Fortran Abbrev): Word syntax not relevant with new-style abbrev.

2008-08-23  Johan Bockgard  <bojohan@muon>

	* basic.texi (Moving Point): Fix <prior>/<next> confusion.

2008-08-22  Chong Yidong  <cyd@stupidchicken.com>

	* mini.texi (Minibuffer): Simplify introduction.
	(Minibuffer File): Document tilde in minibuffer filenames.
	(Minibuffer Edit): Mention that the prompt is read-only.  Describe how
	to enter tabs, spaces, and question marks.  Describe behavior of C-a.
	(Completion Example): Update example to current command list.
	(Completion Options): Document `lazy' value of completion-auto-help.
	Update contents of completion-ignored-extensions.
	(Minibuffer History): Describe "future history" list.  State default
	value of history-delete-duplicates.

2008-08-21  Glenn Morris  <rgm@gnu.org>

	* fortran-xtra.texi (Fortran Columns): Document `fortran-line-length'.
	(Fortran Comments): Replace fortran-indent-comment with comment-dwim.

2008-08-17  Chong Yidong  <cyd@stupidchicken.com>

	* regs.texi (Registers): Clarify valid register names.
	(RegPos): Note that buffer is saved and restored too.
	(RegText): Note that mark is reactivated/deactivated.
	(RegConfig): Xref to Windows node.

2008-08-16  Chong Yidong  <cyd@stupidchicken.com>

	* basic.texi (Inserting Text): Provide command name for C-q.

	* killing.texi (Killing): Copyedit.  Define read-only text.
	(Deletion): DEL and C-d were already explained in Erasing; xref there.
	(Killing by Lines): Copyedit.
	(Other Kill Commands): Move M-w description here.
	(Yanking): Move M-w to Other Kill Commands.
	(Kill Ring): Also mention saving text in registers.  Link to Text
	Properties in elisp manual.
	(Accumulating Text): Copyedit.
	(CUA Bindings): Shift selection is now the default.

2008-08-12  Teodor Zlatanov  <tzz@lifelogs.com>

	* maintaining.texi (Change Log): Mention next-error is available.

2008-08-10  Glenn Morris  <rgm@gnu.org>

	* cal-xtra.texi (Calendar Customizing): Mention whitespace variables
	and intermonth text.
	(Holiday Customizing): Add holiday-chinese.

2008-08-08  Eli Zaretskii  <eliz@gnu.org>

	* files.texi (Log Buffer, Diff Mode): Fix last changes.  Add indexing.

2008-08-07  Dan Nicolaescu  <dann@ics.uci.edu>

	* files.texi (Log Buffer): Describe C-c C-d.
	(Diff Mode): Describe C-x 4 A.

2008-08-06  Eli Zaretskii  <eliz@gnu.org>

	* vc1-xtra.texi (VC Directory Mode): Fix last change.

2008-08-06  Dan Nicolaescu  <dann@ics.uci.edu>

	* files.texi (Old Revisions): Update the keys used by vc-annotate and
	describe the new bindings to show the changeset diff, toggle annotation
	visibility, show revisions.
	(VC Status): Describe key bindings for modifying the change comments,
	displaying changeset diffs and annotations.

	* vc1-xtra.texi (VC Directory Mode): Talk about multiple VC systems.

2008-08-05  Nick Roberts  <nickrob@snap.net.nz>

	* vc1-xtra.texi (VC Directory Mode): Fix typo.

2008-08-02  Eli Zaretskii  <eliz@gnu.org>

	* vc1-xtra.texi (VC Directory Mode, VC Directory Commands): Fix English
	and wording.

2008-08-02  Dan Nicolaescu  <dann@ics.uci.edu>

	* vc1-xtra.texi (VC Directory Mode): Fix and improve the info about
	marking/unmarking.  Add descriptions for the multiple file search
	commands.  Improve some old info.

2008-07-31  Chong Yidong  <cyd@stupidchicken.com>

	* display.texi (Visual Line Mode): New node.

	* basic.texi (Inserting Text): Move DEL to deletion node.
	(Moving Point): Add additional alternative key bindings.  Describe
	line-move-visual.
	(Erasing): Describe DEL.
	(Basic Undo, Blank Lines, Arguments): Copyedit.
	(Continuation Lines): Mention Visual Line mode.
	(Position Info): Move extended discussion to mule.texi.

	* mule.texi (International Chars): Describe C-x =.

	* emacs.texi (Top): Add Visual Line Mode node.

2008-07-31  Dan Nicolaescu  <dann@ics.uci.edu>

	* emacs.texi: Remove VMS support.

2008-07-30  Dan Nicolaescu  <dann@ics.uci.edu>

	* vc1-xtra.texi (VC Directory Mode): Update the display format and fix
	the vc-dir command name.

2008-07-27  Dan Nicolaescu  <dann@ics.uci.edu>

	* xresources.texi: Remove mentions of Mac Carbon.

2008-07-19  Andreas Schwab  <schwab@suse.de>

	* ns-emacs.texi: Move to ../misc.

2008-07-15  Chong Yidong  <cyd@stupidchicken.com>

	* entering.texi (Exiting): Don't describe text-only terminals as the
	default.  Describe the new startup screen.
	(Exiting): Describe how to kill Emacs first.  Change description of
	iconification to handle modern window systems.

2008-07-15  Adrian Robert  <Adrian.B.Robert@gmail.com>

	* ns-emacs.texi: New file, documents features of Emacs port under
	NeXTstep windowing.

2008-07-15  Chong Yidong  <cyd@stupidchicken.com>

	* entering.texi (Entering Emacs): Update prev node.

	* glossary.texi (Glossary): Remove xref to Text Characters.

	* commands.texi (User Input): Rewrite.  Describe Emacs' behavior
	directly, rather than in the context of ASCII.  Move description of
	special properties of modifier key to new Modifier Keys node.
	(Keys): Copyedit.
	(Text Characters): Delete node.  Multibyte is the default nowadays, and
	the node contents are obsolete.

	* custom.texi (Modifier Keys): New node.

	* emacs.texi (Top): Update node list.

2008-07-13  Chong Yidong  <cyd@stupidchicken.com>

	* emacs.texi (Intro): Increase conciseness slightly.  Remove paragraph
	saying that Emacs provides menus and mouse support (which is par for
	the course).

	* screen.texi (Screen): Copyedit.  Define "buffer" and "current buffer"
	early on.
	(Point): Copyedit.  Relegate historical trivia to a footnote.
	(Mode Line): Explain mode-line format more consistently.
	(Menu Bar): Copyedit.

2008-06-27  Glenn Morris  <rgm@gnu.org>

	* cal-xtra.texi (Sexp Diary Entries):
	* calendar.texi (Lunar Phases): Update for lunar.el name changes.

2008-06-26  Chong Yidong  <cyd@stupidchicken.com>

	* mark.texi (Shift selection): New node.
	(Mark): Copyedits.
	(Persistent Mark): Move to the end of the chapter.

2008-06-20  Eli Zaretskii  <eliz@gnu.org>

	* makefile.w32-in (distclean): Remove makefile.

2008-06-17  Nick Roberts  <nickrob@snap.net.nz>

	* building.texi (Starting GUD): Add an entry for gud-gdb.
	(GDB Graphical Interface): Explain that gud-gdb is now needed for text
	command mode.

2008-06-17  Glenn Morris  <rgm@gnu.org>

	* calendar.texi: Fix references to mouse-2 and mouse-3 in calendar.

2008-06-17  Nick Roberts  <nickrob@snap.net.nz>

	* building.texi (Starting GUD): Expand on remote debugging.
	(Other GDB-UI Buffers): Mention new keyboard bindings.

2008-06-15  Glenn Morris  <rgm@gnu.org>

	* gnu.texi: Use a verbatim license for this invariant section,
	as per etc/GNU.

2008-06-13  Daniel Engeler  <engeler@gmail.com>

	* emacs.texi, misc.texi: Add documentation about serial port access.

2008-06-13  Glenn Morris  <rgm@gnu.org>

	* emacs-xtra.texi, emacs.texi: Update Back-Cover text per
	maintain.info.

2008-06-05  Miles Bader  <miles@gnu.org>

	* display.texi (Temporary Face Changes): Update to reflect function
	renamings in face-remap.el.

2008-06-04  Miles Bader  <miles@gnu.org>

	* display.texi (Temporary Face Changes): Add
	`adjust-buffer-face-height'.  Rewrite description of
	`increase-buffer-face-height' and `decrease-default-face-height' now
	that they aren't bound by default.

2008-06-03  Miles Bader  <miles@gnu.org>

	* display.texi (Temporary Face Changes): New node.

2008-05-31  Eli Zaretskii  <eliz@gnu.org>

	* msdog.texi (Windows Keyboard): Fix text added on 2008-05-29.

2008-05-31  Glenn Morris  <rgm@gnu.org>

	* cal-xtra.texi (Fancy Diary Display): Simplify.

2008-05-30  Glenn Morris  <rgm@gnu.org>

	* cal-xtra.texi (Fancy Diary Display): Update for
	diary-display-function replacing diary-display-hook.

2008-05-29  Drew Adams  <drew.adams@oracle.com>

	* msdog.texi (Windows Keyboard): Add descriptions of
	w32-register-hot-key and w32-unregister-hot-key.

2008-05-21  Tom Tromey  <tromey@redhat.com>

	* custom.texi (Directory Variables): Grammar fix.  Link to Safe File
	Variables node.

2008-05-19  Tom Tromey  <tromey@redhat.com>

	* custom.texi (Variables): Add Directory Variables to menu.
	(Directory Variables): New node.

2008-05-16  Eric S. Raymond  <esr@snark.thyrsus.com>

	* vc2-xtra.texi: Modify an example so it reflects what vc.el now does.

2008-05-15  Eric S. Raymond  <esr@snark.thyrsus.com>

	* vc2-xtra.texi, emacs.texi, files.texi: Snapshots node renamed to
	Revision Tags and rewritten.  Section now uses modern terminology,
	(tags rather than snapshots) and describes post-SCCS systems more
	accurately.

2008-05-10  Eli Zaretskii  <eliz@gnu.org>

	* msdog.texi (Windows Files): Update documentation of
	w32-get-true-file-attributes.

2008-05-09  Eric S. Raymond  <esr@snark.thyrsus.com>

	* files.texi, vc-xtra.texi, vc1-xtra.texi: Document the new VC
	directory mode.

2008-05-08  Chong Yidong  <cyd@stupidchicken.com>

	* killing.texi (Appending Kills): Remove a strangely off-topic index
	entry "television".

2008-05-07  Eric S. Raymond  <esr@snark.thyrsus.com>

	* ack.texi, files.texi, vc2-xtra.texi: Meta-CVS is no longer supported.

2008-05-02  Eric S. Raymond  <esr@snark.thyrsus.com>

	* emacs/buffers.texi, emacs/files.texi (Version-control):
	vc-toggle-read-only is no longer a good idea...

2008-04-29  Glenn Morris  <rgm@gnu.org>

	* cal-xtra.texi (Sexp Diary Entries): Clarify diary-float.

2008-04-22  Juri Linkov  <juri@jurta.org>

	* dired.texi (Subdirectories in Dired): Describe using `^'
	to return to the parent directory.

2008-04-22  Nick Roberts  <nickrob@snap.net.nz>

	* building.texi (GDB-UI Layout, Other GDB-UI Buffers): Update for
	recent changes.

2008-04-19  Nick Roberts  <nickrob@snap.net.nz>

	* building.texi (GDB-UI Layout, Breakpoints Buffer)
	(Other GDB-UI Buffers): Update for recent thread related changes.

2008-04-11  Mirko Vukovic  <mirko.vukovic@gmail.com>  (tiny change)

	* maintaining.texi (Maintaining):
	* emacs.texi (Top): Typo.

2008-04-08  Stefan Monnier  <monnier@iro.umontreal.ca>

	* display.texi (Font Lock): Prefer add-hook to using a non-nil `mode'
	arg in `font-lock-add-keywords'.

2008-04-08  Glenn Morris  <rgm@gnu.org>

	* cal-xtra.texi, calendar.texi: Update for calendar name changes.
	Also add Baha'i calendar references where appropriate.

2008-04-05  Glenn Morris  <rgm@gnu.org>

	* custom.texi (Init File): Byte-compiling .emacs is bad.

2008-04-04  Stefan Monnier  <monnier@iro.umontreal.ca>

	* mini.texi (Minibuffer Edit) <resize-mini-windows>: Adjust default.

2008-03-29  Glenn Morris  <rgm@gnu.org>

	* calendar.texi: Update for `calendar-date-style' replacing
	`european-calendar'.

2008-03-28  Jason Rumney  <jasonr@gnu.org>

	* display.texi (Display Custom): Mention overlay-margin in text.

2008-03-12  Reiner Steib  <Reiner.Steib@gmx.de>

	* custom.texi, dired.texi, mini.texi, mule.texi: Add `referenced in the
	tutorial' comments.

2008-03-28  Chong Yidong  <cyd@stupidchicken.com>

	* mark.texi (Mark): Rearrange nodes.
	(Persistent Mark): Rename from Transient Mark.
	(Mark, Setting Mark, Marking Objects, Persistent Mark, Mark Ring):
	Describe Transient Mark mode as the default.

	* basic.texi (Basic Undo): Don't mention setting the mark, which isn't
	the default behavior with Transient Mark mode off.
	(Position Info): Fix typo.

	* display.texi (Standard Faces): Reference the Mark node.
	Remove discussion of the region face, which is discussed there.

	* emacs.texi (Top): Update node listings.

	* files.texi (Diff Mode, Misc File Ops): Describe Transient Mark mode
	as the default.

	* fixit.texi (Undo): Standardize choice of undo key sequence.
	(Undo, Spelling): Describe Transient Mark mode as the default.

	* frames.texi (Mouse Commands): Treat Transient Mark mode as the
	default.

	* glossary.texi (Glossary): Treat Transient Mark mode as the default.

	* killing.texi (Kill Ring, Accumulating Text): Assume Transient Mark
	mode is the default, and note that the mark is not activated when set.

	* programs.texi (Moving by Defuns, Expressions, Comment Commands):
	Describe Transient Mark mode as the default.

	* search.texi (Basic Isearch): Reference the Mark Ring node.
	(Replace, Unconditional Replace, Other Repeating Search):
	Describe Transient Mark mode as the default.

	* text.texi (Words, Pages, Fill Commands, HTML Mode): Describe
	Transient Mark mode as the default.
	(Paragraphs): Describe how M-h behaves when region is active.

	* trouble.texi (Quitting): Clarify effects of C-g.

2008-03-13  Glenn Morris  <rgm@gnu.org>

	* emacs.texi (EMACSVER): Set to 23.0.60.

2008-03-05  Glenn Morris  <rgm@gnu.org>

	* dired.texi (Hiding Subdirectories): Fix previous change.

2008-03-05  Drew Adams  <drew.adams@oracle.com>

	* dired.texi (Hiding Subdirectories): Document `dired-hide-subdir'.

2008-02-28  Kim F. Storm  <storm@cua.dk>

	* help.texi (Help Files): Move describe-gnu-project to C-h g.
	Move describe-distribution to C-h C-o.
	Move view-emacs-problems to C-h C-p.
	Add view-emacs-debugging on C-h C-d.
	Add view-external-packages on C-h C-e.
	Add view-order-manuals on C-h C-m.

2008-02-17  Ulrich Mueller  <ulm@kph.uni-mainz.de>

	* msdog-xtra.texi (MS-DOS): Docstring fix.

2008-02-09  Eli Zaretskii  <eliz@gnu.org>

	* msdog.texi (Windows Fonts): Use a @table for describing font
	properties.

2008-02-07  Jason Rumney  <jasonr@gnu.org>

	* msdog.texi (Windows Files): w32-get-true-file-attributes default
	value has changed.
	(Windows HOME): Clarify what is meant by "if that fails as well".
	(Windows Fonts): New section.

2008-02-07  D. E. Evans  <sinuhe@gnu.org>  (tiny change)

	* basic.texi (Basic Undo): Remove duplicate "you can".

2008-02-02  Eli Zaretskii  <eliz@gnu.org>

	* maintaining.texi (Tags): Fix last change.

2008-02-02  Michael Albinus  <michael.albinus@gmx.de>

	* tramp.texi: Use new FSF's Back-Cover Text.

2008-01-31  Nick Roberts  <nickrob@snap.net.nz>

	* trouble.texi (Checklist): Direct users to emacs-devel@gnu.org.

2008-01-26  Richard Stallman  <rms@gnu.org>

	* maintaining.texi (Tags): Delete redundant index entry.

2008-01-26  Eli Zaretskii  <eliz@gnu.org>

	* programs.texi (Imenu): Move "@cindex tags" from here...
	* maintaining.texi (Tags): ...to here.

2008-01-23  Kevin Ryde  <user42@zip.com.au>

	* custom.texi (Mouse Buttons): Update elisp xref to "Click Events" on
	click count.

2008-01-21  Juanma Barranquero  <lekktu@gmail.com>

	* entering.texi (Exiting): Fix typo.
	Reported by D. E. Evans <sinuhe@gnu.org>.

2007-12-31  Martin Rudalics  <rudalics@gmx.at>

	* glossary.texi (Glossary): Fix typo.

2007-12-27  Richard Stallman  <rms@gnu.org>

	* text.texi (Formatted Text): Improve menu tag.
	(Editing Format Info): In Info, add duplicate menu of nodes
	about the submenus.
	(Format Faces): Say where Faces menu is found.  Mention Other.
	(Format Colors): Say where these submenus are found.
	(Format Indentation, Format Justification): Likewise.
	(Format Properties): Likewise.

2007-12-22  Richard Stallman  <rms@gnu.org>

	* search.texi (Query Replace): Make exp of query-replace more
	self-contained, and clarify.

	* cc-mode.texi (Getting Started): Change @ref to @pxref.

2007-12-15  Richard Stallman  <rms@gnu.org>

	* files.texi (Auto Save): Clarify definition of auto-saving.

2007-11-26  Richard Stallman  <rms@gnu.org>

	* help.texi (Help Echo): Cleanups.

2007-11-23  Thien-Thi Nguyen  <ttn@gnuvola.org>

	* files.texi (Why Version Control?): Fix typo.
	(VCS Concepts): Fix typos; small tense fix.
	(Selecting a Fileset): Fix typos; small rewording.
	(Log Buffer): Likewise.
	(Old Revisions): Likewise.

2007-11-17  Eli Zaretskii  <eliz@gnu.org>

	* mule.texi (Communication Coding): Fix wording of last change.

2007-11-16  Werner Lemberg  <wl@gnu.org>

	* custom.texi (Specifying File Variables):
	* major.texi (Choosing Modes): Mention '\" in man pages.

2007-11-16  Kenichi Handa  <handa@ni.aist.go.jp>

	* mule.texi (Communication Coding): Document x-select-request-type.

	* frames.texi (Cut/Paste Other App): Mention x-select-request-type.

2007-11-15  Francesco Potortì  <pot@gnu.org>

	* maintaining.texi (TEXTAGS): Note that you can use "-" for stdout with
	--output=file.

2007-11-13  Martin Rudalics  <rudalics@gmx.at>

	* help.texi (Help Summary, Apropos, Misc Help): Fix typos.
	(Help Echo): Avoid mentioning the term "region" here and
	consistently use the term "active text".

2007-11-11  Glenn Morris  <rgm@gnu.org>

	* calendar.texi (Special Diary Entries): Fix Thanksgiving example.

2007-11-10  Paul Pogonyshev  <pogonyshev@gmx.net>

	* search.texi (Query Replace): Mention
	`query-replace-show-replacement'.

2007-11-09  Nick Roberts  <nickrob@snap.net.nz>

	* building.texi (Watch Expressions): Remove obscure sentence.

2007-11-06  Kenichi Handa  <handa@ni.aist.go.jp>

	* mule.texi (Select Input Method): Describe how to activate an input
	method in the text mode.

2007-11-01  Dan Nicolaescu  <dann@ics.uci.edu>

	* cmdargs.texi (Misc Variables): Remove Sun windows info.

2007-10-30  Nick Roberts  <nickrob@snap.net.nz>

	* building.texi (Watch Expressions): Describe gdb-delete-out-of-scope.

2007-10-30  Glenn Morris  <rgm@gnu.org>

	* misc.texi (Directory Tracking): Explain a bit more about
	dirtrack-mode.

2007-10-25  Glenn Morris  <rgm@gnu.org>

	* fortran-xtra.texi (Fortran): F90 mode handles F2003.

2007-10-24  Richard Stallman  <rms@gnu.org>

	* misc.texi (Interactive Shell): Cleanup last change.

2007-10-22  Juri Linkov  <juri@jurta.org>

	* mini.texi (Minibuffer History): Add text about a list of minibuffer
	default values.

2007-10-20  Eric S. Raymond  <esr@snark.thyrsus.com>

	* files.texi: Disambiguate two slightly different uses of the term
	'filesets'.

2007-10-18  Martin Rudalics  <rudalics@gmx.at>

	* trouble.texi (Quitting): Fix typo.

2007-10-18  Glenn Morris  <rgm@gnu.org>

	* frames.texi (Mode Line Mouse): Mention minor mode names.

2007-10-17  Juri Linkov  <juri@jurta.org>

	* text.texi (Fill Commands): Undocument fill-paragraph-or-region.
	fill-paragraph operates on the active region in Transient Mark mode.
	(Fill Prefix, Format Indentation): Replace fill-paragraph-or-region
	with fill-paragraph.

	* basic.texi (Arguments): Replace fill-paragraph-or-region with
	fill-paragraph.

	* fixit.texi (Spelling): ispell-word operates on the active region
	in Transient Mark mode.

2007-10-17  Aaron S. Hawley  <aaronh@garden.org>

	* building.texi (Source Buffers):
	* custom.texi (Init Non-ASCII):
	* glossary.texi (Glossary): Use "key binding" consistently.

2007-10-17  Juanma Barranquero  <lekktu@gmail.com>

	* calendar.texi (Diary): Fix directive.

2007-10-16  Richard Stallman  <rms@gnu.org>

	* calendar.texi (Diary): Clarify text about diary file example.

2007-10-13  Eric S. Raymond  <esr@snark.thyrsus.com>

	* files.texi: Capitalize node names according to convention.

2007-10-13  Glenn Morris  <rgm@gnu.org>

	* misc.texi (Interactive Shell): Correct INSIDE_EMACS reference.

2007-10-11  Eric S. Raymond  <esr@snark.thyrsus.com>

	* emacs.texi:
	* files.texi (Version Systems): Minor fixes to version-control material
	suggested by RMS and Robert J. Chassell.

2007-10-10  Eric S. Raymond  <esr@snark.thyrsus.com>

	* files.texi (Version Systems):
	* vc-xtra.texi:
	* vc1-xtra.texi:
	* vc2-xtra.texi: Merge in changes for new VC with fileset-oriented
	operations.  Change of terminology from `version' to `revision'.
	Revise text for adequate description of VCSes with monotonic IDs.
	* emacs.texi: Change of terminology from `version' to `revision'.

2007-10-09  Eric S. Raymond  <esr@snark.thyrsus.com>

	* files.texi (Version Systems): Describe newer VCses.
	Reorder the descriptions to be chronological.

2007-10-09  Richard Stallman  <rms@gnu.org>

	* display.texi (Cursor Display): Correct how cursor appears
	in nonselected windows.

2007-10-04  Nick Roberts  <nickrob@snap.net.nz>

	* building.texi (GDB Graphical Interface): Remove references to gdba
	and mention gud-gdb.

2007-08-31  Eli Zaretskii  <eliz@gnu.org>

	* rmail.texi (Rmail Sorting): Improve indexing.

2007-10-06  Juri Linkov  <juri@jurta.org>

	* text.texi (Fill Commands): Document fill-paragraph-or-region.
	(Fill Prefix, Format Indentation): Replace fill-paragraph with
	fill-paragraph-or-region.

	* basic.texi (Arguments): Replace fill-paragraph with
	fill-paragraph-or-region.

2007-10-06  Eric S. Raymond  <esr@snark.thyrsus.com>

	* files.texi: Update the section on version control for 2007
	conditions.  None of these changes are new-VC-specific; that
	will come later.

2007-09-15  Glenn Morris  <rgm@gnu.org>

	* calendar.texi (Holidays): Change all instances of `holiday-list' back
	to `list-holidays'.

2007-09-14  Glenn Morris  <rgm@gnu.org>

	* calendar.texi: Update all instances of mark-calendar-holidays,
	list-calendar-holidays, list-holidays with the new names.

2007-09-06  Glenn Morris  <rgm@gnu.org>

	Move manual sources from man/ to subdirectories of doc/.
	Split into the Emacs manual in emacs/, and other manuals in misc/.
	* Makefile.in (INFO_TARGETS, DVI_TARGETS): Reduce to just the Emacs
	manual.
	(infodir): New variable.
	(info): Use $infodir.
	(emacsman): Delete target, not needed any more.
	Move all targets that are not the Emacs manual to misc/Makefile.in.
	(mostlyclean): Remove `gnustmp'.
	* makefile.w32-in (INFO_TARGETS, DVI_TARGETS): Reduce to just the Emacs
	manual.
	(MULTI_INSTALL_INFO, ENVADD, infodir): Go up one more level.
	(emacsman): Delete target, not needed any more.
	(clean): Remove all info files but Emacs manual.
	Move all targets that are not the Emacs manual to misc/Makefile.in.
	* emacs-xtra.texi, emacs.texi (setfilename): Go up one more level.

	* Makefile.in (INFOSOURCES): Delete.
	(.SUFFIXES): Use $(TEXI2DVI) rather than texi2dvi.
	(mostlyclean): Add *.op, *.ops.  Move *.aux *.cps *.fns *.kys *.pgs
	*.vrs *.toc here...
	(maintainer-clean): ...from here.

2007-09-05  Glenn Morris  <rgm@gnu.org>

	* custom.texi (Safe File Variables): Clarify `!' and risky variables.

2007-08-29  Glenn Morris  <rgm@gnu.org>

	* emacs.texi (EMACSVER): Increase to 23.0.50.

2007-08-27  Richard Stallman  <rms@gnu.org>

	* emacs.texi (Top): Clarify menu item for Glossary.

	* display.texi (Faces): Change secn title.
	Clarify not all fonts come from Font Lock.

2007-08-17  Eli Zaretskii  <eliz@gnu.org>

	* basic.texi (Position Info): Add index entry for face at point.
	Mention that character faces are also displayed by "C-u C-x =".

2007-08-08  Glenn Morris  <rgm@gnu.org>

	* glossary.texi (Glossary): Deprecate `iff'.

2007-08-07  Chong Yidong  <cyd@stupidchicken.com>

	* files.texi (File Conveniences): Document point motion keys in Image
	mode.

2007-07-27  Glenn Morris  <rgm@gnu.org>

	* emacs.texi (Copying): Include license text from gpl.texi, rather than
	in-line.

	* gpl.texi: New file with text of GPL.
	* Makefile.in (EMACSSOURCES): Add gpl.texi.

2007-07-26  Dan Nicolaescu  <dann@ics.uci.edu>

	* vc2-xtra.texi (Customizing VC): Add GIT and HG.

	* dired.texi (Wdired): Mention C-x C-q key binding.

2007-07-28  Nick Roberts  <nickrob@snap.net.nz>

	* building.texi (GDB Graphical Interface): Qualify use of "M-x gdba".

2007-07-25  Glenn Morris  <rgm@gnu.org>

	* emacs.texi (Copying): Replace license with GPLv3.

	* Relicense all FSF files to GPLv3 or later.

2007-07-24  Glenn Morris  <rgm@gnu.org>

	* calendar.texi (Writing Calendar Files): cal-tex-diary etc only work
	for some calendars.

2007-07-23  Nick Roberts  <nickrob@snap.net.nz>

	* screen.texi (Mode Line): Describe new mode-line flag that shows if
	default-directory for the current buffer is on a remote machine.

2007-07-21  Eli Zaretskii  <eliz@gnu.org>

	* vc2-xtra.texi (Customizing VC) <vc-handled-backends>: Update the
	default value.

2007-07-21  Richard Stallman  <rms@gnu.org>

	* files.texi (Why Version Control?): Improve previous change.

2007-07-18  Eric S. Raymond  <esr@snark.thyrsus.com>

	* files.texi (Why Version Control?): New node.

2007-07-12  Nick Roberts  <nickrob@snap.net.nz>

	* building.texi (Starting GUD): Add xref to this anchor.

2007-06-24  Karl Berry  <karl@gnu.org>

	* emacs.texi: New Back-Cover Text.

2007-06-07  Alan Mackenzie  <acm@muc.de>

	* display.texi (Optional Mode Line): Document the new form of
	line+column numbers, "(561,2)".

2007-06-06  Juanma Barranquero  <lekktu@gmail.com>

	* maintaining.texi (Create Tags Table): Fix typos.

2007-06-02  Chong Yidong  <cyd@stupidchicken.com>

	* Version 22.1 released.

2007-05-07  Karl Berry  <karl@gnu.org>

	* emacs.texi (EMACSVER): Back to 22.

2007-05-06  Richard Stallman  <rms@gnu.org>

	* maintaining.texi (Create Tags Table): Clean up previous change.

2007-05-05  Francesco Potortì  <pot@gnu.org>

	* maintaining.texi (Create Tags Table): Add text about the dangers of
	making symbolic links to tags files.

2007-05-04  Karl Berry  <karl@gnu.org>

	* emacs.texi (EMACSVER) [smallbook]: 22.1 for printed version, not 22.

2007-05-03  Karl Berry  <karl@gnu.org>

	* emacs.texi (EMACSVER) [smallbook]: 22 for printed version.

	* .cvsignore (*.pdf): New entry.

	* emacs.texi (\urlcolor, \linkcolor) [smallbook]: \let to \Black
	for printing.

2007-05-01  Richard Stallman  <rms@gnu.org>

	* cmdargs.texi (Initial Options): Under --batch, mention --eval.

2007-04-28  Glenn Morris  <rgm@gnu.org>

	* ack.texi (Acknowledgments):
	* anti.texi (Antinews):
	* programs.texi (Program Modes): Restore mention of python.el pending
	consideration of legal status.

2007-04-28  Richard Stallman  <rms@gnu.org>

	* files.texi (File Names): Fixes to ~ description on MS systems.

2007-04-26  Glenn Morris  <rgm@gnu.org>

	* emacs.texi (EMACSVER): Increase to 22.1.50.

2007-04-25  Karl Berry  <karl@gnu.org>

	* emacs.texi: Improve line breaks on copyright page,
	similar layout to lispref, 8.5x11 by default.

	* dired.texi (Image-Dired): Improve line break, fix typo.

2007-04-24  Chong Yidong  <cyd@stupidchicken.com>

	* programs.texi (Program Modes):
	* anti.texi (Antinews):
	* ack.texi (Acknowledgments): python.el removed.

2007-04-23  Chong Yidong  <cyd@stupidchicken.com>

	* display.texi (Highlight Interactively): Correct description of
	hi-lock-file-patterns-policy.

	* files.texi (File Archives): Mention self-extracting executables.

2007-04-23  Eli Zaretskii  <eliz@gnu.org>

	* search.texi (Unconditional Replace, Query Replace): Add xref to
	"Replacement and Case".

2007-04-22  Chong Yidong  <cyd@stupidchicken.com>

	* dired.texi (Image-Dired): Move from Thumbnails node.
	* misc.texi (Thumbnails): Node deleted.
	* emacs.texi (Top): Update node listing.

	* files.texi (File Conveniences):
	* ack.texi (Acknowledgments): Rename "tumme" to "image-dired".

2007-04-21  Richard Stallman  <rms@gnu.org>

	* display.texi (Highlight Interactively): Correct previous change.
	Clarify doc of hi-lock-find-patterns, and move new features into it.

2007-04-20  David Koppelman  <koppel@ece.lsu.edu>

	* display.texi (Highlight Interactively): Document
	hi-lock-file-patterns-policy.

2007-04-20  Martin Rudalics  <rudalics@gmx.at>

	* display.texi (Scrolling): Fix typo.

2007-04-15  Chong Yidong  <cyd@stupidchicken.com>

	* doclicense.texi: Remove node heading, so that it can be included by
	other files.

	* emacs.texi: Insert node heading for GFDL.

2007-04-14  Eli Zaretskii  <eliz@gnu.org>

	* cmdargs.texi (Colors): Qualify "color of window" index entry by
	"command line".

	* display.texi (Faces): Refer to "Creating Frames" for face
	and other frame customizations in .emacs.

	* frames.texi (Creating Frames): Mention that face customizations can
	be put in .emacs.  Add index entries.

2007-04-12  Richard Stallman  <rms@gnu.org>

	* glossary.texi (Glossary): Explain `iff'.

2007-04-11  Karl Berry  <karl@gnu.org>

	* gnu.texi (Top),
	* macos.texi (Mac Font Specs),
	* anti.texi (Antinews),
	* xresources.texi (Resources),
	* misc.texi (Emulation),
	* calendar.texi (Daylight Saving),
	* dired.texi (Dired and Find),
	* rmail.texi (Remote Mailboxes),
	* sending.texi (Mail Headers),
	* programs.texi (Which Function),
	* files.texi (Recover),
	* buffers.texi (Uniquify),
	* frames.texi (Wheeled Mice),
	* killing.texi (Rectangles): Wording to improve breaks in
	8.5x11 format.
	* mule.texi (Language Environments): \hbadness=10000 since there's
	no way to reword.
	* emacs.texi (smallbook): New @set to more easily switch between
	smallbook and 8.5x11.

2007-04-11  Richard Stallman  <rms@gnu.org>

	* files.texi (File Conveniences): Add xref to Tumme.
	Delete text about Thumbnail mode.

2007-04-09  Alan Mackenzie  <acm@muc.de>

	* cmdargs.texi (Initial Options): Call "inhibit-splash-screen" by its
	new name.  Insert concept index entries.

2007-04-08  Chong Yidong  <cyd@stupidchicken.com>

	* display.texi (Standard Faces): Document prefix arg for
	list-faces-display.

	* rmail.texi (Rmail Scrolling): Document rmail-end-of-message.

2007-04-07  Chong Yidong  <cyd@stupidchicken.com>

	* killing.texi (Deletion): Rewrite description of M-\ prefix argument.

	* files.texi (Misc File Ops): Rewrite description of
	insert-file-literally.

2007-03-31  Eli Zaretskii  <eliz@gnu.org>

	* misc.texi (Printing): Postscript -> PostScript.

	* ack.texi (Acknowledgments): Postscript -> PostScript.

	* custom.texi (Init File, Init Non-ASCII): Fix last change.

	* emacs.texi (Top): Fix the menu due to the change in custom.texi
	below.

2007-03-30  Chong Yidong  <cyd@stupidchicken.com>

	* custom.texi (Non-ASCII Rebinding): Node deleted.  Material moved to
	Init Non-ASCII.
	(Init Rebinding, Init Syntax): Link to Init Non-ASCII instead.
	(Init Non-ASCII): New node.

2007-03-28  YAMAMOTO Mitsuharu  <mituharu@math.s.chiba-u.ac.jp>

	* macos.texi (Mac Font Specs): Mention AppleAntiAliasingThreshold.

2007-03-12  Glenn Morris  <rgm@gnu.org>

	* calendar.texi, emacs.texi (Daylight Saving): Rename node from
	"Daylight Savings".

	* calendar.texi: Replace "daylight savings" with "daylight
	saving" in text throughout.

2007-03-04  Richard Stallman  <rms@gnu.org>

	* custom.texi (Safe File Variables): Minor correction.

2007-02-28  Thien-Thi Nguyen  <ttn@gnu.org>

	* rmail.texi (Movemail): Add internal ref.
	Don't indent the intro for the PROTO table.
	Format PROTO table items with @code.

2007-02-26  Nick Roberts  <nickrob@snap.net.nz>

	* building.texi: Remove references to bashdb.

2007-02-19  Juanma Barranquero  <lekktu@gmail.com>

	* mule.texi (Language Environments): Update list of supported language
	environments.

2007-02-14  Kim F. Storm  <storm@cua.dk>

	* building.texi (Grep Searching): Fix lgrep doc.

2007-02-12  Chong Yidong  <cyd@stupidchicken.com>

	* back.texi: Remove unused file.

2007-02-05  Francesco Potortì  <pot@gnu.org>

	* maintaining.texi (Tag Syntax): Now --members is the default for
	etags, not for ctags yet.

2007-02-03  Eli Zaretskii  <eliz@gnu.org>

	* emacs.texi (Top): Update the top-level menus.  Make the detailed menu
	headers compliant with Texinfo guidelines and with what texnfo-upd.el
	expects.  Add comments to prevent people from inadvertently modifying
	the key parts needed by `texinfo-multiple-files-update'.

2007-01-29  Chong Yidong  <cyd@stupidchicken.com>

	* frames.texi (Secondary Selection): Window clicked does not matter
	when mouse-yank-at-point is non-nil.

2007-01-16  Glenn Morris  <rgm@gnu.org>

	* abbrevs.texi (Editing Abbrevs): Describe how to disable a
	system abbrev.

2007-01-11  Richard Stallman  <rms@gnu.org>

	* msdog.texi (Windows Keyboard): Another small cleanup.

2007-01-10  Richard Stallman  <rms@gnu.org>

	* msdog.texi (Windows Keyboard): Yet another try to make
	everyone happy with that passage.

2007-01-05  Richard Stallman  <rms@gnu.org>

	* anti.texi (Antinews): Mention M-x shell scrolling.

2007-01-05  Nick Roberts  <nickrob@snap.net.nz>

	* building.texi (Watch Expressions): Describe gdb-max-children.

2007-01-04  Richard Stallman  <rms@gnu.org>

	* msdog.texi (Windows Keyboard): Clarify previous change.

2007-01-02  Richard Stallman  <rms@gnu.org>

	* custom.texi (Changing a Variable): Minor clarification.
	(Specific Customization): customize-customized => customize-unsaved.

	* entering.texi (Entering Emacs): Clean up text about restarting
	Emacs for each file.

	* misc.texi (Shell Options): Minor cleanup.

	* msdog.texi (Windows Keyboard): Explain that Windows was incompatible
	with Emacs, not vice versa.

	* programs.texi (Symbol Completion): Recommend customizing
	window manager.

	* xresources.texi (Resources): Minor fix.

2007-01-01  Jan Djärv  <jan.h.d@swipnet.se>

	* xresources.texi (Table of Resources): Add scrollBarWidth resource.

2007-01-01  Richard Stallman  <rms@gnu.org>

	* commands.texi (User Input): Document keys stolen by window mangers.

2006-12-31  Richard Stallman  <rms@gnu.org>

	* custom.texi (Specific Customization): Document customize-option
	instead of customize-variable.

2006-12-31  Kim F. Storm  <storm@cua.dk>

	* major.texi (Choosing Modes): Document auto-mode-case-fold.

2006-12-30  Kim F. Storm  <storm@cua.dk>

	* killing.texi (CUA Bindings): Fix typo.

	* xresources.texi (Table of Resources): Mention grow-only value for
	auto-resize-tool-bars.

2006-12-27  Eli Zaretskii  <eliz@gnu.org>

	* msdog.texi (Windows Keyboard): Mention widespread Windows bindings,
	and how to get them back.

2006-12-26  Richard Stallman  <rms@gnu.org>

	* calendar.texi (Holidays): Holiday listing is based on current
	practice, but DST is not.

2006-12-25  Richard Stallman  <rms@gnu.org>

	* emacs.texi (Top): Update subnode menus.

	* mark.texi (Transient Mark): Fix xref.

	* killing.texi (Graphical Kill): Node deleted.
	(Killing): Add xref to Cut and Paste.
	(CUA Bindings): Update xref.

	* frames.texi (Cut and Paste): New section to hold other nodes.
	(Mouse Commands): Node demoted.
	(Cut/Paste Other App): Split out from Mouse Commands.
	(Word and Line Mouse): Likewise.
	(Secondary Selection, Clipboard): Nodes demoted.

2006-12-24  Kevin Ryde  <user42@zip.com.au>

	* calendar.texi (Holidays): US daylight saving begins second Sunday
	in March for 2007 onwards.
	(Daylight Savings): Show new US default daylight saving rules, 2nd
	Sun in Mar to 1st Sun in Nov, now in cal-dst.el.

2006-12-23  Chong Yidong  <cyd@stupidchicken.com>

	* calendar.texi (Scroll Calendar): < and > are switched.

2006-12-23  Kevin Rodgers  <ihs_4664@yahoo.com>

	* killing.texi (Deletion): Describe M-\ prefix argument.

2006-12-23  Richard Stallman  <rms@gnu.org>

	* search.texi (Regexp Search): Explain why forward and reverse regexp
	search are not mirror images.

2006-12-19  Kim F. Storm  <storm@cua.dk>

	* major.texi (Choosing Modes): Describe match-function elements for
	magic-mode-alist.

2006-12-18  Eli Zaretskii  <eliz@gnu.org>

	* msdog.texi (Windows Keyboard): Add a footnote about "Windows" keys
	peculiarities.

2006-12-18  Richard Stallman  <rms@gnu.org>

	* abbrevs.texi (Editing Abbrevs): Fix previous change.

2006-12-17  Alan Mackenzie  <acm@muc.de>

	* programs.texi (Left Margin Paren): Remove the bit which says
	that CC Mode sets open-paren-in-column-0-is-defun-start to nil.
	Discuss some of the issues of setting this option to nil.

2006-12-17  Glenn Morris  <rgm@gnu.org>

	* abbrevs.texi (Editing Abbrevs): Mention system abbrevs.

2006-12-16  Eli Zaretskii  <eliz@gnu.org>

	* msdog.texi (Windows Keyboard): Clarify `w32-recognize-altgr' effect.
	(Windows Files): `w32-get-true-file-attributes' is only relevant for
	NTFS volumes.
	(ls in Lisp): `links' in `ls-lisp-verbosity' is only relevant to NTFS
	volumes.

2006-12-15  Eli Zaretskii  <eliz@gnu.org>

	* text.texi (HTML Mode): Fix "C-c TAB".

2006-12-09  Richard Stallman  <rms@gnu.org>

	* misc.texi (Invoking emacsclient): Simplify TCP file text.

2006-12-08  Kevin Rodgers  <ihs_4664@yahoo.com>

	* files.texi (Misc File Ops): Document insert-file-literally.

2006-12-08  Eli Zaretskii  <eliz@gnu.org>

	* cmdargs.texi (Colors): Note that --color is intended for overriding
	the terminal defaults, not for normal invocation.

	* misc.texi (Emacs Server): Improve wording.  Don't mention the
	``server program''.  Add a cross-reference to "Init File" node.
	(Invoking emacsclient): Add index entries.  Document both short and
	long versions of command-line options.  Document the -f option.

2006-12-06  Richard Stallman  <rms@gnu.org>

	* text.texi (Outline Format): Say to set outline-regexp
	and outline-level with major modes and file local variables.

2006-12-05  Michaël Cadilhac  <michael.cadilhac@lrde.org>

	* anti.texi (Antinews): Mention the alternative to
	`~/.emacs_SHELLNAME', which is `~/.emacs.d/init_SHELLNAME.sh'.

	* misc.texi (Interactive Shell): Ditto.

2006-12-04  Eli Zaretskii  <eliz@gnu.org>

	* emacs.texi (Acknowledgments): Fix Arne J@o{}rgensen's name.

	* ack.texi (Acknowledgments): Fix Arne J@o{}rgensen's name.

2006-12-01  Eli Zaretskii  <eliz@gnu.org>

	* mule.texi (Enabling Multibyte): Rephrase the confusing reference to a
	colon in the mode line.

	* msdog.texi (Windows Processes) [@ifnottex]: Mention w32-shell-execute.

2006-11-26  Nick Roberts  <nickrob@snap.net.nz>

	* building.texi (Watch Expressions): Mention SPC for expanding/
	contracting watch expressions.

2006-11-26  Kim F. Storm  <storm@cua.dk>

	* kmacro.texi (Basic Keyboard Macro): Mention F3/F4 more.

2006-11-26  Nick Roberts  <nickrob@snap.net.nz>

	* building.texi (Debugger Operation): Define text command mode.
	Clarify how tooltips work.
	(GDB Graphical Interface): Explain how to run in text command mode
	more clearly.

2006-11-25  Juanma Barranquero  <lekktu@gmail.com>

	* mule.texi (Defining Fontsets): Fix use of `charset' and `font'.

2006-11-22  Juanma Barranquero  <lekktu@gmail.com>

	* anti.texi (Antinews): Mention --server-file and TCP sockets.

2006-11-18  Chong Yidong  <cyd@stupidchicken.com>

	* misc.texi (Interactive Shell): INSIDE_EMACS is set to t,
	and EMACS is deprecated.

2006-11-18  Juanma Barranquero  <lekktu@gmail.com>

	* makefile.w32-in (emacs.dvi): Remove xresmini.texi.

2006-11-18  Jan Djärv  <jan.h.d@swipnet.se>

	* Makefile.in (emacs.dvi): Remove xresmini.texi.

	* emacs.texi: Include xresources.texi both for info and dvi.

	* xresources.texi: Merge text from xresmini.texi.

2006-11-12  Roberto Rodríguez  <lanubeblanca@googlemail.com>  (tiny change)

	* glossary.texi: Fix typos.

2006-11-06  Richard Stallman  <rms@gnu.org>

	* emacs.texi (Acknowledgments): Fix name spelling, add Anna Bigatti.

	* ack.texi (Acknowledgments): Fix name spelling.

2006-11-01  Juri Linkov  <juri@jurta.org>

	* search.texi (Word Search): Document incremental word search.

2006-10-28  Glenn Morris  <rgm@gnu.org>

	* ack.texi (Acknowledgments): Add cal-html author.

	* calendar.texi (Writing Calendar Files): Rename section (was "LaTeX
	Calendar").  Describe new package cal-html.
	* emacs.texi (Top): Rename old node "LaTeX Calendar" to "Writing
	Calendar Files."

2006-10-23  Richard Stallman  <rms@gnu.org>

	* abbrevs.texi (Expanding Abbrevs): Expansion happens only when
	Abbrev mode is enabled.

2006-10-16  Richard Stallman  <rms@gnu.org>

	* emacs.texi: Update ISBN.

2006-10-11  Kim F. Storm  <storm@cua.dk>

	* emacs.texi (Acknowledgments): Use @dotless{i}.

2006-10-08  Nick Roberts  <nickrob@snap.net.nz>

	* building.texi (Breakpoints Buffer): Mention catchpoints.

2006-10-08  Kim F. Storm  <storm@cua.dk>

	* ack.texi (Acknowledgments): Update.

	* emacs.texi (Acknowledgments): Fix bad @/ form.

2006-10-05  Kim F. Storm  <storm@cua.dk>

	* emacs.texi (Acknowledgments): Add more contributors.

2006-10-03  Richard Stallman  <rms@gnu.org>

	* emacs.texi (Acknowledgments): Update version and edition.

2006-10-01  Karl Berry  <karl@gnu.org>

	* custom.texi (Customization Groups): Page break to keep example buffer
	on one page.

2006-09-30  Karl Berry  <karl@gnu.org>

	* programs.texi (Basic Indent): @need to improve page break.
	* text.texi: Rewording to improve page breaks, and use @LaTeX{}.

2006-09-29  Glenn Morris  <rgm@gnu.org>

	* calendar.texi (Date Formats): Doc fix for european-calendar-style.

2006-09-29  Karl Berry  <karl@gnu.org>

	* windows.texi (Basic Window): Remove forced @break, no longer
	desirable.
	* frames.texi (Frame Commands),
	* mark.texi (Marking Objects): Reword to avoid bad page break.
	* display.texi (Auto Scrolling): Use @tie{} to avoid bad line break.

2006-09-19  Richard Stallman  <rms@gnu.org>

	* frames.texi (Dialog Boxes): Clean up wording: avoid passive,
	stick to present tense.

2006-09-18  Jan Djärv  <jan.h.d@swipnet.se>

	* frames.texi (Dialog Boxes): Rename x-use-old-gtk-file-dialog
	to x-gtk-use-old-file-dialog.
	(Dialog Boxes): Document x-gtk-file-dialog-help-text.

2006-09-15  Jay Belanger  <belanger@truman.edu>

	* emacs.texi (GNU GENERAL PUBLIC LICENSE):
	Change "Library Public License" to "Lesser Public License"
	throughout.  Use "yyyy" to represent year.

2006-09-12  Reiner Steib  <Reiner.Steib@gmx.de>

	* files.texi (Visiting): Add index entry "open file".

2006-09-11  Richard Stallman  <rms@gnu.org>

	* building.texi (Compilation Mode): Clarification.
	(Grep Searching): Add xref to Compilation Mode.

2006-09-08  Richard Stallman  <rms@gnu.org>

	* search.texi (Search): Ref multi-file search commands here.
	(Other Repeating Search): Not here.

2006-08-28  Richard Stallman  <rms@gnu.org>

	* windows.texi (Split Window): Update xref.

	* basic.texi (Continuation Lines): Update xref.

	* indent.texi (Tab Stops): Update xref.

	* emacs.texi (Top): Update subnode menu.

	* display.texi (Line Truncation, Displaying Boundaries): New nodes,
	split out of Display Custom.

2006-08-25  Kim F. Storm  <storm@cua.dk>

	* display.texi (Display Custom): Add variables overline-margin
	and x-underline-at-descent-line.

2006-08-25  Richard Stallman  <rms@gnu.org>

	* entering.texi (Exiting): Rewrite to give graphical displays
	priority over text terminals.

	* search.texi (Incremental Search): Move index entries.

2006-08-23  Chong Yidong  <cyd@stupidchicken.com>

	* custom.texi (Init File): Reference Find Init to avoid "home
	directory" confusion.

2006-08-22  Nick Roberts  <nickrob@snap.net.nz>

	* building.texi (Other GDB-UI Buffers): Describe how to edit
	a value in the locals buffer.

2006-08-21  Richard Stallman  <rms@gnu.org>

	* search.texi (Basic Isearch): Add `isearch' index entry.

2006-08-16  Richard Stallman  <rms@gnu.org>

	* misc.texi (Saving Emacs Sessions): Clean up wording.

	* mark.texi (Marking Objects): Mention term "select all".

	* emacs.texi (Top): Update subnode menu.

	* help.texi (Help Mode): Move node up in file.

2006-08-15  Nick Roberts  <nickrob@snap.net.nz>

	* building.texi (Stack Buffer): Explain fringe arrow.

2006-08-12  Eli Zaretskii  <eliz@gnu.org>

	* misc.texi (Saving Emacs Sessions): Clarify when desktop is restored
	on startup.

2006-08-11  Romain Francoise  <romain@orebokech.com>

	* ack.texi (Acknowledgments): Delete mention to zone-mode.el.

2006-08-10  Sven Joachim  <svenjoac@gmx.de>  (tiny change)

	* mule.texi (Recognize Coding, Text Coding): Fix typos.

2006-08-10  Richard Stallman  <rms@gnu.org>

	* text.texi (Format Faces): Substantial rewrites to deal
	with face merging.  Empty regions don't count.  Clarify
	face property inheritance.

2006-08-08  Romain Francoise  <romain@orebokech.com>

	* dired.texi (Marks vs Flags): Fix typo reported by Ari Roponen
	<arjuropo@cc.jyu.fi>.

2006-08-04  Eli Zaretskii  <eliz@gnu.org>

	* cmdargs.texi (Window Size X) <--geometry>: Only width and height
	apply to all frames.

2006-08-01  Richard Stallman  <rms@gnu.org>

	* help.texi (Name Help): Add index entries for describe-variable.

2006-08-01  Nick Roberts  <nickrob@snap.net.nz>

	* building.texi (GDB Graphical Interface): Shorten node names.
	(GDB-UI Layout): Use GDB-related.
	(Other GDB-UI Buffers): Simplify English.

2006-07-31  Richard Stallman  <rms@gnu.org>

	* search.texi (Query Replace): Add xref for Dired's Q command.

2006-07-31  Nick Roberts  <nickrob@snap.net.nz>

	* building.texi (GDB commands in Fringe): Rename to...
	(Source Buffers): ..this and move forward.  Describe hollow arrow and
	new option gdb-find-source-frame.

2006-07-29  Richard Stallman  <rms@gnu.org>

	* dired.texi (Operating on Files): Simplify previous change
	and fix Texinfo usage.

2006-07-29  Eli Zaretskii  <eliz@gnu.org>

	* dired.texi (Operating on Files): Add cross-references.  State the
	Unix commands that do similar things.

2006-07-28  Richard Stallman  <rms@gnu.org>

	* mark.texi (Transient Mark): Clarify that region never disappears
	when Transient Mark mode is off, and not when it is on.

2006-07-27  Richard Stallman  <rms@gnu.org>

	* search.texi (Non-ASCII Isearch): Clarify.  Mention C-q.

2006-07-24  Richard Stallman  <rms@gnu.org>

	* xresources.texi (GTK styles): Fix texinfo usage.

	* commands.texi (User Input): Explain why we teach keyboard cmds.

	* xresources.texi, xresmini.texi, search.texi, programs.texi:
	* misc.texi, kmacro.texi, killing.texi, glossary.texi:
	* fortran-xtra.texi, files.texi, emacs.texi, emacs-xtra.texi:
	* doclicense.texi, display.texi, dired.texi, basic.texi:
	* anti.texi, ack.texi: Move periods and commas inside quotes.

2006-07-22  Eli Zaretskii  <eliz@gnu.org>

	* cmdargs.texi (General Variables): Document EMAIL.

2006-07-21  Eli Zaretskii  <eliz@gnu.org>

	* frames.texi (Frame Commands): Mention that focus-follows-mouse
	doesn't have effect on MS-Windows.

2006-07-17  Richard Stallman  <rms@gnu.org>

	* building.texi (Grep Searching): Explain about chaining grep commands.

2006-07-10  Nick Roberts  <nickrob@snap.net.nz>

	* killing.texi, mini.texi: Fix typos.

2006-07-09  Chong Yidong  <cyd@stupidchicken.com>

	* misc.texi (Invoking emacsclient): Document behavior when emacsclient
	is invoked for multiple files.

2006-07-08  Eli Zaretskii  <eliz@gnu.org>

	* msdog.texi (Windows Keyboard) [@iftex]: Add an @inforef to the
	on-line manual for the rest of this node.
	(Windows Mouse) <w32-pass-extra-mouse-buttons-to-system>: Include
	unconditionally.
	(Windows Processes) <w32-quote-process-args>: Include unconditionally.
	Improve wording.
	(Windows Printing): Improve wording.
	(Windows Misc) [@iftex]: Add an @inforef to the on-line manual for the
	rest of this node.

2006-07-05  Thien-Thi Nguyen  <ttn@gnu.org>

	* building.texi (Lisp Eval): Throughout, replace eval-current-buffer
	with eval-buffer.

2006-07-05  Nick Roberts  <nickrob@snap.net.nz>

	* mule.texi (Coding Systems, Specify Coding): Link descriptions
	of character translation.

2006-07-04  Nick Roberts  <nickrob@snap.net.nz>

	* rmail.texi (Remote Mailboxes): Add missing @code keyword.

2006-07-03  Karl Berry  <karl@gnu.org>

	* emacs.texi (\hbadness): Set to 6000 so we aren't bothered by
	not-too-underfull hboxes in the TeX output.
	* abbrevs.texi, buffers.texi, building.texi, calendar.texi,
	* cmdargs.texi, custom.texi, dired.texi, macos.texi,
	* maintaining.texi, misc.texi, mule.texi, programs.texi, rmail.texi,
	* sending.texi, text.texi: Fix overfull/underfull boxes.

2006-07-03  Romain Francoise  <romain@orebokech.com>

	* m-x.texi (M-x): Fix.

2006-07-03  Richard Stallman  <rms@gnu.org>

	* search.texi (Other Repeating Search): filename -> file name.

	* misc.texi (Narrowing): Minor cleanups.

	* files.texi (Visiting): filename -> file name.

	* emacs.texi (Top): Update subnode menus.

	* mule.texi (Coding Systems): Move char translation stuff here.
	(Specify Coding, Output Coding): New nodes, out of Recognize Coding.
	(Recognize Coding): Substantial local rewrites.
	(International): Update menu.

	* display.texi (Auto Scrolling): New node, broken out of Scrolling.
	(Scrolling): Substantial local rewrites.
	(Display): Update menu and intro.

	* dired.texi: filename -> file name.

	* custom.texi (Safe File Variables): Texinfo usage fix.

2006-07-03  Teodor Zlatanov  <tzz@lifelogs.com>

	* help.texi, m-x.texi: Lots of cleanups.

2006-06-30  Eli Zaretskii  <eliz@gnu.org>

	* msdog.texi (ls in Lisp, Windows Keyboard, Windows Mouse)
	(Windows Processes, Windows Misc): Shorten the printed version by
	selectively conditioning less important portions by @ifnottex.

2006-06-27  Richard Stallman  <rms@gnu.org>

	* mini.texi (Minibuffer File): Minor cleanup.

2006-06-25  Nick Roberts  <nickrob@snap.net.nz>

	* frames.texi (XTerm Mouse): Rename to...
	(Text-Only Mouse): ...this.  Mention t-mouse-mode.

	* emacs.texi (Top): Use new node name.

2006-06-24  Eli Zaretskii  <eliz@gnu.org>

	* emacs.texi (Top): Update the detailed menu according to changes in
	msdog.texi.

	* msdog.texi (Windows Keyboard): New section.
	(Windows Mouse): New section.
	(Windows System Menu): Remove section (text merged with "Windows
	Keyboard").
	(Windows Misc): New section.

	* dired.texi (Dired Enter): Refer to msdog.texi for ls-lisp emulation.

	* msdog.texi (ls in Lisp): New section.

	* files.texi (Visiting): Document case-insensitive wildcard matching
	under find-file-wildcards.

2006-06-16  YAMAMOTO Mitsuharu  <mituharu@math.s.chiba-u.ac.jp>

	* macos.texi (Mac Input): Add description of mac-function-modifier.
	Now Unicode keyboard layouts work.

2006-06-10  Richard Stallman  <rms@gnu.org>

	* mule.texi (Recognize Coding): Clarify previous change.

2006-06-09  Kenichi Handa  <handa@m17n.org>

	* mule.texi (Recognize Coding): Describe the convention of "CODING!"
	notation.

2006-06-07  Kevin Ryde  <user42@zip.com.au>

	* mule.texi (Coding Systems): Footnote xref "MS-DOS and MULE" in main
	manual for @ifnottex, but in emacs-extra for @iftex.

	* cmdargs.texi (General Variables): Fix smtpmail xref.

2006-05-29  Stefan Monnier  <monnier@iro.umontreal.ca>

	* programs.texi (Comment Commands):
	* custom.texi (Specifying File Variables):
	Use ;; instead of ;;; to better follow coding conventions.

2006-06-07  Nick Roberts  <nickrob@snap.net.nz>

	* building.texi (Watch Expressions): Move node to end.
	(GDB Graphical Interface): Move description of clicks in fringe...
	(GDB commands in the Fringe): ...to here.  New node.

2006-06-05  Romain Francoise  <romain@orebokech.com>

	* xresmini.texi (GTK resources): Fix various typos.

2006-06-05  Nick Roberts  <nickrob@snap.net.nz>

	* building.texi (GDB Graphical Interface): Update bindings.
	(Commands of GUD): Add gud-print.  Remove gud-run.
	Restate availability more generally.

2006-06-03  Teodor Zlatanov  <tzz@lifelogs.com>

	* mini.texi: Lots of cleanups.

2006-06-01  Luc Teirlinck  <teirllm@auburn.edu>

	* misc.texi (Shell History Copying): Update descriptions of `C-c RET'
	and Mouse-2.

2006-06-01  Jan Djärv  <jan.h.d@swipnet.se>

	* screen.texi (Menu Bar): Change menu-bar-start to menu-bar-open.

2006-05-31  Richard Stallman  <rms@gnu.org>

	* basic.texi (Moving Point): Fix previous change.

2006-05-29  Jan Djärv  <jan.h.d@swipnet.se>

	* screen.texi (Menu Bar): F10 for Gtk+/Lesstif/Lucid menus.

2006-05-28  Teodor Zlatanov  <tzz@lifelogs.com>

	* basic.texi: Many simplifications and improvements in wording.

2006-05-26  Nick Roberts  <nickrob@snap.net.nz>

	* anti.texi (Antinews): Create a node for gdb-ui.

2006-05-22  Reiner Steib  <Reiner.Steib@gmx.de>

	* frames.texi (Menu Bars, Tool Bars): Add index entries.

2006-05-20  Richard Stallman  <rms@gnu.org>

	* dired.texi (Dired Navigation): dired-goto-file is now j.

2006-05-20  Eli Zaretskii  <eliz@gnu.org>

	* mule.texi (Coding Systems): Mention the undecided-* coding systems
	and their aliases.

	* msdog.texi (Windows Printing): Mention non-support of plain text
	printing with some el-cheapo printers, and suggest a workaround.

2006-05-20  Kevin Ryde  <user42@zip.com.au>

	* text.texi (TeX Print): tex-dvi-view-command has a default value,
	remove the bit saying you must set it.

2006-05-19  Luc Teirlinck  <teirllm@auburn.edu>

	* trouble.texi (Checklist):
	* text.texi (Text, Auto Fill, Text Mode):
	* search.texi (Nonincremental Search):
	* rmail.texi (Rmail Labels):
	* mule.texi (Input Methods, Multibyte Conversion):
	* misc.texi (Gnus, Where to Look, PostScript):
	* maintaining.texi (Create Tags Table):
	* indent.texi (Indentation Commands):
	* fixit.texi (Spelling):
	* emacs.texi (Copying):
	* custom.texi (Init File): ifinfo -> ifnottex.

2006-05-17  Richard Stallman  <rms@gnu.org>

	* files.texi (Diff Mode): Mention C-x `.

2006-05-08  Richard Stallman  <rms@gnu.org>

	* custom.texi (Disabling): Textual cleanups.

2006-05-12  Glenn Morris  <rgm@gnu.org>

	* calendar.texi (Displaying the Diary, Format of Diary File):
	Refer to diary-view-entries, diary-list-entries,
	diary-show-all-entries rather than obsolete aliases.

2006-05-12  Eli Zaretskii  <eliz@gnu.org>

	* calendar.texi (Calendar/Diary, Holidays, Displaying the Diary)
	(Displaying the Diary, Special Diary Entries, Importing Diary):
	* building.texi (Compilation Shell):
	* buffers.texi (Several Buffers) [iftex]: Replace @xref's to
	emacs-xtra with @inforef's.

	* files.texi (Visiting): Fix wording.

	* mule.texi (Coding Systems, Text Coding): More indexing.
	Mention that C-x RET f can set eol conversion.

2006-05-07  Jan Djärv  <jan.h.d@swipnet.se>

	* xresmini.texi (GTK resources): Insert GTK description.

	* xresources.texi (GTK resources): metafont should be menufont.

2006-05-06  Michael Albinus  <michael.albinus@gmx.de>

	* mini.texi (Completion Options): Completion of remote files'
	method, user name and host name is active only in partial
	completion mode.

2006-05-06  Eli Zaretskii  <eliz@gnu.org>

	* makefile.w32-in (emacs.dvi):
	* Makefile.in (emacs.dvi): Add xresmini.texi.

	* xresmini.texi (Table of Resources): Remove xref to non-existent
	node "LessTif Resources".

	* msdog.texi (Microsoft Windows):
	* calendar.texi (Calendar/Diary, Displaying the Diary)
	(Special Diary Entries, Importing Diary, Holidays):
	* programs.texi (Program Modes):
	* text.texi (Text):
	* buffers.texi (Several Buffers):
	* files.texi (Comparing Files): Fix cross-references to emacs-xtra.

2006-05-06  Eli Zaretskii  <eliz@gnu.org>

	The following changes merge the emacs-xtra manual into the main
	manual, but only for on-line version of the manual.

	* vc2-xtra.texi (Version Backups, Local Version Control)
	(Making Snapshots, Change Logs and VC, Version Headers)
	(Customizing VC, CVS Options) [ifnottex]: Conditional xref's for
	on-line manual.

	* vc1-xtra.texi (VC Dired Mode) [ifnottex]: Conditional xref's
	for on-line manual.

	* msdog-xtra.texi (MS-DOS, MS-DOS Keyboard, MS-DOS Mouse)
	(MS-DOS Display, MS-DOS File Names, MS-DOS Printing)
	(MS-DOS and MULE, MS-DOS Processes) [ifnottex]: Conditional xref's
	for on-line manual.

	* fortran-xtra.texi (Fortran, Fortran Autofill)
	(Fortran Autofill, Fortran Abbrev) [ifnottex]: Conditional xref's
	for on-line manual.

	* picture-xtra.texi (Basic Picture, Rectangles in Picture) [ifnottex]:
	Conditional xref's for on-line manual.

	* emerge-xtra.texi (Emerge, Overview of Emerge)
	(Fine Points of Emerge) [ifnottex]: Conditional xref's for on-line
	manual.

	* Makefile.in (INFO_TARGETS): Remove ../info/emacs-xtra.
	(EMACS_XTRA): New variable, lists the new *-xtra.texi files.
	(EMACSSOURCES): Use EMACS_XTRA.
	(../info/emacs-xtra): Remove.
	(emacs-xtra.dvi): Add EMACS_XTRA to prerequisites.

	* makefile.w32-in (INFO_TARGETS): Remove $(infodir)/emacs-xtra.
	(EMACS_XTRA): New variable, lists the new *-xtra.texi files.
	(EMACSSOURCES): Use EMACS_XTRA.
	($(infodir)/emacs-xtra): Remove.
	(emacs-xtra.dvi): Add EMACS_XTRA to prerequisites.

	* trouble.texi (Quitting):
	* text.texi (Text):
	* programs.texi (Program Modes):
	* msdog.texi (Microsoft Windows):
	* frames.texi (Frames):
	* files.texi (Backup, Version Control, VC Concepts)
	(Types of Log File, Advanced C-x v v, Log Buffer, Old Versions)
	(Registering, VC Status, VC Undo, Multi-User Branching)
	(Comparing Files):
	* calendar.texi (Calendar/Diary, Holidays, Displaying the Diary)
	(Displaying the Diary, Special Diary Entries, Importing Diary):
	* buffers.texi (Several Buffers): Replace inforef to emacs-xtra by
	conditional xref's, depending on @iftex/@ifnottex.

	* msdog.texi (Microsoft Windows) [ifnottex]: Add menu entry for
	"MS-DOS".  @include msdog-xtra.texi.

	* programs.texi (Programs) [ifnottex]: Add menu entry for "Fortran".
	<Top Level> [ifnottex]: @include fortran-xtra.texi.

	* files.texi (Secondary VC Commands) [ifnottex]: Add menu entries
	for vc-xtra.texi subsections.
	(VC Undo) [ifnottex]: @include vc1-xtra.texi and @lowersections it.
	(Multi-User Branching) [ifnottex]: @include vc2-xtra.texi.

	* sending.texi (Sending Mail): A @node line without explicit Prev,
	Next, and Up links.

	* abbrevs.texi (Abbrevs): A @node line without explicit Prev,
	Next, and Up links.

	* emacs.texi (Top) [ifnottex]: Add menu entries for "Picture Mode"
	and its sections.  @include picture-xtra.texi.

	* maintaining.texi (Maintaining) [ifnottex]: Add menu entry for
	"Emerge".
	(List Tags) [ifnottex]: @include emerge-xtra.texi.

	* cal-xtra.texi (Daylight Savings): Remove this node: it is an
	exact duplicate of its name-sake in calendar.texi.

	* calendar.texi (Calendar/Diary) [ifnottex]: Add menu item for
	"Advanced Calendar/Diary Usage".
	(Time Intervals) [ifnottex]: @include cal-xtra.texi.

	* dired.texi (Subdirectories in Dired) [ifnottex]: @include
	dired-xtra.texi.
	(Dired) [ifnottex]: Add menu entry for "Subdir Switches".

	* files.texi (Reverting) [ifnottex]: @include arevert-xtra.texi.
	(Files) [ifnottex]: Add menu entry for Autorevert.

	* emacs-xtra.texi (Introduction): Reword to make consistent with
	printed version only.
	<Top level>: Remove the body of all chapters and move them to the
	new *-xtra.texi files.  Use @raisesections and @lowersections to
	convert sections to chapters etc.

	* msdog-xtra.texi:
	* fortran-xtra.texi:
	* vc-xtra.texi:
	* vc1-xtra.texi:
	* vc2-xtra.texi:
	* emerge-xtra.texi:
	* cal-xtra.texi:
	* dired-xtra.texi:
	* arevert-xtra.texi: New files, with text from respective chapters
	of emacs-xtra.texi.  Convert each @chapter into @section, @section
	into @subsection, etc.

	* emacs-xtra.texi (MS-DOS): Renamed from "MS-DOG".  All references
	updated.

	* msdog.texi (Microsoft Windows): Rename from "Emacs and Microsoft
	Windows".  All references updated.

2006-05-06  YAMAMOTO Mitsuharu  <mituharu@math.s.chiba-u.ac.jp>

	* macos.texi (Mac Input): Mention input from Character Palette.
	(Mac Font Specs): Fix typo.

2006-05-05  Richard Stallman  <rms@gnu.org>

	* files.texi (Diff Mode): Minor cleanup.

2006-05-05  Karl Berry  <karl@gnu.org>

	* emacs.texi: Call @fonttextsize 10, inside @tex to avoid
	errors from the current release of makeinfo (4.8).
	* help.texi (Library Keywords): Change widest word in multitable
	template from `emulations' to `convenience'.  (Not sure if this is
	related to the font change.)

2006-05-05  Eli Zaretskii  <eliz@gnu.org>

	* files.texi (File Names): Add a footnote about limited support of
	~USER on MS-Windows.

	* cmdargs.texi (Initial Options): Add a footnote about limited
	support of ~USER on MS-Windows.

2006-05-03  Richard Stallman  <rms@gnu.org>

	* files.texi (Diff Mode): Node moved here.
	(Comparing Files): Delete what duplicates new node.
	(Files): Put Diff Mode in menu.

	* misc.texi (Diff Mode): Moved to files.texi.

	* emacs.texi (Top): Update menu for Diff Mode.

	* trouble.texi (Emergency Escape): Simplify.

	* emacs.texi (Top): Minor clarification.

2006-05-03  Teodor Zlatanov  <tzz@lifelogs.com>

	* commands.texi, entering.texi, screen.texi: Many simplifications.

2006-05-03  Richard Stallman  <rms@gnu.org>

	* commands.texi (Text Characters): Delete paragraph about unibyte
	non-ASCII printing chars.

	* killing.texi (Killing): Say "graphical displays".
	* display.texi: Say "graphical displays".

	* cmdargs.texi (Misc X): Say "graphical displays".

2006-05-01  Richard Stallman  <rms@gnu.org>

	* emacs.texi (Top): Add Diff Mode to menu.

2006-05-01  Aaron S. Hawley  <Aaron.Hawley@uvm.edu>

	* misc.texi (Diff Mode): New node.

2006-05-01  YAMAMOTO Mitsuharu  <mituharu@math.s.chiba-u.ac.jp>

	* macos.texi (Mac International): Now Carbon Emacs has ATSUI support.
	(Mac Environment Variables): Shorten example line.
	(Mac Font Specs): Shorten lisp lines.  Add descriptions for ATSUI.

2006-05-01  Nick Roberts  <nickrob@snap.net.nz>

	* building.texi (GUD Customization): Describe cases %d and %c.
	Update description for %e.

2006-04-30  Glenn Morris  <rgm@gnu.org>

	* calendar.texi (LaTeX Calendar): Mention cal-tex-preamble-extra.

2006-04-29  Dan Nicolaescu  <dann@ics.uci.edu>

	* custom.texi (Examining): Update C-h v output example.

2006-04-29  Kim F. Storm  <storm@cua.dk>

	* building.texi (Grep Searching): Add lgrep and rgrep.

2006-04-23  Richard Stallman  <rms@gnu.org>

	* emacs.texi [TeX]: Use xresmini.texi instead of xresources.texi.

	* xresmini.texi: New file.

	* xresources.texi (Face Resources): Split table into font resources
	and the rest.  Combine similar attributes for brevity.

2006-04-21  Eli Zaretskii  <eliz@gnu.org>

	* emacs-xtra.texi (MS-DOS File Names): Remove section about
	backslashes and case-insensitivity in file names (moved to the
	main manual).
	(MS-DOS Printing): Move most of the text to the main manual.

	* msdog.texi (Windows Files, Windows HOME, MS-Windows Printing):
	New nodes.
	(Windows Processes, Windows System Menu): Add index entries and
	fix wording.

2006-04-18  J.D. Smith  <jdsmith@as.arizona.edu>

	* misc.texi (Shell Ring): Add notes on saved input when
	navigating off the end of the history list.

2006-04-18  Chong Yidong  <cyd@mit.edu>

	* misc.texi (Shell Options): Correct default value of
	comint-scroll-show-maximum-output.

2006-04-18  Nick Roberts  <nickrob@snap.net.nz>

	* building.texi (Watch Expressions): Update.

2006-04-12  Richard Stallman  <rms@gnu.org>

	* search.texi: Clean up previous change.

2006-04-12  Eli Zaretskii  <eliz@gnu.org>

	* search.texi (Regexp Backslash, Regexp Replace): Add index
	entries for ``back reference'' and mention the term itself in the
	text.

2006-04-11  Richard Stallman  <rms@gnu.org>

	* custom.texi (Safe File Variables):
	Document enable-local-variables = :safe.

2006-04-11  Karl Berry  <karl@gnu.org>

	* emacs-xtra.texi, emacs.texi (Dired under VC, VC Dired Commands)
	(Remote Repositories, Version Backups, Local Version Control)
	(Snapshots, Making and Using Snapshots, Snapshot Caveats)
	(Miscellaneous Commands and Features of VC, Change Logs and VC)
	(Renaming VC Work Files and Master Files)
	(Inserting Version Control Headers, Customizing VC, General Options)
	(Options for RCS and SCCS, Options specific for CVS): Move all
	these nodes to emacs-xtra.texi, for brevity.
	* cmdargs.texi, files.texi: Change cross-references.

2006-04-11  J.D. Smith  <jdsmith@as.arizona.edu>

	* files.texi (Old Versions): Update description of vc-annotate's
	use of color to indicate date ranges.

2006-04-09  Kevin Ryde  <user42@zip.com.au>

	* sending.texi (Mail Sending): In send-mail-function @pxref smtpmail,
	put info and printed manual names the right way around.

2006-04-09  Karl Berry  <karl@gnu.org>

	* msdog.texi, emacs-xtra.texi: Move all the MS-DOS material to
	emacs-xtra.texi, leaving only MS Windows information.
	* building.texi, emacs.texi, frames.texi, gnu.texi, macos.texi,
	* msdog.texi, mule.texi, trouble.texi: Change cross-references and
	node names.

	* emacs.texi: Move @summarycontents and @contents to the beginning
	of the file.

2006-04-08  Kevin Ryde  <user42@zip.com.au>

	* text.texi (Fill Commands): fill-nobreak-predicate is now a hook.

2006-04-07  Richard Stallman  <rms@gnu.org>

	* programs.texi (Comments, Comment Commands, Options for Comments)
	(Multi-Line Comments): "Align", not "indent".
	(Basic Indent): C-j deletes trailing whitespace before the newline.

2006-04-06  Richard Stallman  <rms@gnu.org>

	* programs.texi (Basic Indent): Clarify relationship of C-j to TAB.

2006-04-06  Eli Zaretskii  <eliz@gnu.org>

	* killing.texi (Rectangles): Add index entry for marking a rectangle.

2006-04-05  Richard Stallman  <rms@gnu.org>

	* emacs.texi (Top): Update subnode menu.

	* trouble.texi (Unasked-for Search): Node deleted.
	(Lossage): Delete from menu.

2006-04-04  Richard Stallman  <rms@gnu.org>

	* trouble.texi: Various cleanups.
	(Checklist): Don't bother saying how to snail a bug report.
	(Emergency Escape): Much rewriting.
	(After a Crash): Rename the core dump immediately.
	(Total Frustration): Call it a psychotherapist.
	(Bug Criteria): Avoid "illegal instruction".
	(Sending Patches): We always put the contributor's name in.

	* misc.texi (Thumbnails): Minor correction.

2006-04-03  Richard Stallman  <rms@gnu.org>

	* misc.texi (Thumbnails): Minor cleanup.

2006-04-02  Karl Berry  <karl@gnu.org>

	* sending.texi (Mail Sending): pxref to Top needs five args.

	* texinfo.tex: Update to current version (2006-03-21.13).

2006-03-31  Richard Stallman  <rms@gnu.org>

	* emacs.texi (Top): Update subnode menu.

	* help.texi (Help Mode): Cleanup.

	* dired.texi: Many cleanups.
	(Dired Deletion): Describe dired-recursive-deletes.
	(Operating on Files): dired-create-directory moved.
	(Misc Dired Features): Move to here.
	(Tumme): Node moved to misc.texi.

	* custom.texi: Many cleanups.
	(Minor Modes): Don't mention ISO Accents Mode.
	(Examining): Update C-h v output example.
	(Hooks): Add index and xref for add-hook.
	(Locals): Delete list of vars that are always per-buffer.  Rearrange.
	(Local Keymaps): Don't mention lisp-mode-map, c-mode-map.

	* misc.texi: Many cleanups.
	(beginning): Add to summary of topics.
	(Shell): Put eshell xref at the end.  Remove eshell from table.
	(Thumbnails): New node.

2006-03-28  Eli Zaretskii  <eliz@gnu.org>

	* files.texi (File Name Cache): Make it clear that the cache is
	not persistent.

2006-03-25  Karl Berry  <karl@gnu.org>

	* emacs-xtra.texi, emacs.texi, gnu.texi:
	(1) use @copyright{} instead of (C) in typeset text;
	(2) do not indent copyright year list (or anything else).

2006-03-21  Juanma Barranquero  <lekktu@gmail.com>

	* files.texi (VC Dired Mode): Remove misplaced brackets.

2006-03-21  Andre Spiegel  <spiegel@gnu.org>

	* files.texi: Various updates and clarifications in the VC chapter.

2006-03-19  Luc Teirlinck  <teirllm@auburn.edu>

	* help.texi (Help Mode): Document "C-c C-c".

2006-03-16  Luc Teirlinck  <teirllm@auburn.edu>

	* emacs-xtra.texi (Top): Avoid ugly continuation line in
	menu in the standalone Info reader.

2006-03-15  Chong Yidong  <cyd@stupidchicken.com>

	* emacs-xtra.texi (Emerge, Picture Mode, Fortran): New chapters,
	moved here from Emacs manual.

	* programs.texi (Fortran): Section moved to emacs-xtra.
	(Program Modes): Xref to Fortran in emacs-xtra.

	* maintaining.texi (Emerge): Move to emacs-xtra.
	* files.texi (Comparing Files): Xref to Emerge in emacs-xtra.

	* picture.texi: File deleted.
	* Makefile.in:
	* makefile.w32-in: Remove picture.texi.

	* text.texi (Text): Xref to Picture Mode in emacs-xtra.
	* abbrevs.texi (Abbrevs):
	* sending.texi (Sending Mail): Picture node removed.

	* emacs.texi (Top): Update node listings.

2006-03-12  Richard Stallman  <rms@gnu.org>

	* calendar.texi: Various cleanups.

2006-03-11  Luc Teirlinck  <teirllm@auburn.edu>

	* search.texi (Regexps): Use @samp for regexp that is not in Lisp
	syntax.

2006-03-08  Luc Teirlinck  <teirllm@auburn.edu>

	* search.texi (Regexps): More accurately describe which characters
	are special in which situations.  Recommend _not_ to quote `]' or
	`-' when they are not special.

2006-02-28  Andre Spiegel  <spiegel@gnu.org>

	* files.texi (Old Versions): Clarify operation of C-x v =.

2006-02-21  Nick Roberts  <nickrob@snap.net.nz>

	* building.texi (Watch Expressions): Update and describe
	gdb-speedbar-auto-raise.

2006-02-19  Richard M. Stallman  <rms@gnu.org>

	* emacs.texi: Use @smallbook.
	(Top): Update ref to Emacs paper, delete ref to Cookbook.
	Update subnode menu.

	* building.texi (Lisp Interaction): Minor addition.

2006-02-18  Nick Roberts  <nickrob@snap.net.nz>

	* building.texi (Watch Expressions): Update and be more precise.

2006-02-15  Francesco Potortì  <pot@gnu.org>

	* maintaining.texi (Create Tags Table): Explain why the
	exception when etags writes to files under the /dev tree.

2006-02-14  Richard M. Stallman  <rms@gnu.org>

	* custom.texi (Safe File Variables): Lots of clarification.
	Renamed from Unsafe File Variables.

2006-02-14  Chong Yidong  <cyd@stupidchicken.com>

	* custom.texi (Unsafe File Variables): File variable confirmation
	assumed denied in batch mode.

2006-02-14  Richard M. Stallman  <rms@gnu.org>

	* building.texi (GDB User Interface Layout): Don't say `inferior'
	for program being debugged.

2006-02-15  Nick Roberts  <nickrob@snap.net.nz>

	* building.texi (GDB Graphical Interface):
	Replace gdb-use-inferior-io-buffer with gdb-use-separate-io-buffer.

2006-02-13  Chong Yidong  <cyd@stupidchicken.com>

	* custom.texi (Specifying File Variables, Unsafe File Variables):
	New nodes, split from File Variables.  Document new file local
	variable behavior.

2006-02-13  YAMAMOTO Mitsuharu  <mituharu@math.s.chiba-u.ac.jp>

	* display.texi (Standard Faces):
	* files.texi (Visiting):
	* frames.texi (Clipboard):
	* glossary.texi (Glossary) <Clipboard>:
	* xresources.texi (X Resources): Mention Mac OS port.

2006-02-12  Richard M. Stallman  <rms@gnu.org>

	* building.texi (Building): Clarify topic in intro.

	* maintaining.texi (Maintaining): Change title; clarify topic.
	Delete duplicate index entries.

	* building.texi (Other GDB User Interface Buffers): Clarifications.

	* text.texi (Cell Commands): Clarifications.

	* programs.texi (Defuns): Delete duplicate explanation of
	left-margin paren convention.
	(Hungry Delete): Minor cleanup.

2006-02-11  Mathias Dahl  <mathias.dahl@gmail.com>

	* dired.texi (Tumme): More tumme documentation.

2006-02-11  Alan Mackenzie  <acm@muc.de>

	* programs.texi ("Hungry Delete"): Correct the appellation of the
	backspace and delete keys to @kbd{DEL} and @kbd{DELETE}.

2006-02-11  Mathias Dahl  <mathias.dahl@gmail.com>

	* dired.texi (Tumme): Fix small bug.

2006-02-10  YAMAMOTO Mitsuharu  <mituharu@math.s.chiba-u.ac.jp>

	* macos.texi (Mac International): Rename "fontset-mac" to
	"fontset-standard".

2006-02-09  Mathias Dahl  <mathias.dah@gmail.com>

	* dired.texi (Tumme): Basic documentation for Tumme added.

2006-02-07  Luc Teirlinck  <teirllm@auburn.edu>

	* mule.texi (International):
	* programs.texi (Basic Indent): Fix typos.

	* custom.texi (Minor Modes):
	* display.texi (Text Display):
	* commands.texi (Text Characters): Update xrefs.

2006-02-07  Richard M. Stallman  <rms@gnu.org>

	* emacs.texi (Top): Update subnode menu.
	Update info on old Emacs papers.
	(Intro): "Graphical display", not window system.

	* xresources.texi (GTK styles): Minor clarifications.

	* trouble.texi: "Graphical display", not window system.
	(Stuck Recursive): Minor clarification.

	* text.texi: Minor clarifications.
	(Sentences): Explain why two-space convention is better.
	Explain sentence-end-without-period here.
	(Fill Commands): Not here.
	(Refill): Node moved down.
	(Filling): Update menu.
	(Table Creation, Cell Justification, Column Commands): Clarify.

	* sending.texi: Minor clarifications.

	* search.texi (Regexp Backslash): Clarification.

	* rmail.texi: Minor cleanups.
	(Rmail): Delete digression about `rmail-mode'.
	(Rmail Inbox): Delete false advice wrt rmail-primary-inbox-list.
	(Rmail Files): Mention C-u M-x rmail.
	(Rmail Reply): Mention References.
	(Rmail Display): Mention rmail-nonignored-headers.

	* programs.texi: Minor cleanups.
	(Comment Commands): Mention momentary Transient Mark mode.
	(Matching): Be more specific about customizing show-paren-mode.
	(Info Lookup): Don't list the modes that support C-h S.
	Just say what it does in an unsupported mode.
	(Man Page): Delete excessive info on customizing woman.
	(Motion in C): Don't mention c-for/backward-into-nomenclature.

	* abbrevs.texi: Minor clarifications.
	(Dabbrev Customization): Talk about "dynamic abbrev expansion",
	not "dynamic abbrevs" as if they were a kind of abbrev.

	* picture.texi (Picture): Minor cleanup.

	* mule.texi (Communication Coding): Say "other applications".
	(Fontsets): Not specific to X.  Add xref to X Resources.
	(Unibyte Mode): Rename from Single-Byte Character Support.
	"Graphical display", not window system.
	(International): Update menu.

	* maintaining.texi (Format of ChangeLog):
	New node, split out from ChangeLog.
	(ChangeLog): Clarifications in the remaining text.
	(Create Tags Table, Etags Regexps, Select Tags Table): Cleanups.
	(Find Tag): Add @w.
	(Tags Search): Explain tag table order here.  Simplify grep ref.
	(List Tags): tags-tag-face is a variable, not a face.
	(Emerge): Cleanups.

	* kmacro.texi (Keyboard Macro Counter): Rewrite for clarity.
	(Keyboard Macros): Avoid "the user".

	* killing.texi: "Graphical display", not window system.

	* help.texi (Help Echo): "Graphical display", not window system.

	* glossary.texi: Say "you", not "the user".  Say "graphical display".

	* frames.texi: Minor cleanups.  "Graphical display", not window system.

	* files.texi (Visiting): Make drag-and-drop not X-specific.

	* custom.texi: Minor cleanups.  "Graphical display", not window system.

	* cmdargs.texi: Minor cleanups.

	* building.texi (Compilation): Move and split kill-compilation para.
	Add para about multiple compilers.
	(Compilation Mode): Commands also available in grep mode and others.
	Mention C-u C-x ` more tutorially.  Clarify C-x `.
	(Compilation Shell): Clarify.  Put Bash example first.
	(Grep Searching): Minor cleanups; add @w.
	(Debuggers): Minor cleanups.
	(Starting GUD): Make GDB xgraphical mode issue clearer.
	(Debugger Operation): Lots of clarifications including
	GDB tooltip side-effect issue.
	(Commands of GUD): Clarify.
	(GUD Customization): Add bashdb-mode-hook.
	(GDB Graphical Interface): Rewrite for clarity.
	(GDB User Interface Layout): Rewrite for clarity.
	(Stack Buffer, Watch Expressions): Likewise.
	(Other GDB User Interface Buffers): Cleanups.
	(Lisp Libraries, External Lisp): Cleanup.

	* basic.texi (Position Info): "Graphical displays", rather than
	window systems.

	* anti.texi: Minor cleanup.

2006-02-03  Eli Zaretskii  <eliz@gnu.org>

	* custom.texi (Init File, Find Init): Add cross-references to
	where $HOME is described.

2006-02-01  Luc Teirlinck  <teirllm@auburn.edu>

	* frames.texi (Frame Parameters): Remove @item for S-Mouse-1; it
	is not inside the @table.

	* emacs.texi (Top): Correct node name.

	* files.texi (File Names): Fix @xref.
	(Reverting): Fix typo.

	* mule.texi (International): Correct node name.

	* kmacro.texi (Save Keyboard Macro): Add missing @kbd to @table.

2006-02-01  Richard M. Stallman  <rms@gnu.org>

	* emacs.texi (Top): Update subnode menu.

	* mule.texi: Minor clarifications.
	Reduce the specific references to X Windows.
	Refer to "graphical" terminals, rather than window systems.
	(Text Coding): Rename from Specify Coding.
	(Communication Coding, File Name Coding, Terminal Coding):
	New nodes split out from Text Coding.

	* kmacro.texi: Minor clarifications.
	(Keyboard Macro Ring): Comment out some excessive commands.
	(Basic Keyboard Macro): Split up the table, putting part in each node.

	* major.texi: Minor clarifications.

	* misc.texi (Single Shell, Interactive Shell): Fix xrefs.

	* windows.texi: Minor clarifications.
	(Change Window): Don't describe mode-line mouse cmds here.
	Add xref to Mode Line Mouse.

	* msdog.texi (Text and Binary, MS-DOS and MULE): Fix xrefs.

	* macos.texi (Mac International): Fix xref.

	* indent.texi: Minor clarifications.

	* frames.texi: Minor clarifications.
	Reduce the specific references to X Windows.
	Refer to "graphical" terminals, rather than window systems.
	(Frame Parameters): Don't mention commands like
	set-foreground-color.  Just say to customize a face.
	(Drag and Drop): Lisp-level stuff moved to Emacs Lisp manual.

	* files.texi: Minor clarifications.
	(Numbered Backups): New node, split out from Backup Names.

	* display.texi (Font Lock): C mode no longer depends on (-in-col-0.

	* cmdargs.texi (General Variables): Fix xref.

	* buffers.texi: Minor clarifications.

2006-01-31  Richard M. Stallman  <rms@gnu.org>

	* display.texi (Scrolling, Horizontal Scrolling, Follow Mode):
	Nodes moved to top.

	* display.texi: Minor clarifications.
	(Display): Rearrange menu.
	(Standard Faces): Mention query-replace face.
	(Faces): Simplify.
	(Font Lock): Simplify face customization info.
	(Highlight Changes): Node merged into Highlight Interactively.
	(Highlight Interactively): Much rewriting and cleanup.
	(Optional Mode Line): Narrowed line number not good for goto-line.
	Simplify face customization advice.
	(Text Display): Mention use of escape-glyph face.
	Move ctl-arrow and tab-width here.
	(Display Custom): Move no-redraw-on-reenter to end of node.

	* search.texi: Minor clarifications.
	(Isearch Scroll): Simplify.
	(Other Repeating Search): Document multi-occur-in-matching-buffers.

	* regs.texi (Registers): Mention bookmarks here.

	* mark.texi: Minor clarifications.
	(Selective Undo): Node deleted.

	* m-x.texi: Minor clarifications.

	* killing.texi: Minor clarifications.
	Refer to "graphical" terminals, rather than window systems.

	* help.texi: Clarifications.
	(Help): Don't describe C-h F and C-h K here.
	(Key Help): Describe C-h K here.
	(Name Help): Mention Emacs Lisp Intro.
	Describe C-h F here.
	(Misc Help): Mention C-h F and C-h K only briefly.

	* fixit.texi (Undo): New node, mostly copied from basic.texi.
	Selective undo text merged in.
	(Spelling): Mention Aspell along with Ispell.

	* emacs.texi (Top): Update subnode menus.

	* basic.texi (Basic Undo): Rename from Undo.  Most of text
	moved to new Undo node.

2006-01-29  Chong Yidong  <cyd@stupidchicken.com>

	* basic.texi (Continuation Lines, Inserting Text):
	Mention longlines mode.

2006-01-29  Richard M. Stallman  <rms@gnu.org>

	* screen.texi: Minor cleanups.
	(Screen): Clean up the intro paragraphs.
	(Mode Line): Lots of rewriting.  Handle frame-name better.
	eol-mnemonic-... vars moved out.

	* emacs.texi (Top): Change menu item for MS-DOS node.
	Update subnode menu.

	* msdog.texi (MS-DOS): Rewrite intro to explain how this
	chapter relates to Windows.  Title changed.

	* mini.texi: Minor cleanups.

	* mark.texi (Selective Undo): New node, text moved from basic.texi.
	(Mark): Put it in the menu.

	* entering.texi: Minor cleanups.

	* emacs.texi (Top): Add xref to Mac chapter; explain Windows better.
	(Intro): Refer to "graphical" terminals, rather than X.

	* display.texi (Display Custom): Add xref to Variables.
	(Optional Mode Line): eol-mnemonic-... vars moved here.

	* commands.texi: Minor cleanups.  Refer to "graphical" terminals,
	rather than X.

	* basic.texi: Minor cleanups.
	(Undo): selective-undo moved.

2006-01-25  Luc Teirlinck  <teirllm@auburn.edu>

	* anti.texi (Antinews): Various corrections and additions.

2006-01-23  Juri Linkov  <juri@jurta.org>

	* custom.texi (Easy Customization, Customization Groups)
	(Browsing Custom): Mention links along with buttons.

2006-01-21  Eli Zaretskii  <eliz@gnu.org>

	* text.texi (TeX Print): Use @key for TAB.

	* kmacro.texi (Keyboard Macro Step-Edit): Use @key for TAB.

2006-01-15  Sven Joachim  <svenjoac@gmx.de>  (tiny change)

	* files.texi (File Aliases): Don't claim that usually separate
	buffers are created for two file names that name the same data.
	Mention additional situations where different names mean the same
	file on disk.

2006-01-19  Richard M. Stallman  <rms@gnu.org>

	* killing.texi (Deletion): Upcase @key argument.

	* custom.texi (Custom Themes): Minor cleanup.

	* programs.texi (Hungry Delete): Upcase @key argument.

2006-01-16  Juri Linkov  <juri@jurta.org>

	* display.texi (Standard Faces): Add `mode-line-buffer-id'.
	Move `mode-line-highlight' before `mode-line-buffer-id'.

2006-01-14  Richard M. Stallman  <rms@gnu.org>

	* basic.texi (Inserting Text): Minor cleanup.

2006-01-11  Luc Teirlinck  <teirllm@auburn.edu>

	* custom.texi (Changing a Variable, Face Customization):
	Update for changes in Custom menus.

2006-01-05  YAMAMOTO Mitsuharu  <mituharu@math.s.chiba-u.ac.jp>

	* macos.texi (Mac International): Undo last change.

2006-01-02  Chong Yidong  <cyd@stupidchicken.com>

	* custom.texi (Custom Themes): Describe the new
	customize-create-theme interface.

2005-12-30  Juri Linkov  <juri@jurta.org>

	* basic.texi (Position Info): Update example.

2005-12-27  Jan Djärv  <jan.h.d@swipnet.se>

	* frames.texi (Dialog Boxes): Add x-gtk-show-hidden-files.

2005-12-24  Chong Yidong  <cyd@stupidchicken.com>

	* custom.texi (Custom Themes): `load-theme' always loads.

2005-12-23  Juri Linkov  <juri@jurta.org>

	* display.texi (Highlight Interactively): Use double space to
	separate sentences.  Replace C-p with M-p, and C-n with M-n.

2005-12-22  Richard M. Stallman  <rms@gnu.org>

	* custom.texi (Easy Customization and subnodes):
	Replace "active field" with "button".
	Use "user option" only for variables.
	Use "setting" for variable-or-face.

2005-12-22  Luc Teirlinck  <teirllm@auburn.edu>

	* buffers.texi (Select Buffer): Change order in table to make
	"Similar" refer to the correct item.
	(Indirect Buffers): Minor rewording.

2005-12-20  Juri Linkov  <juri@jurta.org>

	* files.texi (VC Status): Put P and N near p and n.

2005-12-19  Richard M. Stallman  <rms@gnu.org>

	* programs.texi (Electric C): Delete the info about newline control.
	(Other C Commands): Minor cleanup.
	(Left Margin Paren): Minor cleanup.

2005-12-19  Luc Teirlinck  <teirllm@auburn.edu>

	* custom.texi (Easy Customization): Add "Browsing Custom" to menu.
	(Customization Groups): Delete text moved to "Browsing Custom".
	(Browsing Custom): New node.
	(Specific Customization): Clarify which commands only work for
	loaded options.

2005-12-18  Bill Wohler  <wohler@newt.com>

	* frames.texi (Tool Bars): Shorten text of previous change.

2005-12-18  Aaron S. Hawley  <Aaron.Hawley@uvm.edu>

	* files.texi (VC Status): Document log-view mode.

2005-12-18  Bill Wohler  <wohler@newt.com>

	* frames.texi (Tool Bars): Mention that you can turn off tool bars
	permanently via the customize interface.

2005-12-16  Ralf Angeli  <angeli@iwi.uni-sb.de>

	* killing.texi (Killing by Lines): Document `kill-whole-line'
	function.

2005-12-16  Lőrentey Károly  <lorentey@elte.hu>

	* buffers.texi (Select Buffer): Change `prev-buffer' to
	`previous-buffer'.  Indicate that these functions use a frame
	local buffer list.

2005-12-12  Richard M. Stallman  <rms@gnu.org>

	* custom.texi (Easy Customization): Change menu comment.
	(Prefix Keymaps): Fix spelling of Control-X-prefix.

	* help.texi (Apropos): Rewrite.  Talk about "apropos patterns".
	(Help): Among the Apropos commands, describe only C-h a here.

2005-12-11  Richard M. Stallman  <rms@gnu.org>

	* programs.texi (Options for Comments): Comment-end starts with space.

	* glossary.texi (Glossary): Minor cleanup.

	* files.texi (Old Versions): Use @table.

2005-12-10  David Koppelman  <koppel@ece.lsu.edu>

	* display.texi (Highlight Interactively): Include
	global-hi-lock-mode.  Add miscellaneous details and elaborations.

2005-12-09  Richard M. Stallman  <rms@gnu.org>

	* display.texi (Font Lock): Delete the Global FL menu item.

2005-12-09  Luc Teirlinck  <teirllm@auburn.edu>

	* custom.texi (Minibuffer Maps): Mention the maps for file name
	completion.

2005-12-09  Kim F. Storm  <storm@cua.dk>

	* killing.texi (CUA Bindings): Describe how to use C-x and C-c as
	prefix keys even when mark is active.  Describe that RET moves
	cursor to next corner in rectangle; clarify insert around rectangle.

2005-12-08  Luc Teirlinck  <teirllm@auburn.edu>

	* custom.texi (Customization): Use xref to elisp manual for
	non-TeX output.
	(Minor Modes): Update.
	(Customization Groups, Changing a Variable, Face Customization):
	Update for new appearance of Custom buffers.
	(Changing a Variable): `custom-buffer-done-function' has been
	replaced by `custom-buffer-done-kill'.
	(Specific Customization): In the `customize-group' buffer, a
	subgroup's contents are not "hidden".  They are not included at
	all.  They have no [Show] button.
	(Mouse Buttons): Add pxref to description of mouse event lists in
	Elisp manual.  Add `menu-bar' and `header-line' dummy prefix keys.
	(Find Init): Emacs now looks for ~/.emacs.d/init.el instead of
	~/.emacs.d/.emacs, if it can not find ~/.emacs(.el).

2005-12-08  Richard M. Stallman  <rms@gnu.org>

	* mini.texi (Completion Commands, Completion):
	In file name input, SPC does not do completion.

2005-12-08  Nick Roberts  <nickrob@snap.net.nz>

	* building.texi (GDB Graphical Interface): Explain screen size
	setting.
	(Other GDB User Interface Buffers): Describe features specific to
	GDB 6.4.

2005-12-01  Nick Roberts  <nickrob@snap.net.nz>

	* building.texi (GDB User Interface Layout): Describe how to
	kill associated buffers.
	(Breakpoints Buffer): Use D instead of d for gdb-delete-breakpoint.
	(Watch Expressions): Be more precise.
	(Other GDB User Interface Buffers): Describe how to change a
	register value.

2005-11-24  YAMAMOTO Mitsuharu  <mituharu@math.s.chiba-u.ac.jp>

	* macos.texi (Mac Input): Remove description of
	mac-command-key-is-meta.  Add descriptions of
	mac-control-modifier, mac-command-modifier, and
	mac-option-modifier.
	(Mac International): Fix description of conversion of clipboard data.
	(Mac Font Specs): Add example of font customization by face attributes.

2005-11-22  Nick Roberts  <nickrob@snap.net.nz>

	* building.texi (Watch Expressions): Expand description.
	(Other GDB User Interface Buffers): Describe local map for
	gud-watch.

2005-11-21  Chong Yidong  <cyd@stupidchicken.com>

	* display.texi (Font Lock): Font lock is enabled by default now.

2005-11-20  Juri Linkov  <juri@jurta.org>

	* basic.texi (Position Info): Update examples of the output.
	Remove the fact that examples are produced in the TeXinfo buffer,
	because in the Info reader users will get a different output from
	`C-x ='.

	* building.texi (Compilation Mode): Remove paragraph duplicated
	from the node `Compilation'.  Add `compilation-skip-threshold'.

	* display.texi (Font Lock): Suggest more user-friendly method of
	finding all Font Lock faces (M-x customize-group RET font-lock-faces).

2005-11-18  Richard M. Stallman  <rms@gnu.org>

	* files.texi (Registering): Mention @@ in mode line.

	* mini.texi (Minibuffer File): Clarify previous change.  Add @findex.

2005-11-08  Aaron S. Hawley  <Aaron.Hawley@uvm.edu>

	* files.texi (Renaming and VC): Some back-ends don't
	handle renaming.

2005-11-17  Juri Linkov  <juri@jurta.org>

	* emacs.texi (Top):
	* display.texi (Highlight Interactively): Put this font-lock based
	mode near Font Lock node.

2005-11-16  Chong Yidong  <cyd@stupidchicken.com>

	* ack.texi (Acknowledgments): Acknowledge Andrew Zhilin for Emacs
	icons.

2005-11-12  Kim F. Storm  <storm@cua.dk>

	* help.texi (Help): Fix C-h a entry.  Add C-h d entry.
	(Help Summary): Add C-h d and C-h e.
	(Apropos): Clarify that all apropos commands may search for either
	list of words or a regexp.  Add C-h d for apropos-documentation.
	Describe apropos-documentation-sort-by-scores user option.

2005-11-09  Luc Teirlinck  <teirllm@auburn.edu>

	* killing.texi (CUA Bindings): Add @section.

2005-11-10  Kim F. Storm  <storm@cua.dk>

	* emacs.texi (Top): Add CUA Bindings entry to menu.

	* killing.texi (CUA Bindings): New node.  Moved here from
	misc.texi and extended with info on rectangle commands and
	rectangle highlighting, interface to registers, and the global
	mark feature.

	* misc.texi (Emulation): Move CUA bindings item to killing.texi.

	* regs.texi: Prev link points to CUA Bindings node.

2005-11-07  Luc Teirlinck  <teirllm@auburn.edu>

	* help.texi (Help Echo): By default, help echos are only shown on
	mouse-over, not on point-over.

2005-11-04  Jérôme Marant  <jerome@marant.org>

	* misc.texi (Shell Mode): Describe how to activate password echoing.

2005-11-04  Romain Francoise  <romain@orebokech.com>

	* mark.texi (Mark Ring): Fix typo.

2005-11-03  Richard M. Stallman  <rms@gnu.org>

	* mark.texi (Mark Ring): Mention set-mark-command-repeat-pop.

2005-11-01  Bill Wohler  <wohler@newt.com>

	* help.texi (Help Mode): Fix typo.

2005-11-01  Nick Roberts  <nickrob@snap.net.nz>

	* building.texi (Other GDB User Interface Buffers): Describe
	the command gdb-use-inferior-io-buffer.

2005-10-31  Romain Francoise  <romain@orebokech.com>

	* files.texi (Compressed Files): Fix typo.

	* buffers.texi (Misc Buffer): Downcase `*shell*'.

	* windows.texi (Force Same Window): Likewise.

2005-10-30  Bill Wohler  <wohler@newt.com>

	* help.texi (Help Mode): URLs viewed with browse-url.

2005-10-31  Nick Roberts  <nickrob@snap.net.nz>

	* building.texi (GDB Graphical Interface): Don't reference
	gdb-mouse-set-clear-breakpoint.  Explain gdb-mouse-until
	must stay in same frame.

2005-10-29  Chong Yidong  <cyd@stupidchicken.com>

	* custom.texi (Init File): Document ~/.emacs.d/init.el.

	* anti.texi (Antinews): Likewise.

2005-10-28  Bill Wohler  <wohler@newt.com>

	* help.texi (Help): Help mode now creates hyperlinks for URLs.

2005-10-28  Richard M. Stallman  <rms@gnu.org>

	* files.texi (Visiting): Explain how to enter ? in a file name.

	* trouble.texi (Memory Full): Mention !MEM FULL! in mode line.

2005-10-25  Nick Roberts  <nickrob@snap.net.nz>

	* building.texi (GDB Graphical Interface): Describe
	gdb-mouse-until.

2005-10-23  Richard M. Stallman  <rms@gnu.org>

	* custom.texi (Init File): Recommend when to use site-start.el.

2005-10-21  Juri Linkov  <juri@jurta.org>

	* custom.texi (Examining): Mention accessing the old variable
	value via M-n in set-variable.

2005-10-18  Romain Francoise  <romain@orebokech.com>

	* files.texi (Version Systems): Capitalize GNU.

2005-10-18  Nick Roberts  <nickrob@snap.net.nz>

	* building.texi (Compilation Mode): Remove redundant paragraph.
	(Watch Expressions): Remove paragraph to reflect code change.

2005-10-16  Richard M. Stallman  <rms@gnu.org>

	* building.texi (Compilation Mode, Compilation): Clarified.

2005-10-15  Richard M. Stallman  <rms@gnu.org>

	* misc.texi (Saving Emacs Sessions): Mention savehist library.

2005-10-13  Kenichi Handa  <handa@m17n.org>

	* basic.texi (Position Info): Fix previous change.

2005-10-12  Jan Djärv  <jan.h.d@swipnet.se>

	* cmdargs.texi (Icons X): Fix typo.

2005-10-12  Kenichi Handa  <handa@m17n.org>

	* basic.texi (Position Info): Describe the case that Emacs shows
	"part of display ...".

2005-10-10  Jan Djärv  <jan.h.d@swipnet.se>

	* cmdargs.texi (Icons X): -nb => -nbi.

2005-10-10  Chong Yidong  <cyd@stupidchicken.com>

	* frames.texi (Speedbar): A couple more clarifications.

2005-10-11  Nick Roberts  <nickrob@snap.net.nz>

	* building.texi (GDB User Interface Layout): Improve diagram.
	(Watch Expressions): Explain how to make speedbar global.
	(Other GDB User Interface Buffers): Make references more precise.

2005-10-09  Richard M. Stallman  <rms@gnu.org>

	* frames.texi (Speedbar): Clarify the text.

2005-10-09  Chong Yidong  <cyd@stupidchicken.com>

	* frames.texi (Speedbar): Add information on keybindings,
	dismissing the speedbar, and buffer display mode.  Link to
	speedbar manual.

2005-10-09  Jan Djärv  <jan.h.d@swipnet.se>

	* cmdargs.texi (Icons X): Removed options -i, -itype, --icon-type,
	added -nb, --no-bitmap-icon.

2005-10-07  Nick Roberts  <nickrob@snap.net.nz>

	* building.texi (GDB Graphical Interface): Add variables and
	functions to indices.  Be more precise.

2005-10-03  Jan Djärv  <jan.h.d@swipnet.se>

	* frames.texi (Drag and Drop): Remove the x- from
	x-dnd-open-file-other-window and xdnd-protocol-alist.

2005-09-30  Romain Francoise  <romain@orebokech.com>

	* mini.texi (Minibuffer): The default value now appears before the
	colon in minibuffer prompts.

2005-09-25  Richard M. Stallman  <rms@gnu.org>

	* search.texi (Regexp Search): Doc search-whitespace-regexp.

2005-09-20  Emanuele Giaquinta  <emanuele.giaquinta@gmail.com>  (tiny change)

	* text.texi (Paragraphs): Correction about Paragraph-Indent Text mode.

2005-09-21  YAMAMOTO Mitsuharu  <mituharu@math.s.chiba-u.ac.jp>

	* emacs.texi (Top): Update submenus from macos.texi.

	* macos.texi: Change `Mac OS 8 or 9' to `Mac OS Classic'.
	(Mac OS): Update feature support status.
	(Mac Input): List supported input scripts.  Remove description
	about `mac-keyboard-text-encoding'.  Mention mouse button
	emulation and related variables.
	(Mac International): Mention Central European and Cyrillic
	support.  Now `keyboard-coding-system' is dynamically changed.
	Add description about coding system for selection.  Add
	description about language environment.
	(Mac Environment Variables): Mention
	`~/.MacOSX/environment.plist'.  Give example of command line
	arguments.  Add Preferences support.
	(Mac Directories): Explicitly state that this node is for Mac OS
	Classic only.
	(Mac Font Specs): Mention specification for scalable fonts.  List
	supported charsets.  Add preferred way of creating fontsets.  Add
	description about `mac-allow-anti-aliasing'.
	(Mac Functions): Add descriptions about `mac-set-file-creator',
	`mac-get-file-creator', `mac-set-file-type', `mac-get-file-type',
	and `mac-get-preference'.

2005-09-16  Romain Francoise  <romain@orebokech.com>

	Update all files to specify GFDL version 1.2.

	* doclicense.texi (GNU Free Documentation License): Update to
	version 1.2.

2005-09-15  Richard M. Stallman  <rms@gnu.org>

	* buffers.texi (List Buffers): Fix xref.

	* rmail.texi (Rmail Basics): Fix xref.

	* emacs.texi (Top): Update subnode menus.

	* files.texi (Saving Commands): New node, broken out of Saving.
	(Customize Save): New node, broken out of Saving.
	Clarify effect of write-region-inhibit-fsync.
	(Misc File Ops): Say write-region-inhibit-fsync affects write-region.

2005-09-14  Romain Francoise  <romain@orebokech.com>

	* files.texi (Saving): Mention write-region-inhibit-fsync.

2005-09-05  Chong Yidong  <cyd@stupidchicken.com>

	* custom.texi (Custom Themes): New node.

2005-09-03  Richard M. Stallman  <rms@gnu.org>

	* search.texi (Search Case): Mention vars that control
	case-fold-search for various operations.

2005-08-22  Juri Linkov  <juri@jurta.org>

	* display.texi (Standard Faces): Merge the text from
	`(elisp)Standard Faces' into this node.

2005-08-18  Luc Teirlinck  <teirllm@auburn.edu>

	* emacs.texi (Top): Delete menu item for deleted node
	Keyboard Translations.

2005-08-18  Richard M. Stallman  <rms@gnu.org>

	* trouble.texi (Unasked-for Search):
	Delete xref to Keyboard Translations.

	* glossary.texi (Glossary): Delete xref.

	* custom.texi (Minor Modes): Say that the list here is not complete.
	(Keyboard Translations): Node deleted.
	(Disabling): Delete xref to it.
	(Customization Groups): Fix Custom buffer example.
	(Hooks): Mention remove-hooks.

2005-08-17  Luc Teirlinck  <teirllm@auburn.edu>

	* building.texi (GDB Graphical Interface): Improve filling of menu
	item.

2005-08-18  Nick Roberts  <nickrob@snap.net.nz>

	* building.texi (GDB Graphical Interface): Use better node names.

2005-08-14  Richard M. Stallman  <rms@gnu.org>

	* text.texi (Sentences): Fix xref.

2005-08-14  Juri Linkov  <juri@jurta.org>

	* building.texi (Compilation, Grep Searching): Move grep command
	headings from `Compilation' to `Grep Searching'.

	* dired.texi (Dired and Find):
	* maintaining.texi (Tags Search): Replace grep xref to
	`Compilation' node with `Grep Searching'.

	* files.texi (Comparing Files): Replace xref to `Compilation' with
	`Compilation Mode'.

2005-08-13  Alan Mackenzie  <acm@muc.de>

	* search.texi (Non-ASCII Isearch): Correct a typo.
	(Replacement Commands): Mention query-replace key binding.

2005-08-11  Richard M. Stallman  <rms@gnu.org>

	* programs.texi (Options for Comments): Fix xref.

	* search.texi (Regexp Backslash, Regexp Example): New nodes split
	out of Regexps.

2005-08-09  Juri Linkov  <juri@jurta.org>

	* building.texi (Compilation): Use `itemx' instead of `item'.
	(Grep Searching): Simplify phrase.

	* display.texi (Standard Faces): Describe vertical-border on
	window systems.

	* windows.texi (Split Window): Simplify phrase and mention
	vertical-border face.

2005-08-09  Richard M. Stallman  <rms@gnu.org>

	* files.texi (Comparing Files): Clarify compare-windows.

	* calendar.texi (Scroll Calendar): Document < and > in calendar.

2005-08-06  Eli Zaretskii  <eliz@gnu.org>

	* mule.texi (Coding Systems): Rephrase the paragraph about
	codepages: no need for "M-x codepage-setup" anymore, except on
	MS-DOS.

	* msdog.texi (MS-DOS and MULE): Clarify that this section is for
	the MS-DOS port only.

2005-07-30  Eli Zaretskii  <eliz@gnu.org>

	* makefile.w32-in (info): Don't run multi-install-info.bat.
	($(infodir)/dir): New target, produced by running
	multi-install-info.bat.

2005-07-22  Eli Zaretskii  <eliz@gnu.org>

	* files.texi (Quoted File Names): Add index entry.

2005-07-19  Juri Linkov  <juri@jurta.org>

	* files.texi (Comparing Files): Mention resync for `compare-windows'.

2005-07-18  Juri Linkov  <juri@jurta.org>

	* custom.texi (Easy Customization):
	* files.texi (Old Versions):
	* frames.texi (Wheeled Mice):
	* mule.texi (Specify Coding):
	* text.texi (Cell Justification):
	* trouble.texi (After a Crash):
	* xresources.texi (GTK styles):
	Delete duplicate duplicate words.

2005-07-17  Richard M. Stallman  <rms@gnu.org>

	* frames.texi (Creating Frames): Fix foreground color example.

	* custom.texi (Init Examples): Clean up text about conditionals.

2005-07-16  Richard M. Stallman  <rms@gnu.org>

	* mini.texi (Completion Commands): Fix command name for ?.

2005-07-16  Eli Zaretskii  <eliz@gnu.org>

	* display.texi (Standard Faces): Explain that customization of
	`menu' face has no effect on w32 and with GTK.  Add
	cross-references.

	* cmdargs.texi (General Variables): Clarify the default location
	of $HOME on w32 systems.

2005-07-15  Jason Rumney  <jasonr@gnu.org>

	* cmdargs.texi (General Variables): Default HOME on MS Windows has
	changed.

2005-07-08  Kenichi Handa  <handa@m17n.org>

	* mule.texi (Recognize Coding): Recommend
	revert-buffer-with-coding-system instead of revert-buffer.

2005-07-07  Richard M. Stallman  <rms@gnu.org>

	* anti.texi (Antinews): Mention mode-line-inverse-video.

	* files.texi (Saving): Minor correction about C-x C-w.

	* display.texi (Display Custom): Don't mention mode-line-inverse-video.

2005-07-07  Luc Teirlinck  <teirllm@auburn.edu>

	* search.texi (Isearch Scroll): Add example of using the
	`isearch-scroll' property.
	(Slow Isearch): Reference anchor for `baud-rate' instead of entire
	`Display Custom' node.
	(Regexp Replace): Put text that requires Emacs Lisp knowledge last
	and de-emphasize it.
	(Other Repeating Search): `occur' currently can not correctly
	handle multiline matches.  Correct, clarify and update description
	of `flush-lines' and `keep-lines'.

	* display.texi (Display Custom): Add anchor for `baud-rate'.

2005-07-07  Richard M. Stallman  <rms@gnu.org>

	* gnu.texi: Update where to get GNU status; add refs for how to help.
	Add footnotes 6 and 7.

2005-07-04  Lute Kamstra  <lute@gnu.org>

	Update FSF's address in GPL notices.

	* doclicense.texi (GNU Free Documentation License):
	* trouble.texi (Checklist): Update FSF's address.

2005-06-24  Richard M. Stallman  <rms@gnu.org>

	* display.texi (Text Display): Change index entries.

2005-06-24  Eli Zaretskii  <eliz@gnu.org>

	* makefile.w32-in (MAKEINFO): Use --force.
	(INFO_TARGETS, DVI_TARGETS): Make identical to the lists in
	Makefile.in.

2005-06-23  Richard M. Stallman  <rms@gnu.org>

	* anti.texi (Antinews): Renamed show-nonbreak-escape to
	nobreak-char-display.

	* emacs.texi (Top): Update detailed node listing.

	* display.texi (Text Display): Renamed show-nonbreak-escape
	to nobreak-char-display and no-break-space to nobreak-space.
	(Standard Faces): Split up the list of standard faces
	and put it in a separate node.  Add nobreak-space and
	escape-glyph.

2005-06-23  Lute Kamstra  <lute@gnu.org>

	* mule.texi (Select Input Method): Fix typo.

2005-06-23  Kenichi Handa  <handa@m17n.org>

	* mule.texi (International): List all supported scripts.  Adjust
	text for that leim is now included in the normal Emacs
	distribution.
	(Language Environments): List all language environments.
	Intlfonts contains fonts for most supported scripts, not all..
	(Select Input Method): Refer to C-u C-x = to see how to type to
	input a specific character.
	(Recognize Coding): Fix typo, china-iso-8bit -> chinese-iso-8bit.

2005-06-23  Juanma Barranquero  <lekktu@gmail.com>

	* building.texi (Grep Searching): Texinfo usage fix.

2005-06-22  Miles Bader  <miles@gnu.org>

	* display.texi (Faces): Change `vertical-divider' to `vertical-border'.

2005-06-20  Miles Bader  <miles@gnu.org>

	* display.texi (Faces): Add `vertical-divider'.

2005-06-17  Richard M. Stallman  <rms@gnu.org>

	* text.texi (Adaptive Fill): Minor clarification.

2005-06-10  Lute Kamstra  <lute@gnu.org>

	* emacs.texi (Top): Correct version number.
	* anti.texi (Antinews): Correct version number.  Use EMACSVER to
	refer to the current version of Emacs.

2005-06-08  Luc Teirlinck  <teirllm@auburn.edu>

	* files.texi (Log Buffer): Document when there can be more than
	one file to be committed.

2005-06-08  Juri Linkov  <juri@jurta.org>

	* display.texi (Faces): Add `shadow' face.

2005-06-07  Masatake YAMATO  <jet@gyve.org>

	* display.texi (Faces): Write about mode-line-highlight.

2005-06-06  Richard M. Stallman  <rms@gnu.org>

	* misc.texi (Printing Package): Explain how to initialize
	printing package.

	* cmdargs.texi (Action Arguments): Clarify directory default for -l.

2005-06-05  Chong Yidong  <cyd@stupidchicken.com>

	* emacs.texi: Rename Hardcopy to Printing.
	Make PostScript and PostScript Variables subnodes of it.

	* misc.texi (Printing): Rename node from Hardcopy.
	Mention menu bar options.
	Move PostScript and PostScript Variables to submenu.
	(Printing package): New node.

	* mark.texi (Using Region): Change Hardcopy xref to Printing.

	* dired.texi (Operating on Files): Likewise.

	* calendar.texi (Displaying the Diary): Likewise.

	* msdog.texi (MS-DOS Printing, MS-DOS Processes): Likewise.

	* glossary.texi (Glossary): Likewise.

	* frames.texi (Mode Line Mouse): Mention mode-line-highlight
	effect.

2005-06-04  Richard M. Stallman  <rms@gnu.org>

	* trouble.texi (After a Crash): Polish previous change.

2005-05-30  Noah Friedman  <friedman@splode.com>

	* trouble.texi (After a Crash): Mention emacs-buffer.gdb as a
	recovery mechanism.

2005-05-28  Nick Roberts  <nickrob@snap.net.nz>

	* building.texi (Other Buffers): SPC toggles display of
	floating point registers.

2005-05-27  Nick Roberts  <nickrob@snap.net.nz>

	* files.texi (Log Buffer): Merge in description of Log Edit
	mode from pcl-cvs.texi.

2005-05-26  Richard M. Stallman  <rms@gnu.org>

	* building.texi (Lisp Eval): C-M-x with arg runs Edebug.

2005-05-24  Luc Teirlinck  <teirllm@auburn.edu>

	* fixit.texi (Spelling): Delete confusing sentence; flyspell is
	not enabled by default.
	When not on a word, `ispell-word' by default checks the word
	before point.

2005-05-24  Nick Roberts  <nickrob@snap.net.nz>

	* building.texi (Debugger Operation): Simplify last sentence.

2005-05-23  Lute Kamstra  <lute@gnu.org>

	* emacs.texi: Update FSF's address throughout.
	(Preface): Use @cite.
	(Distrib): Add cross reference to the node "Copying".  Mention the
	FDL.  Don't refer to etc/{FTP,ORDERS}.  Mention the sale of
	printed manuals.
	(Intro): Use @xref for the Emacs Lisp Intro.

2005-05-18  Luc Teirlinck  <teirllm@auburn.edu>

	* buffers.texi (Select Buffer): Document `C-u M-g M-g'.

	* basic.texi (Moving Point): Mention default for `goto-line'.

	* programs.texi (Lisp Doc): Eldoc mode shows only the first line
	of a variable's docstring.

2005-05-18  Lute Kamstra  <lute@gnu.org>

	* maintaining.texi (Overview of Emerge): Add cross reference.
	Remove duplication.

	* emacs.texi (Top): Update to the current structure of the manual.
	* misc.texi (Emacs Server): Add menu description.
	* files.texi (Saving): Fix menu.
	* custom.texi (Customization): Fix menu.
	* mule.texi (International): Fix menu.
	* kmacro.texi (Keyboard Macros): Fix menu.

2005-05-16  Luc Teirlinck  <teirllm@auburn.edu>

	* display.texi: Various minor changes.
	(Faces): Delete text that is repeated in the next section.

2005-05-16  Nick Roberts  <nickrob@snap.net.nz>

	* building.texi (Debugger Operation): Mention GUD tooltips are
	disabled with GDB in text command mode.

2005-05-16  Nick Roberts  <nickrob@snap.net.nz>

	* building.texi: Replace toolbar with "tool bar" for consistency.
	(Compilation Mode): Describe compilation-context-lines
	and use of arrow in compilation buffer.
	(Debugger Operation): Replace help text with variable's value.

	* frames.texi (Tooltips): Replace toolbar with "tool bar" for
	consistency.

2005-05-15  Luc Teirlinck  <teirllm@auburn.edu>

	* major.texi (Choosing Modes): normal-mode processes the -*- line.
	Add xref.

2005-05-14  Luc Teirlinck  <teirllm@auburn.edu>

	* basic.texi (Moving Point): Mention `M-g g' binding for `goto-line'.
	(Position Info): Delete discussion of `goto-line'.  It is already
	described in `Moving point'.

	* mini.texi (Completion Commands): Correct reference.
	(Completion Options): Fix typo.

	* killing.texi (Deletion): Complete description of `C-x C-o'.

2005-05-10  Richard M. Stallman  <rms@gnu.org>

	* building.texi (Compilation): Clarify recompile's directory choice.

	* frames.texi (Tooltips): Cleanups.

	* basic.texi (Arguments): Fix punctuation.

2005-05-09  Luc Teirlinck  <teirllm@auburn.edu>

	* screen.texi (Menu Bar): The up and down (not left and right)
	arrow keys move through a keyboard menu.

2005-05-08  Luc Teirlinck  <teirllm@auburn.edu>

	* basic.texi: Various typo and grammar fixes.
	(Moving Point): C-a now runs move-beginning-of-line.

2005-05-08  Nick Roberts  <nickrob@snap.net.nz>

	* building.texi (Debugger Operation): Describe gud-tooltip-echo-area.

	* frames.texi (Tooltips): Describe help tooltips and GUD tooltips
	as different animals.

2005-05-07  Luc Teirlinck  <teirllm@auburn.edu>

	* frames.texi (Mouse References): Clarify `mouse-1-click-follows-link'.
	Correct index entry.

2005-05-07  Nick Roberts  <nickrob@snap.net.nz>

	* building.texi (Debugger Operation): Update to reflect changes
	in GUD tooltips.

2005-04-30  Richard M. Stallman  <rms@gnu.org>

	* files.texi (Compressed Files): Auto Compression normally enabled.

	* building.texi (Debugger Operation): Clarify previous change.

2005-04-28  Nick Roberts  <nickrob@snap.net.nz>

	* building.texi (Debugger Operation): Add description for
	GUD tooltips when program is not running.

2005-04-26  Luc Teirlinck  <teirllm@auburn.edu>

	* misc.texi (Shell): Add `Shell Prompts' to menu.
	(Shell Mode): Add xref to `Shell Prompts'.  Clarify `C-c C-u'
	description.  Delete remarks moved to new node.
	(Shell Prompts): New node.
	(History References): Replace remarks moved to `Shell Prompts'
	with xref to that node.
	(Remote Host): Clarify how to specify the terminal type when
	logging in to a different machine.

2005-04-26  Richard M. Stallman  <rms@gnu.org>

	* emacs.texi (Top): Update submenus from files.texi.

	* files.texi (Filesets): Clarify previous change.

	* dired.texi (Misc Dired Features): Clarify previous change.

2005-04-25  Chong Yidong  <cyd@stupidchicken.com>

	* ack.texi (Acknowledgments): Delete info about iso-acc.el.

	* dired.texi (Misc Dired Features): Document
	dired-compare-directories.

	* files.texi (Filesets): New node.
	(File Conveniences): Document Image mode.

	* text.texi (TeX Print): Document tex-compile.

2005-04-25  Luc Teirlinck  <teirllm@auburn.edu>

	* frames.texi (Tooltips): Tooltip mode is enabled by default.
	Delete redundant reference to tooltip Custom group.  It is
	referred too again in the next paragraph.

2005-04-24  Richard M. Stallman  <rms@gnu.org>

	* ack.texi: Delete info about lazy-lock.el and fast-lock.el.

2005-04-19  Kim F. Storm  <storm@cua.dk>

	* building.texi (Compilation Mode): Add M-g M-n and M-g M-p bindings.

2005-04-18  Lars Hansen  <larsh@math.ku.dk>

	* misc.texi (Saving Emacs Sessions): Add that "--no-desktop" now
	turns off desktop-save-mode.

2005-04-17  Luc Teirlinck  <teirllm@auburn.edu>

	* frames.texi (XTerm Mouse): Xterm Mouse mode is no longer enabled
	by default in terminals compatible with xterm.  Mention that
	xterm-mouse-mode is a minor mode and put in pxref to Minor Modes
	node.

2005-04-12  Luc Teirlinck  <teirllm@auburn.edu>

	* frames.texi (XTerm Mouse): Xterm Mouse mode is now enabled by default.

2005-04-12  Jan Djärv  <jan.h.d@swipnet.se>

	* xresources.texi (Table of Resources): Add cursorBlink.

2005-04-11  Luc Teirlinck  <teirllm@auburn.edu>

	* rmail.texi (Rmail Summary Edit): Explain numeric arguments to
	`d', `C-d' and `u'.

2005-04-11  Richard M. Stallman  <rms@gnu.org>

	* cmdargs.texi (Initial Options): -Q is now --quick, and does less.
	(Misc X): Add -D, --basic-display.

	* maintaining.texi (Change Log): Correct the description of
	the example.

	* major.texi (Choosing Modes): Document magic-mode-alist.

2005-04-10  Luc Teirlinck  <teirllm@auburn.edu>

	* rmail.texi (Rmail Basics): Clarify description of `q' and `b'.
	(Rmail Deletion): `C-d' in RMAIL buffer does not accept a numeric arg.
	(Rmail Inbox): Give full name of `rmail-primary-inbox-list'.
	(Rmail Output): Clarify which statements apply to `o', `C-o' and
	`w', respectively.
	(Rmail Labels): Mention `l'.
	(Rmail Attributes): Correct pxref.  Mention `stored' attribute.
	(Rmail Summary Edit): Describe `j' and RET.

2005-04-10  Jan Djärv  <jan.h.d@swipnet.se>

	* xresources.texi (Lucid Resources): Add fontSet resource.

2005-04-09  Luc Teirlinck  <teirllm@auburn.edu>

	* display.texi (Useless Whitespace): `indicate-unused-lines' is
	now called `indicate-empty-lines'.

2005-04-06  Kim F. Storm  <storm@cua.dk>

	* cmdargs.texi (Initial Options): Add --bare-bones alias for -Q.

2005-04-04  Luc Teirlinck  <teirllm@auburn.edu>

	* dired.texi (Dired Visiting): `dired-view-command-alist' has been
	deleted.
	(Marks vs Flags): Add some convenient key bindings.
	(Hiding Subdirectories): Delete redundant and inaccurate sentence.
	(Misc Dired Features): Correct and expand description of `w' command.

	* frames.texi (XTerm Mouse): Delete apparently false info.
	The GNU/Linux console currently does not appear to support
	`xterm-mouse-mode'.

2005-04-03  Glenn Morris  <gmorris@ast.cam.ac.uk>

	* calendar.texi (Diary): Mention shell utility `calendar'.

2005-04-01  Richard M. Stallman  <rms@gnu.org>

	* cmdargs.texi (Misc X): Explain horizontal scroll bars don't exist.

2005-04-01  Lute Kamstra  <lute@gnu.org>

	* maintaining.texi (Change Log): add-change-log-entry uses
	add-log-mailing-address.

2005-03-31  Luc Teirlinck  <teirllm@auburn.edu>

	* files.texi (Reverting): Move `auto-revert-check-vc-info' to
	`VC Mode Line' and put in an xref to that node.
	(VC Mode Line): Move `auto-revert-check-vc-info' here and clarify
	its description.

2005-03-31  Paul Eggert  <eggert@cs.ucla.edu>

	* calendar.texi (Calendar Systems): Say that the Persian calendar
	implemented here is the arithmetical one championed by Birashk.

2005-03-30  Glenn Morris  <gmorris@ast.cam.ac.uk>

	* programs.texi (Fortran Motion): Fix previous change.

2005-03-29  Richard M. Stallman  <rms@gnu.org>

	* mule.texi (Single-Byte Character Support): Reinstall the C-x 8 info.

2005-03-29  Chong Yidong  <cyd@stupidchicken.com>

	* text.texi (Refill): Refer to Long Lines Mode.
	(Longlines): New node.
	(Auto Fill): Don't index "word wrap" here.
	(Filling): Add Longlines to menu.

2005-03-29  Richard M. Stallman  <rms@gnu.org>

	* xresources.texi: Minor fixes.

	* misc.texi (Emacs Server): Fix Texinfo usage.

	* emacs.texi (Top): Don't use a real section heading for
	"Detailed Node Listing".  Fake it instead.

	* basic.texi (Position Info): Minor cleanup.

	* mule.texi (Input Methods): Minor cleanup.

2005-03-29  Glenn Morris  <gmorris@ast.cam.ac.uk>

	* programs.texi (ForIndent Vars): `fortran-if-indent' does other
	constructs as well.
	(Fortran Motion): Add fortran-end-of-block, fortran-beginning-of-block.

2005-03-29  Kenichi Handa  <handa@m17n.org>

	* mule.texi (Input Methods): Refer to the command C-u C-x =.

	* basic.texi (Position Info): Update the description about the
	command C-u C-x =.

2005-03-28  Richard M. Stallman  <rms@gnu.org>

	* emacs.texi (Top): Use @section for the detailed node listing.

	* calendar.texi: Minor fixes to previous change.

	* programs.texi (Fortran): Small fixes to previous changes.

	* emacs.texi (Top): Update list of subnodes of Dired.
	Likewise for building.texi.

	* files.texi (File Conveniences): Delete Auto Image File mode.

2005-03-28  Chong Yidong  <cyd@stupidchicken.com>

	* building.texi (Flymake): New node.

	* custom.texi (Function Keys): Document kp- event types and
	keypad-setup package.

	* dired.texi (Wdired): New node.

	* files.texi (File Conveniences): Reorder entries.
	Explain how to turn on Auto-image-file mode.
	Document Thumbs mode.

	* mule.texi (Specify Coding): Document recode-region and
	recode-file-name.

	* programs.texi (Program Modes): Add Conf mode and DNS mode.

2005-03-27  Luc Teirlinck  <teirllm@auburn.edu>

	* commands.texi (Keys): M-o is now a prefix key.

2005-03-27  Glenn Morris  <gmorris@ast.cam.ac.uk>

	* programs.texi: Reformat and update copyright years.
	(Fortran): Update section.

2005-03-26  Luc Teirlinck  <teirllm@auburn.edu>

	* files.texi: Several small changes in addition to:
	(Visiting): Change xref for Dialog Boxes to ref.
	(Version Headers): Replace references to obsolete var
	`vc-header-alist' with `vc-BACKEND-header'.
	(Customizing VC): Update value of `vc-handled-backends'.

2005-03-26  Glenn Morris  <gmorris@ast.cam.ac.uk>

	* emacs-xtra.texi (Advanced Calendar/Diary Usage): New section;
	move here from Emacs Lisp Reference Manual.
	* calendar.texi (Calendar/Diary, Diary Commands)
	(Special Diary Entries, Importing Diary): Change some xrefs to
	point to emacs-xtra rather than elisp.

	* emacs-xtra.texi (Calendar Customizing):
	Move view-diary-entries-initially, view-calendar-holidays-initially,
	mark-diary-entries-in-calendar, mark-holidays-in-calendar to main
	Emacs Manual.
	(Appt Customizing): Merge entire section into main Emacs Manual.
	* calendar.texi (Holidays): Move view-calendar-holidays-initially,
	mark-holidays-in-calendar here from emacs-xtra.
	(Displaying the Diary): Move view-diary-entries-initially,
	mark-diary-entries-in-calendar here from emacs-xtra.
	(Appointments): Move appt-display-mode-line,
	appt-display-duration, appt-disp-window-function,
	appt-delete-window-function here from emacs-xtra.

	* calendar.texi: Update and reformat copyright.
	Change all @xrefs to the non-printing emacs-xtra to @inforefs.
	(Calendar/Diary): Menu now only on Mouse-3, not C-Mouse-3.
	(Diary): Refer to `diary-file' rather than ~/diary.
	(Diary Commands): Rename node to "Displaying the Diary".
	* emacs.texi (Top): Rename "Diary Commands" section.
	* misc.texi (Hardcopy): Rename "Diary Commands" xref.

2005-03-26  Eli Zaretskii  <eliz@gnu.org>

	* misc.texi (Emacs Server): Fix the command for setting
	server-name.  Add an xref to Invoking emacsclient.

	* help.texi (Help Summary): Clarify when "C-h ." will do something
	nontrivial.
	(Apropos): Add cindex entry for apropos-sort-by-scores.

	* display.texi (Text Display): Add index entries for how no-break
	characters are displayed.

2005-03-26  Eli Zaretskii  <eliz@gnu.org>

	* files.texi (Visiting): Fix cross-references introduced with the
	last change.

	* xresources.texi (GTK resources): Fix last change.

2005-03-25  Chong Yidong  <cyd@stupidchicken.com>

	* xresources.texi (X Resources): GTK options documented too.
	(Resources): Clarify meaning of program name.
	(Table of Resources): Add visualClass.
	(GTK resources): Rewrite.
	(GTK widget names, GTK Names in Emacs, GTK styles): Cleanups.

	* display.texi (Text Display): Mention non-breaking spaces.

	* files.texi (Reverting): Document auto-revert-check-vc-info.

	* frames.texi (Mouse Commands): Document
	x-mouse-click-focus-ignore-position and mouse-drag-copy-region.

	* help.texi (Help Summary): Add `C-h .'.
	(Apropos): Apropos accepts a list of search terms.
	Document apropos-sort-by-scores.
	(Help Echo): Document display-local-help.

	* misc.texi (Emacs Server): Document server-name.
	(Invoking emacsclient): Document -s option for server names.

	* text.texi (Outline Visibility): Introduce "current heading
	line" (commands can be called with point on a body line).
	Re-order table to follow the sequence of discussion.
	hide-body won't hide lines before first header line.
	(TeX Mode): Add DocTeX mode.

2005-03-24  Richard M. Stallman  <rms@gnu.org>

	* mule.texi (Single-Byte Character Support): Delete mention
	of iso-acc.el and iso-transl.el.

2005-03-23  Lute Kamstra  <lute@gnu.org>

	* search.texi (Non-ASCII Isearch): Rename from Non-Ascii Isearch.

2005-03-23  Richard M. Stallman  <rms@gnu.org>

	* search.texi: Delete explicit node pointers.
	(Incremental Search): New menu.
	(Basic Isearch, Repeat Isearch, Error in Isearch)
	(Non-Ascii Isearch, Isearch Yank, Highlight Isearch, Isearch Scroll)
	(Slow Isearch): New subnodes.
	(Configuring Scrolling): Node deleted.
	(Search Case): Doc default-case-fold-search.
	(Regexp Replace): Move replace-regexp doc here.

	* rmail.texi (Movemail): Put commas inside closequotes.

	* picture.texi (Insert in Picture): Document C-c arrow combos.
	(Basic Picture): Clarify erasure.

	* display.texi (Font Lock): Put commas inside closequotes.

	* cmdargs.texi (General Variables): Put commas inside closequotes.

2005-03-23  Nick Roberts  <nickrob@snap.net.nz>

	* building.texi (Stack Buffer): Mention reverse contrast for
	*selected* frame (might not be current frame).

2005-03-21  Richard M. Stallman  <rms@gnu.org>

	* building.texi (Starting GUD): Add bashdb.

2005-03-20  Chong Yidong  <cyd@stupidchicken.com>

	* basic.texi (Moving Point): Add M-g M-g binding.
	(Undo): Document undo-only.
	(Position Info): Document M-g M-g and C-u M-g M-g.

	* building.texi (Building): Put Grep Searching after Compilation
	Shell.
	(Compilation Mode): Document M-n, M-p, M-}, M-{, and C-c C-f bindings.
	Document next-error-highlight.
	(Grep Searching): Document grep-highlight-matches.
	(Lisp Eval): Typing C-x C-e twice prints integers specially.

	* calendar.texi (Importing Diary): Rename node from iCalendar.
	Document diary-from-outlook.

	* dired.texi (Misc Dired Features): Rename node from Misc Dired
	Commands.
	Mention effect of X drag and drop on Dired buffers.

	* files.texi (Visiting): Document large-file-warning-threshold.
	Move paragraph on file-selection dialog.
	Mention visiting files using X drag and drop.
	(Reverting): Mention using Auto-Revert mode to tail files.
	Document auto-revert-tail-mode.
	(Version Systems): Minor correction.
	(Comparing Files): Diff-mode is no longer based on Compilation
	mode.
	Document compare-ignore-whitespace.
	(Misc File Ops): Explain passing a directory to rename-file.
	Likewise for copy-file and make-symbolic-link.

	* frames.texi (Wheeled Mice): Mouse wheel support on by default.
	Document mouse-wheel-progressive speed.

	* help.texi (Misc Help): Document numeric argument for C-h i.
	Correctly explain the effect of just C-u as argument.

	* killing.texi (Deletion): Document numeric argument for
	just-one-space.

	* mini.texi (Completion): Completion acts on text before point.

	* misc.texi (Saving Emacs Sessions): Document desktop-restore-eager.
	(Emulation): CUA mode replaces pc-bindings-mode,
	pc-selection-mode, and s-region.

	* mule.texi (Input Methods): Leim is now built-in.
	(Select Input Method): Document quail-show-key.
	(Specify Coding): Document revert-buffer-with-coding-system.

	* programs.texi (Fortran Motion): Document f90-next-statement,
	f90-previous-statement, f90-next-block, f90-previous-block,
	f90-end-of-block, and f90-beginning-of-block.

	* text.texi (Format Faces): Replace old M-g key prefix with M-o.

	* emacs.texi (Acknowledgments): Updated.

	* anti.texi: Total rewrite.

2005-03-19  Chong Yidong  <cyd@stupidchicken.com>

	* ack.texi (Acknowledgments): Update.

2005-03-19  Eli Zaretskii  <eliz@gnu.org>

	* anti.texi (Antinews): Refer to Emacs 21.4, not 21.3.  Update
	copyright years.

2005-03-14  Nick Roberts  <nickrob@snap.net.nz>

	* building.texi (Commands of GUD): Move paragraph on setting
	breakpoints with mouse to the GDB Graphical Interface node.

2005-03-07  Richard M. Stallman  <rms@gnu.org>

	* misc.texi (Single Shell, Shell Options): Fix previous change.

	* building.texi (Debugger Operation): Update GUD tooltip enable info.

2005-03-06  Richard M. Stallman  <rms@gnu.org>

	* building.texi (Starting GUD): Don't explain text vs graphical
	GDB here.  Just mention it and xref.
	Delete "just one debugger process".
	(Debugger Operation): Move GUD tooltip info here.
	(GUD Tooltips): Node deleted.
	(GDB Graphical Interface): Explain the two GDB modes here.

	* sending.texi (Sending Mail): Minor cleanup.
	(Mail Aliases): Explain quoting conventions.
	Update key rebinding example.
	(Header Editing): C-M-i is like M-TAB.
	(Mail Mode Misc): mail-attach-file does not do MIME.

	* rmail.texi (Rmail Inbox): Move text from Remote Mailboxes
	that really belongs here.
	(Remote Mailboxes): Text moved to Rmail Inbox.
	(Rmail Display): Mention Mouse-1.
	(Movemail): Clarify two movemail versions.
	Clarify rmail-movemail-program.

	* misc.texi (Single Shell): Replace uudecode example with gpg example.
	Document async shell commands.
	(Shell History): Clarify.
	(Shell Ring): Mention C-UP an C-DOWN.
	(Shell Options): Add comint-prompt-read-only.
	(Invoking emacsclient): Set EDITOR to run Emacs.
	(Sorting): No need to explain what region is.
	(Saving Emacs Sessions): Fix typo.
	(Recursive Edit): Fix punctuation.
	(Emulation): Don't mention "PC bindings" which are standard.
	(Hyperlinking): Explain Mouse-1 convention here.
	(Find Func): Node deleted.

	* help.texi (Name Help): Xref to Hyperlinking.

	* glossary.texi (Glossary):
	Rename "Balance Parentheses" to "Balancing...".
	Add "Byte Compilation".  Correct "Copyleft".
	New xref in "Customization".
	Clarify "Current Line", "Echoing", "Fringe", "Frame", "Speedbar".
	Add "Graphical Terminal" "Keybinding", "Margin", "Window System".
	Rename "Registers" to "Register".
	Replace "Selecting" with "Selected Frame",
	"Selected Window", and "Selecting a Buffer".

	* files.texi (Types of Log File): Explain how projects'
	methods can vary.

	* display.texi (Faces): Delete "Emacs 21".

	* custom.texi (Changing a Variable): C-M-i like M-TAB.
	* fixit.texi (Spelling): C-M-i like M-TAB.
	* mini.texi (Completion Options): C-M-i like M-TAB.
	* programs.texi (Symbol Completion): C-M-i like M-TAB.
	* text.texi (Text Mode): C-M-i like M-TAB.

	* commands.texi (Keys): Mention F1 and F2 in list of prefixes.

	* calendar.texi (Specified Dates): Mention `g w'.
	(Appointments): appt-activate toggles with no arg.

2005-03-05  Juri Linkov  <juri@jurta.org>

	* cmdargs.texi (Emacs Invocation): Add cindex
	"invocation (command line arguments)"
	(Misc X): Add -nbc, --no-blinking-cursor.

2005-03-04  Ulf Jasper  <ulf.jasper@web.de>

	* calendar.texi (iCalendar): No need to require it now.

2005-03-03  Nick Roberts  <nickrob@snap.net.nz>

	* trouble.texi (Contributing): Mention Savannah.  Direct users to
	emacs-devel.

2005-03-01  Glenn Morris  <gmorris@ast.cam.ac.uk>

	* calendar.texi (Adding to Diary): Mention redrawing of calendar
	window.

2005-02-27  Richard M. Stallman  <rms@gnu.org>

	* building.texi (Compilation): Update mode line status info.

2005-02-27  Matt Hodges  <MPHodges@member.fsf.org>

	* calendar.texi (General Calendar): Document binding of
	scroll-other-window-down.
	(Mayan Calendar): Fix earliest date.
	(Time Intervals): Document timeclock-change.
	Fix timeclock-ask-before-exiting documentation.

2005-02-26  Kim F. Storm  <storm@cua.dk>

	* frames.texi (Mouse References):
	Add mouse-1-click-in-non-selected-windows.

2005-02-25  Richard M. Stallman  <rms@gnu.org>

	* screen.texi (Screen): Explain better about cursors and mode lines;
	don't presuppose text terminals.
	(Point): Don't assume just one cursor.
	Clarify explanation of cursors.
	(Echo Area, Menu Bar): Cleanups.

	* mini.texi (Minibuffer): Prompts are highlighted.
	(Minibuffer Edit): Newline = C-j only on text terminals.
	Clarify resize-mini-windows values.
	Mention M-PAGEUP and M-PAGEDOWN.
	(Completion Commands): Mouse-1 like Mouse-2.
	(Minibuffer History): Explain history commands better.
	(Repetition): Add xref to Incremental Search.

	* mark.texi (Setting Mark): Clarify info about displaying mark.
	Clarify explanation of C-@ and C-SPC.
	(Transient Mark): Mention Delete Selection mode.
	(Marking Objects): Clean up text about extending the region.

	* m-x.texi (M-x): One C-g doesn't always go to top level.
	No delay before suggest-key-bindings output.

	* fixit.texi (Fixit): Mention C-/ for undo.
	(Spelling): Mention ESC TAB like M-TAB.
	Replacement words with r and R are rechecked.
	Say where C-g leaves point.  Mention ? as input.

2005-02-23  Lute Kamstra  <lute@gnu.org>

	* cmdargs.texi (Initial Options): Add cross reference.

2005-02-16  Luc Teirlinck  <teirllm@auburn.edu>

	* emacs.texi (Top): Update menu for splitting of node in
	msdog.texi.
	* frames.texi (Frames): Update xref for splitting of node in
	msdog.texi.
	* trouble.texi (Quitting): Ditto.

2005-02-16  Richard M. Stallman  <rms@gnu.org>

	* windows.texi (Split Window): Simplify line truncation info
	and xref to Display Custom.

	* trouble.texi (Quitting): Emergency escape only for text terminal.
	(Screen Garbled): C-l for ungarbling is only for text terminal.

	* text.texi (Text Mode): ESC TAB alternative for M-TAB.

	* sending.texi (Header Editing): ESC TAB alternative for M-TAB.

	* programs.texi (Program Modes): Mention Python mode.
	(Moving by Defuns): Repeating C-M-h extends region.
	(Basic Indent): Clarify.
	(Custom C Indent): Clarify.
	(Expressions): Repeating C-M-@ extends region.
	(Info Lookup): Clarify for C-h S.
	(Symbol Completion): ESC TAB alternative for M-TAB.
	(Electric C): Clarify.

	* emacs.texi (Top): Update display.texi and frames.texi submenu data.

	* msdog.texi (MS-DOS Keyboard, MS-DOS Mouse): Split from
	MS-DOS Input node.
	(MS-DOS Keyboard): Start with explaining DEL and BREAK.
	(MS-DOS and MULE): Clarify.
	(MS-DOS Processes, Windows Processes): Fix typos.

	* major.texi (Choosing Modes): Clarify.

	* kmacro.texi (Basic Keyboard Macro): Doc F3, F4.
	(Keyboard Macro Step-Edit): Clarify.

	* indent.texi (Indentation): Clarifications.

	* help.texi (Help): Correct error about C-h in query-replace.
	Clarify apropos vs C-h a.  Fix how to search in FAQ.
	(Key Help): Describe C-h w here.
	(Name Help): Minor cleanup.  C-h w moved to Key Help.
	Clarify the "object" joke.
	(Apropos): Clarify.  Mouse-1 like Mouse-2.
	(Help Mode): Mouse-1 like Mouse-2.

	* fixit.texi (Spelling): Mention ESC TAB as alt. for M-TAB.

	* display.texi (Display): Reorder menu.
	(Faces): Cleanup.
	(Font Lock): Cleanup.  Mention Options menu.
	Delete obsolete text.
	(Scrolling): For C-l, don't presume text terminal.
	(Horizontal Scrolling): Simplify intro.
	(Follow Mode): Clarify.
	(Cursor Display): Moved before Display Custom.
	(Display Custom): Explain no-redraw-on-reenter is for text terminals.
	Doc default-tab-width.  Doc line truncation more thoroughly.

	* dired.texi (Dired Enter): C-x C-f can run Dired.
	(Dired Visiting): Comment out `a' command.
	Mouse-1 is like Mouse-2.
	(Shell Commands in Dired): ? can be used more than once.

	* basic.texi (Continuation Lines): Simplify description of truncation,
	and refer to Display Custom for the rest of it.

2005-02-06  Lute Kamstra  <lute@gnu.org>

	* basic.texi (Undo): Fix typo.

	* cmdargs.texi (Emacs Invocation): Fix typo.

	* custom.texi (Init Examples): Fix typo.

	* abbrevs.texi (Expanding Abbrevs): Fix typo.

2005-02-06  Richard M. Stallman  <rms@gnu.org>

	* regs.texi (Registers): Registers can hold numbers, too.

	* killing.texi (Other Kill Commands): Cleanup.
	Delete redundant explanation of kill in read-only buffer.
	(Yanking): Mention term "copying".
	(Accumulating Text): Fix typo.

	* entering.texi (Entering Emacs): Update rationale at start.
	(Exiting): Treat iconifying on a par with suspension.

	* custom.texi (Minor Modes): Fix typo.
	(Easy Customization): Fix menu style.
	(Variables): Add xref.
	(Examining): Setting for future sessions works through .emacs.
	(Keymaps): "Text terminals", not "Many".
	(Init Rebinding): Explain \C-.  Show example of \M-.
	Fix minor wording errors.
	(Function Keys): Explain vector syntax just once.
	(Named ASCII Chars): Clarify history of TAB/C-i connection.
	(Init File): Mention .emacs.d directory.
	(Init Examples): Add xref.
	(Find Init): Mention .emacs.d directory.

	* cmdargs.texi (Emacs Invocation): +LINENUM is also an option.
	(Action Arguments): Explain which kinds of -l args are found how.
	(Initial Options): --batch does not inhibit site-start.
	Add xrefs.
	(Command Example): Use --batch, not -batch.

	* basic.texi (Inserting Text): Cleanup wording.
	(Moving Point): Doc PRIOR, PAGEUP, NEXT, PAGEDOWN more systematically.
	C-n is not error at end of buffer.
	(Undo): Doc C-/ like C-_.  Add xrefs.
	(Arguments): META key may be labeled ALT.
	Peculiar arg meanings are explained in doc strings.

	* abbrevs.texi (Expanding Abbrevs): Clarify.

2005-02-05  Eli Zaretskii  <eliz@gnu.org>

	* frames.texi (Frame Parameters): Add an xref to the description
	of list-colors-display.  Add a pointer to the X docs about colors.

	* cmdargs.texi (Colors): Mention 16-, 88- and 256-color modes.
	Improve docs of list-colors-display.

2005-02-03  Lute Kamstra  <lute@gnu.org>

	* frames.texi (Frames, Drag and Drop): Fix typos.

2005-02-03  Richard M. Stallman  <rms@gnu.org>

	* windows.texi (Basic Window): Mention color-change in mode line.
	(Change Window): Explain dragging vertical boundaries.

	* text.texi (Sentences): Clarify.
	(Paragraphs): Explain M-a and blank lines.
	(Outline Mode): Clarify text and menu.
	(Hard and Soft Newlines): Mention use-hard-newlines.

	* frames.texi (Frames): Delete unnecessary mention of Windows.
	(Mouse Commands): Likewise.  Mention xterm mouse support.
	(Clipboard): Clarify.
	(Mouse References): Mention use of Mouse-1 for following links.
	(Menu Mouse Clicks): Clarify.
	(Mode Line Mouse): Clarify.
	(Drag and Drop): Rewrite.

	* fixit.texi (Spelling): Fix typo.

	* files.texi (File Names): Clarify.
	(Visiting): Update conditions for use of file dialog.  Clarify.
	(Saving): Doc d as answer in save-some-buffers.
	(Remote Files): Clean up the text.

	* dired.texi (Misc Dired Commands): Delete dired-marked-files.

	* buffers.texi (Select Buffer): Doc next-buffer and prev-buffer.
	(List Buffers): Clarify.
	(Several Buffers): Doc T command.
	(Buffer Convenience): Clarify menu.

	* basic.texi (Undo): Clarify last change.

2005-02-02  Matt Hodges  <MPHodges@member.fsf.org>

	* fixit.texi (Spelling): Fix typo.

2005-02-01  Luc Teirlinck  <teirllm@auburn.edu>

	* basic.texi (Undo): Update description of `undo-outer-limit'.

2005-02-01  Nick Roberts  <nickrob@snap.net.nz>

	* building.texi: Update documentation relating to GDB Graphical
	Interface.

2005-01-30  Luc Teirlinck  <teirllm@auburn.edu>

	* custom.texi (Easy Customization): Adapt menu to node name change.

2005-01-30  Richard M. Stallman  <rms@gnu.org>

	* custom.texi (Easy Customization): Defn of "User Option" now
	includes faces.  Don't say just "option" when talking about variables.
	Do say just "options" to mean "anything customizable".
	(Specific Customization): Describe `customize-variable',
	not `customize-option'.

	* glossary.texi (Glossary) <Faces>: Add xref.
	<User Option>: Change definition--include faces.  Change xref.

	* picture.texi (Picture): Mention artist.el.

	* sending.texi, screen.texi, programs.texi, misc.texi:
	* mini.texi, major.texi, maintaining.texi, macos.texi:
	* help.texi, frames.texi, files.texi:
	Don't say just "option" when talking about variables.

	* display.texi, mule.texi: Don't say just "option" when talking
	about variables.  Other minor cleanups.

2005-01-26  Lute Kamstra  <lute@gnu.org>

	* cmdargs.texi (Initial Options): Add a cross reference to `Init
	File'.  Mention the `-Q' option at the `--no-site-file' option.

2005-01-22  David Kastrup  <dak@gnu.org>

	* building.texi (Grep Searching): Mention alias `find-grep' for
	`grep-find'.

2005-01-20  Richard M. Stallman  <rms@gnu.org>

	* calendar.texi (Time Intervals): Delete special stuff for MS-DOS.

2005-01-15  Sergey Poznyakoff  <gray@Mirddin.farlep.net>

	* rmail.texi (Movemail): Explain differences
	between standard and mailutils versions of movemail.
	Describe command line and configuration options introduced
	with the latter.
	Explain the notion of mailbox URL, provide examples and
	cross-references to mailutils documentation.
	Describe various methods of specifying mailbox names,
	user names and user passwords for rmail.
	(Remote Mailboxes): New section.  Describe
	how movemail handles remote mailboxes.  Describe configuration
	options used to control its behavior.
	(Other Mailbox Formats): Explain handling of various mailbox
	formats.

2005-01-13  Richard M. Stallman  <rms@gnu.org>

	* commands.texi (Commands): Clarification.

2005-01-11  Richard M. Stallman  <rms@gnu.org>

	* programs.texi (Multi-line Indent): Fix previous change.
	(Fortran Autofill): Simplify description of fortran-auto-fill-mode.

2005-01-08  Richard M. Stallman  <rms@gnu.org>

	* display.texi (Faces): isearch-lazy-highlight-face renamed to
	lazy-highlight.

	* search.texi (Query Replace): Mention faces query-replace
	and lazy-highlight.
	(Incremental Search): Update isearch highlighting info.

2005-01-04  Richard M. Stallman  <rms@gnu.org>

	* custom.texi (Saving Customizations): Minor improvement.

2005-01-03  Luc Teirlinck  <teirllm@auburn.edu>

	* custom.texi (Saving Customizations): Emacs no longer loads
	`custom-file' after .emacs.  No longer mention customizing through
	Custom.

2005-01-01  Andreas Schwab  <schwab@suse.de>

	* killing.texi (Graphical Kill): Move up under node Killing,
	change @section to @subsection.

2005-01-01  Richard M. Stallman  <rms@gnu.org>

	* custom.texi (Face Customization): Mention hex color specs.

	* emacs.texi (Top): Update Killing submenu.

	* killing.texi (Killing): Reorganize section.
	No more TeX-only text; put the node command at start of chapter.
	But the first section heading is used only in TeX.
	Rewrite the text to read better in this mode.
	(Graphical Kill): New subnode gets some of the text that
	used to be in the first section.

2004-12-31  Richard M. Stallman  <rms@gnu.org>

	* dired.texi (Shell Commands in Dired): Delete the ? example.

	* display.texi (Scrolling): Correct scroll-preserve-screen-position.

	* files.texi (Saving): Describe new require-final-newline features
	and mode-require-final-newline.

2004-12-29  Richard M. Stallman  <rms@gnu.org>

	* custom.texi (File Variables): Clarify previous change.

2004-12-27  Jan Djärv  <jan.h.d@swipnet.se>

	* frames.texi (Dialog Boxes): Mention Gtk+ 2.6 also, as that version is
	out now.

2004-12-27  Richard M. Stallman  <rms@gnu.org>

	* Makefile.in (MAKEINFO): Specify --force.

	* basic.texi (Moving Point): C-e now runs move-end-of-line.
	(Undo): Doc undo-outer-limit.

2004-12-15  Juri Linkov  <juri@jurta.org>

	* mark.texi (Transient Mark, Mark Ring): M-< and other
	movement commands don't set mark in Transient Mark mode
	if mark is active.

2004-12-12  Juri Linkov  <juri@jurta.org>

	* misc.texi (FFAP): Add C-x C-r, C-x C-v, C-x C-d,
	C-x 4 r, C-x 4 d, C-x 5 r, C-x 5 d.

	* dired.texi (Dired Navigation): Add @r{(Dired)} to M-g.
	(Misc Dired Commands): Add @r{(Dired)} to w.

2004-12-12  Juri Linkov  <juri@jurta.org>

	* mark.texi (Marking Objects): Marking commands also extend the
	region when mark is active in Transient Mark mode.

2004-12-08  Luc Teirlinck  <teirllm@auburn.edu>

	* custom.texi (Saving Customizations): Emacs only loads the custom
	file automatically after the init file in version 22.1 or later.
	Adapt text and examples to this fact.

2004-12-07  Luc Teirlinck  <teirllm@auburn.edu>

	* frames.texi (Scroll Bars): The option `scroll-bar-mode' has to
	be set through Custom.  Otherwise, it has no effect.

2004-12-05  Richard M. Stallman  <rms@gnu.org>

	* cmdargs.texi, doclicense.texi, xresources.texi, emacs.texi:
	* entering.texi: Rename Command Line to Emacs Invocation.

	* misc.texi (Term Mode): Correctly describe C-c.

	* custom.texi (Easy Customization): Move up to section level,
	before Variables.  Avoid using the term "variable"; say "option".
	New initial explanation.
	(Variables): In initial explanation, connect "variable" to the
	already-explained "user option".

	* emacs.texi (Top): Fix ref to Command Line.
	Move reference to Easy Customization.

	* xresources.texi (X Resources): Fix From link.

	* doclicense.texi (GNU Free Documentation License): Fix To link.

	* entering.texi (Entering Emacs): Fix xref, now to Command Line.

	* cmdargs.texi (Command Line): Node renamed from Command Arguments.

2004-12-03  Richard M. Stallman  <rms@gnu.org>

	* cmdargs.texi (Initial Options): Clarify batch mode i/o.

2004-12-01  Luc Teirlinck  <teirllm@auburn.edu>

	* kmacro.texi: Several small changes in addition to the following.
	(Keyboard Macro Ring): Describe behavior of `C-x C-k C-k' when
	defining a keyboard macro.
	Mention `kmacro-ring-max'.
	(Keyboard Macro Counter): Clarify description of
	`kmacro-insert-counter', `kmacro-set-counter',
	`kmacro-add-counter' and `kmacro-set-format'.

2004-11-29  Reiner Steib  <Reiner.Steib@gmx.de>

	* custom.texi (File Variables): Add `unibyte' and make it more
	clear that `unibyte' and `coding' are special.  Suggested by Simon
	Krahnke <overlord@gmx.li>.

	* mule.texi (Enabling Multibyte): Refer to File Variables.
	Suggested by Simon Krahnke <overlord@gmx.li>.

2004-11-26  Jan Djärv  <jan.h.d@swipnet.se>

	* frames.texi (Dialog Boxes): Rename use-old-gtk-file-dialog to
	x-use-old-gtk-file-dialog.

2004-11-20  Richard M. Stallman  <rms@gnu.org>

	* text.texi (Fill Prefix): M-q doesn't apply fill prefix to first line.

2004-11-09  Lars Brinkhoff  <lars@nocrew.org>

	* building.texi (Lisp Eval): Delete hyphen in section name.

2004-11-19  Thien-Thi Nguyen  <ttn@gnu.org>

	* files.texi (Old Versions):
	No longer document annotation as "CVS only".

2004-11-10  Andre Spiegel  <spiegel@gnu.org>

	* files.texi (Version Control): Rewrite the introduction about
	version systems, mentioning the new ones that we support.  Thanks
	to Alex Ott, Karl Fogel, Stefan Monnier, and David Kastrup for
	suggestions.

2004-11-03  Jan Djärv  <jan.h.d@swipnet.se>

	* frames.texi (Dialog Boxes): Replace non-nil with non-@code{nil}.

2004-11-02  Jan Djärv  <jan.h.d@swipnet.se>

	* frames.texi (Dialog Boxes): Document use-old-gtk-file-dialog.

2004-10-23  Eli Zaretskii  <eliz@gnu.org>

	* text.texi (Text Based Tables, Table Definition)
	(Table Creation, Table Recognition, Cell Commands)
	(Cell Justification, Row Commands, Column Commands)
	(Fixed Width Mode, Table Conversion, Measuring Tables)
	(Table Misc): New nodes, documenting the Table Mode.

2004-10-19  Jason Rumney  <jasonr@gnu.org>

	* makefile.w32-in (info): Change order of arguments to makeinfo.

2004-10-19  Ulf Jasper  <ulf.jasper@web.de>

	* calendar.texi (iCalendar): Update for package changes.

2004-10-09  Luc Teirlinck  <teirllm@auburn.edu>

	* files.texi (Misc File Ops): View mode is a minor mode.

2004-10-08  Glenn Morris  <gmorris@ast.cam.ac.uk>

	* calendar.texi (iCalendar): Style changes.

2004-10-07  Luc Teirlinck  <teirllm@auburn.edu>

	* search.texi (Regexps): The regexp described in the example is no
	longer stored in the variable `sentence-end'.

2004-10-06  Nick Roberts  <nickrob@snap.net.nz>

	* building.texi (Starting GUD): Note that multiple debugging
	sessions requires `gdb --fullname'.

2004-10-05  Ulf Jasper  <ulf.jasper@web.de>

	* calendar.texi (iCalendar): New section for a new package.

2004-10-05  Luc Teirlinck  <teirllm@auburn.edu>

	* text.texi: Various small changes in addition to the following.
	(Text): Replace xref for autotype with inforef.
	(Sentences): Explain nil value for `sentence-end'.
	(Paragraphs): Update default values for `paragraph-start' and
	`paragraph-separate'.
	(Text Mode): Correct description of Text mode's effect on the
	syntax table.
	(Outline Visibility): `hide-other' does not hide top level headings.
	`selective-display-ellipses' no longer has an effect on Outline mode.
	(TeX Misc): Add missing @cindex.
	Replace xref for RefTeX with inforef.
	(Requesting Formatted Text): The variable
	`enriched-fill-after-visiting' no longer exists.
	(Editing Format Info): Update names of menu items and commands.
	(Format Faces): Mention special effect of specifying the default face.
	Describe inheritance of text properties.
	Correct description of `fixed' face.
	(Format Indentation): Correct description of effect of setting
	margins.  Mention `set-left-margin' and `set-right-margin'.
	(Format Justification): Update names of menu items.
	`set-justification-full' is now bound to `M-j b'.
	Mention that `default-justification' is a per buffer variable.
	(Format Properties): Update name of menu item.
	(Forcing Enriched Mode): `format-decode-buffer' automatically
	turns on Enriched mode if the buffer is in text/enriched format.

2004-10-05  Emilio C. Lopes  <eclig@gmx.net>

	* calendar.texi (From Other Calendar): Add calendar-goto-iso-week.

2004-09-28  Kim F. Storm  <storm@cua.dk>

	* display.texi (Display Custom) <indicate-buffer-boundaries>:
	Align with new functionality.

2004-09-22  Luc Teirlinck  <teirllm@auburn.edu>

	* display.texi (Display Custom): Remove stray `@end defvar'.

2004-09-23  Kim F. Storm  <storm@cua.dk>

	* display.texi (Display Custom): Add `overflow-newline-into-fringe',
	`indicate-buffer-boundaries' and `default-indicate-buffer-boundaries'.

2004-09-20  Richard M. Stallman  <rms@gnu.org>

	* custom.texi (Hooks): Explain using setq to clear out a hook.
	(File Variables): Explain multiline string constants.
	(Non-ASCII Rebinding): Explain when you need to update
	non-ASCII char codes in .emacs.

	* building.texi (Compilation): Explain how to make a silent
	subprocess that won't be terminated.  Explain compilation-environment.

2004-09-13  Kim F. Storm  <storm@cua.dk>

	* mini.texi (Repetition): Rename isearch-resume-enabled to
	isearch-resume-in-command-history and change default to disabled.

2004-09-09  Kim F. Storm  <storm@cua.dk>

	* kmacro.texi (Save Keyboard Macro): Replace `name-last-kbd-macro'
	with new `kmacro-name-last-macro'.

2004-09-08  Juri Linkov  <juri@jurta.org>

	* mini.texi (Minibuffer History): Add `history-delete-duplicates'.

2004-09-03  Juri Linkov  <juri@jurta.org>

	* search.texi (Incremental Search): Update wording for M-%.

2004-09-02  Luc Teirlinck  <teirllm@auburn.edu>

	* killing.texi (Killing): Correct description of kill commands in
	read-only buffer.

2004-09-02  Teodor Zlatanov  <tzz@lifelogs.com>

	* building.texi (Compilation Mode): Add a paragraph about rules
	for finding the compilation buffer for `next-error'.

	* search.texi (Other Repeating Search): Mention that Occur mode
	supports the next-error functionality.

2004-09-02  Juri Linkov  <juri@jurta.org>

	* search.texi (Regexp Replace): Add missing backslash to \footnote.

2004-08-31  Luc Teirlinck  <teirllm@auburn.edu>

	* kmacro.texi (Basic Keyboard Macro):
	`apply-macro-to-region-lines' now operates on all lines that begin
	in the region, rather than on all complete lines in the region.

2004-08-31  Jan Djärv  <jan.h.d@swipnet.se>

	* frames.texi (Drag and drop): Add documentation about
	x-dnd-test-function and x-dnd-known-types.

2004-08-30  Luc Teirlinck  <teirllm@auburn.edu>

	* indent.texi: Various minor changes in addition to:
	(Indentation Commands): Correct description of `indent-relative'.
	(Tab Stops): <TAB> is no longer bound to `tab-to-tab-stop' in Text
	mode.  The *Tab Stops* buffer uses Overwrite Mode.
	(Just Spaces): `tabify' converts sequences of at least two spaces
	to tabs.

2004-08-27  Luc Teirlinck  <teirllm@auburn.edu>

	* frames.texi (Secondary Selection): Setting the secondary
	selection with M-Drag-Mouse-1 does not alter the kill ring,
	setting it with M-Mouse-1 and M-Mouse-3 does.
	(Mode Line Mouse): C-Mouse-2 on scroll bar now also works for
	toolkit scroll bars.
	(Scroll Bars): Ditto.

	* windows.texi (Basic Window): When using a window system, the value
	of point in a non-selected window is indicated by a hollow box.
	(Split Window): Side by side windows are separated by a scroll bar,
	if scroll bars are used.
	C-Mouse-2 on scroll bar now also works for toolkit scroll bars.
	(Change Window): Correct Mouse-2 vs Mouse-3 mess-up.
	(Window Convenience): Update bindings for `winner-undo' and
	`winner-redo'.

	* ack.texi (Acknowledgments): Use `@unnumbered'.
	* misc.texi: Adapt sectioning in Info to the node structure.
	(Invoking emacsclient): Make "Invoking emacsclient" a subsection
	of "Using Emacs as a Server".
	* building.texi (Building): Interchange nodes (for correct numbering).
	* programs.texi (Programs): Interchange nodes (for correct numbering).
	* killing.texi, entering.texi, commands.texi: Adapt sectioning in
	Info to the node structure.
	* emacs.texi: Make "GNU GENERAL PUBLIC LICENSE" an appendix.
	Rearrange order of nodes and sections such that both "GNU GENERAL
	PUBLIC LICENSE" and "GNU Free Documentation License" appear at the
	end, as appropriate for appendices.
	(Acknowledgments): Put inside @iftex instead of @ifnotinfo.
	Use `@unnumberedsec'.
	* trouble.texi: Adapt sectioning in Info to the node structure.
	Adapt node pointers to change in emacs.texi.
	* cmdargs.texi, doclicense.texi: Adapt node pointers.

2004-08-25  Kenichi Handa  <handa@m17n.org>

	* custom.texi (Non-ASCII Rebinding): Fix and simplify the
	description for unibyte mode.

2004-08-23  Luc Teirlinck  <teirllm@auburn.edu>

	* display.texi (Font Lock): Correct invalid (for hardcopy) @xref.

	* search.texi (Regexps): Correct cryptic (in hardcopy) @ref.
	(Configuring Scrolling): Correct invalid (for hardcopy) @xref.
	(Regexp Replace): Standardize reference to hardcopy Elisp Manual
	in @pxref.

2004-08-22  Luc Teirlinck  <teirllm@auburn.edu>

	* kmacro.texi (Keyboard Macro Counter, Keyboard Macro Step-Edit):
	Change section names.

2004-08-21  Luc Teirlinck  <teirllm@auburn.edu>

	* kmacro.texi (Keyboard Macro Ring): Rename section.
	Emacs treats the head of the macro ring as the `last keyboard macro'.
	(Keyboard Macro Counter): Minor change.
	(Save Keyboard Macro): Some clarifications.
	(Edit Keyboard Macro): Rename section.

	* buffers.texi (Buffers): Maximum buffer size is now 256M on
	32-bit machines.
	(Several Buffers): Clarify which buffer is selected if `2' is
	pressed in the Buffer Menu.
	Auto Revert mode can be used to update the Buffer Menu
	automatically.

2004-08-21  Eli Zaretskii  <eliz@gnu.org>

	* help.texi (Misc Help): Add an index entry for finding an Info
	manual by its file name.

2004-08-20  Luc Teirlinck  <teirllm@auburn.edu>

	* files.texi (Backup Deletion): Correct description of
	`delete-old-versions'.
	(Time Stamps): `time-stamp' needs to be added to `before-save-hook'.
	(Auto Save Files): Recommend `auto-save-mode' to reenable
	auto-saving, rather than the abbreviation `auto-save'.

2004-08-17  Luc Teirlinck  <teirllm@auburn.edu>

	* emacs.texi (Top): Mention "cutting" and "pasting" as synonyms
	for "killing" and "yanking" in main menu.

2004-08-16  Richard M. Stallman  <rms@gnu.org>

	* killing.texi (Yanking, Killing): Minor cleanups.

	* mark.texi (Momentary Mark): Minor cleanups.

2004-08-15  Kenichi Handa  <handa@etl.go.jp>

	* custom.texi (Non-ASCII Rebinding):
	C-q always inserts the right code to pass to global-set-key.

2004-08-13  Luc Teirlinck  <teirllm@auburn.edu>

	* regs.texi (RegNumbers): Mention `C-x r i' binding for
	`insert-register', instead of `C-x r g' binding, for consistency.

2004-08-12  Luc Teirlinck  <teirllm@auburn.edu>

	* fixit.texi (Spelling): Fix typo.

2004-08-11  Luc Teirlinck  <teirllm@auburn.edu>

	* help.texi (Help): Fix Texinfo usage.

2004-07-24  Richard M. Stallman  <rms@gnu.org>

	* text.texi (Paragraphs): Update how paragraphs are separated
	and the default for paragraph-separate.

	* search.texi (Regexp Replace): Further update text for new
	replacement operators.

2004-07-18  Luc Teirlinck  <teirllm@auburn.edu>

	* emacs-xtra.texi (Subdir switches): Dired does not remember the
	`R' switch.

	* dired.texi (Dired Updating): `k' only deletes inserted
	subdirectories from the Dired buffer if a prefix argument was given.

	* search.texi (Regexps): Delete redundant definition of `symbol' in
	description of `\_>'.  It already occurs in the description of `\_<'.

2004-07-01  Juri Linkov  <juri@jurta.org>

	* search.texi (Incremental Search): Add C-M-w, C-M-y, M-%, C-M-%, M-e.
	(Regexp Search): Add M-r.

2004-06-30  Luc Teirlinck  <teirllm@auburn.edu>

	* makefile.w32-in (EMACSSOURCES): Remove emacs-xtra.

2004-06-29  Jesper Harder  <harder@ifa.au.dk>

	* search.texi, calendar.texi: Markup fixes.

2004-06-25  Richard M. Stallman  <rms@gnu.org>

	* search.texi (Regexp Replace): Rewrite description of \# \, and \?.

2004-06-25  David Kastrup  <dak@gnu.org>

	* search.texi (Regexp Replace): Some typo corrections and
	rearrangement.

2004-06-24  David Kastrup  <dak@gnu.org>

	* search.texi (Unconditional Replace): Use replace-string instead
	of query-replace in example.
	(Regexp Replace): Add explanations for `\,', `\#' and `\?'
	sequences.
	(Query Replace): Correct explanation of `^' which does not use
	the mark stack.

2004-06-21  Nick Roberts  <nickrob@gnu.org>

	* misc.texi (Shell History Copying): Document comint-insert-input.
	(Shell Ring): Describe comint-dynamic-list-input-ring here.

2004-06-20  Jesper Harder  <harder@ifa.au.dk>

	* msdog.texi (Text and Binary, MS-DOS Printing): Use m-dash.
	* custom.texi (Customization): Do.
	* anti.texi (Antinews): Do.
	* abbrevs.texi (Defining Abbrevs): Do.

	* programs.texi (Info Lookup): Fix keybinding for
	info-lookup-symbol.

2004-06-16  Juanma Barranquero  <lektu@terra.es>

	* makefile.w32-in (INFO_TARGETS, DVI_TARGETS, EMACSSOURCES):
	Add emacs-xtra.
	($(infodir)/emacs-xtra, emacs-xtra.dvi): New dependencies.
	(clean): Add emacs-xtra and flymake.  Remove redundancies.

2004-06-15  Luc Teirlinck  <teirllm@auburn.edu>

	* Makefile.in (INFO_TARGETS, DVI_TARGETS, ../info/emacs-xtra):
	Add emacs-xtra.
	* emacs-xtra.texi: New file.

2004-06-14  Luc Teirlinck  <teirllm@auburn.edu>

	* dired.texi (Dired Enter): Mention conditions on `ls' switches.
	(Dired and Find): Mention differences with ordinary Dired buffers.

2004-06-13  Richard M. Stallman  <rms@gnu.org>

	* custom.texi (Init Syntax): Explain about vars that do special
	things when set with setq or with Custom.
	(Init Examples): Add line-number-mode example.

2004-06-12  Juri Linkov  <juri@jurta.org>

	* dired.texi (Operating on Files): Add dired-do-touch.

2004-06-10  Juri Linkov  <juri@jurta.org>

	* building.texi (Lisp Eval): Add C-M-x on defface.

2004-06-08  Luc Teirlinck  <teirllm@auburn.edu>

	* files.texi (Reverting): Auto-Revert mode and
	Global Auto-Revert mode no longer revert remote files.

2004-05-29  Richard M. Stallman  <rms@gnu.org>

	* custom.texi (Init File): Two dashes start --no-site-file.

2004-05-29  Alan Mackenzie  <acm@muc.de>

	* programs.texi: Update for CC Mode 5.30 and incidental amendments.
	("AWK"): Is consistently thus spelled throughout.
	(AWK, Pike): Document as "C-like modes".
	(@kbd{M-j}): Document as alternative to @kbd{C-M-j}.
	(M-x man): Supersedes M-x manual-entry.
	Add numerous index entries.  Correct "ESC a/e" to "M-a/e".

	("Comments in C"): Delete node; the info is in CC Mode manual.
	(c-comment-only-line-offset): Remove description.

	(C-c ., C-c C-c): Describe new C Mode bindings.

	(C-u TAB, indent-code-rigidly, c-indent-exp, c-tab-always-indent)
	(@dfn{Style}, c-default-style, comment-column, comment-padding)
	(c-up-conditional, c-beginning-of-statement, c-end-of-statement):
	Amend definitions.

	(c-beginning-of-defun, c-end-of-defun, c-context-line-break):
	Describe functions.

	(c-comment-start-regexp, c-hanging-comment-ender-p)
	(c-hanging-comment-starter-p): Remove obsolete definitions.

	* emacs.texi: Remove the menu entry "Comments in C".

2004-05-27  Luc Teirlinck  <teirllm@auburn.edu>

	* dired.texi (Dired and Find): `find-ls-option' does not apply to
	`M-x locate'.

2004-05-16  Karl Berry  <karl@gnu.org>

	* emacs.texi (ack.texi) [@ifnottex]: Change condition; with @ifinfo,
	makeinfo --html fails.
	* help.texi (Help Summary) [@ifnottex]: Likewise.

2004-05-13  Nick Roberts  <nickrob@gnu.org>

	* building.texi (GDB Graphical Interface): Update and describe
	layout first.

2004-05-04  Jason Rumney  <jasonr@gnu.org>

	* makefile.w32-in: Revert last change.

2004-05-03  Jason Rumney  <jasonr@gnu.org>

	* makefile.w32-in (MULTI_INSTALL_INFO, ENVADD): Use forward slashes.

2004-04-23  Juanma Barranquero  <lektu@terra.es>

	* makefile.w32-in: Add "-*- makefile -*-" mode tag.

2004-04-18  Juri Linkov  <juri@jurta.org>

	* fixit.texi (Spelling): Remove file extension from ispell xref.

2004-04-15  Kim F. Storm  <storm@cua.dk>

	* cmdargs.texi (Initial Options): Add -Q.

2004-04-05  Kim F. Storm  <storm@cua.dk>

	* custom.texi (File Variables): Add safe-local-eval-forms.

2004-04-02  Luc Teirlinck  <teirllm@auburn.edu>

	* files.texi (Reverting): Correct description of revert-buffer's
	handling of point.

2004-03-22  Juri Linkov  <juri@jurta.org>

	* emacs.texi (Top): Add `Misc X'.

	* trouble.texi: Fix help key bindings.

	* glossary.texi: Improve references.

	* help.texi: Sync keywords with finder.el.

	* mini.texi (Completion): Add description for menu items.

	* misc.texi (Browse-URL, FFAP): Add information about keywords.

	* sending.texi (Mail Methods): Fix xref to Message manual.

2004-03-12  Richard M. Stallman  <rms@gnu.org>

	* buffers.texi (Misc Buffer): Add index entry for rename-uniquely.

2004-03-04  Richard M. Stallman  <rms@gnu.org>

	* search.texi (Regexps): Explain that ^ and $ have their
	special meanings only in certain contexts.

	* programs.texi (Expressions): Doc C-M-SPC as alias for C-M-@.

	* mule.texi (Specify Coding): Doc C-x RET F.

	* buffers.texi (Misc Buffer): Explain use of M-x rename-uniquely
	for multiple compile and grep buffers.
	(Indirect Buffers): Don't recommand clone-indirect-buffer
	for multiple compile and grep buffers.

2004-02-29  Juanma Barranquero  <lektu@terra.es>

	* makefile.w32-in (mostlyclean, clean, maintainer-clean):
	Use $(DEL) instead of rm, and ignore exit code.

2004-02-23  Nick Roberts  <nick@nick.uklinux.net>

	* building.texi (Watch Expressions): Update.

2004-02-21  Juri Linkov  <juri@jurta.org>

	* cmdargs.texi (Action Arguments): Add alias --find-file.  Add
	--directory, --help, --version.  Move text about command-line-args
	to Command Arguments.
	(Initial Options): Add @cindex for --script.  Fix @cindex for -q.
	Add --no-desktop.  Add alias --no-multibyte, --no-unibyte.
	(Window Size X): Join -g and --geometry.  Add @cindex.
	(Borders X): Fix @cindex for -ib.  Add @cindex for -bw.
	(Title X): Remove alias -title.
	(Misc X): New node.

2004-02-15  Jan Djärv  <jan.h.d@swipnet.se>

	* frames.texi (Drag and drop): Add Motif to list of supported
	protocols.

2004-02-03  Jan Djärv  <jan.h.d@swipnet.se>

	* frames.texi (Drag and drop): New section.

2004-01-24  Richard M. Stallman  <rms@gnu.org>

	* emacs.texi (Acknowledgments): Renamed from Acknowledgements.
	Include it only @ifnotinfo.  Patch the preceding and following
	node headers to point to each other.

2004-01-11  Glenn Morris  <gmorris@ast.cam.ac.uk>

	* calendar.texi (Appointments): Update section.

2003-12-29  Kevin Ryde  <user42@zip.com.au>

	* programs.texi (C Modes): Fix the xref.

2003-12-23  Nick Roberts  <nick@nick.uklinux.net>

	* building.texi (Watch Expressions): Update.
	(Commands of GUD): Include use of toolbar + breakpoints set from
	fringe/margin.

2003-12-03  Andre Spiegel  <spiegel@gnu.org>

	* files.texi: Say how to disable VC.  Suggested by Alan Mackenzie
	<acm@muc.de>.

2003-11-29  Jan Djärv  <jan.h.d@swipnet.se>

	* frames.texi (Dialog Boxes): Add use-file-dialog.

2003-11-22  Martin Stjernholm  <bug-cc-mode@gnu.org>

	* ack.texi: Note that Alan Mackenzie contributed the AWK support
	in CC Mode.

2003-11-02  Jesper Harder  <harder@ifa.au.dk>  (tiny change)

	* man/ack.texi, man/basic.texi, man/cmdargs.texi:
	* man/commands.texi, man/custom.texi, man/display.texi:
	* man/emacs.texi, man/files.texi:
	* man/frames.texi, man/glossary.texi, man/killing.texi:
	* man/macos.texi, man/mark.texi, man/misc.texi, man/msdog.texi:
	* man/mule.texi, man/rmail.texi, man/search.texi:
	* man/sending.texi, man/text.texi, man/trouble.texi:
	Replace @sc{ascii} and ASCII with @acronym{ASCII}.

2003-11-01  Alan Mackenzie  <acm@muc.de>

	* search.texi (Scrolling During Incremental Search): Document a
	new scrolling facility in isearch mode.

2003-10-22  Miles Bader  <miles@gnu.org>

	* Makefile.in (info): Move before $(top_srcdir)/info.

2003-10-22  Nick Roberts  <nick@nick.uklinux.net>

	* building.texi (Watch Expressions): Update section on data display
	to reflect code changes (GDB Graphical Interface).

2003-10-13  Richard M. Stallman  <rms@gnu.org>

	* xresources.texi (GTK resources): Clean up previous change.

2003-10-12  Jan Djärv  <jan.h.d@swipnet.se>

	* xresources.texi (GTK resources): Add a note that some themes
	disallow customizations.  Add scroll theme example.

2003-09-30  Richard M. Stallman  <rms@gnu.org>

	* cmdargs.texi (General Variables): Remove MAILRC envvar.

	* misc.texi (Saving Emacs Sessions): Shorten the section,
	collapsing back into one node.

2003-09-30  Lars Hansen  <larsh@math.ku.dk>

	* misc.texi: Section "Saving Emacs Sessions" rewritten.

2003-09-29  Jan Djärv  <jan.h.d@swipnet.se>

	* xresources.texi (GTK names in Emacs): Correct typo.

2003-09-24  Luc Teirlinck  <teirllm@mail.auburn.edu>

	* cmdargs.texi (Font X): Mention new default font.  More
	fully describe long font names, wildcard patterns and the
	problems involved.  (Result of discussion on emacs-devel.)

2003-09-22  Luc Teirlinck  <teirllm@mail.auburn.edu>

	* emacs.texi (Acknowledgements): Correct typo.

2003-09-22  Richard M. Stallman  <rms@gnu.org>

	* dired.texi (Misc Dired Commands): New node.
	(Dired Navigation): Add dired-goto-file.

	* files.texi (File Aliases, Misc File Ops): Add @cindex entries.

	* emacs.texi (Acknowledgements): New node, split from Distribution.

	* cmdargs.texi (Action Arguments): -f reads interactive args.

2003-09-08  Lute Kamstra  <lute@gnu.org>

	* screen.texi (Mode Line): Say that POS comes before LINE.
	Mention `size-indication-mode'.
	* display.texi (Optional Mode Line): Document
	`size-indication-mode'.
	* basic.texi (Position Info): Mention `size-indication-mode'.

2003-09-07  Luc Teirlinck  <teirllm@mail.auburn.edu>

	* xresources.texi (Resources): Refer to `editres' man page.
	(Lucid Resources): Update defaults.  Expand description of
	`shadowThickness'.

2003-09-04  Miles Bader  <miles@gnu.org>

	* Makefile.in (top_srcdir): New variable.
	($(top_srcdir)/info): New rule.
	(info): Depend on it.

2003-09-03  Peter Runestig  <peter@runestig.com>

	* makefile.w32-in: New file.

2003-08-29  Richard M. Stallman  <rms@gnu.org>

	* misc.texi (Saving Emacs Sessions): Correct previous change.

2003-08-19  Luc Teirlinck  <teirllm@mail.auburn.edu>

	* emacs.texi (Top): Update menu to reflect new Keyboard Macros chapter.
	(Intro): Include kmacro.texi after fixit.texi instead of after
	custom.texi.  (As suggested by Kim Storm.)

2003-08-18  Luc Teirlinck  <teirllm@mail.auburn.edu>

	* fixit.texi (Fixit): Update `Next' pointer.
	* files.texi (Files): Update `Previous' pointer.
	* kmacro.texi (Keyboard Macros): Remove redundant node and section.
	* emacs.texi (Intro): Include kmacro.texi after custom.texi.
	(Suggested by Kim Storm.)
	* Makefile (EMACSSOURCES): Add kmacro.texi.  (Suggested by Kim Storm.)

2003-08-18  Kim F. Storm  <storm@cua.dk>

	* kmacro.texi: New file describing enhanced keyboard macro
	functionality.  Replaces old description in custom.texi.

	* custom.texi (Customization): Add xref to Keyboard Macros chapter.
	(Keyboard Macros): Move to new kmacro.texi file.

	* emacs.texi (Keyboard Macros): Reference new keyboard macro topics.

2003-08-17  Edward M. Reingold  <reingold@emr.cs.iit.edu>

	* calendar.texi (Specified Dates): Add `calendar-goto-day-of-year'.

2003-08-17  Alex Schroeder  <alex@gnu.org>

	* misc.texi (Saving Emacs Sessions): Manual M-x desktop-save not
	required.

2003-08-05  Richard M. Stallman  <rms@gnu.org>

	* programs.texi (Lisp Indent): Don't describe
	lisp-indent-function property here.  Use xref to Lisp Manual.

2003-08-03  Glenn Morris  <gmorris@ast.cam.ac.uk>

	* calendar.texi (Date Formats): Document changed behavior of
	abbreviations.

2003-07-24  Markus Rost  <rost@math.ohio-state.edu>

	* buffers.texi (List Buffers): Fix previous change.

2003-07-13  Markus Rost  <rost@math.ohio-state.edu>

	* buffers.texi (List Buffers): Adjust to new format of *Buffer
	List*.

2003-07-07  Luc Teirlinck  <teirllm@mail.auburn.edu>

	* display.texi (Font Lock): Fix typo.

2003-07-07  Richard M. Stallman  <rms@gnu.org>

	* display.texi (Font Lock): Add xref for format info on
	font-lock-remove-keywords.

	* building.texi (Compilation): Document what happens with asynch
	children of compiler process.

	* help.texi (Library Keywords): Use @multitable.

2003-06-04  Richard M. Stallman  <rms@gnu.org>

	* programs.texi (Expressions): Delete C-M-DEL.

	* misc.texi (Shell Options): Clarify comint-scroll-show-maximum-output.
	comint-move-point-for-output renamed from
	comint-scroll-to-bottom-on-output.

	* custom.texi (Init Rebinding): Replace previous change with xref.
	(Non-ASCII Rebinding): Explain that issue more briefly here.

2003-05-28  Richard M. Stallman  <rms@gnu.org>

	* indent.texi (Indentation): Condense, simplify, clarify prev change.

2003-05-28  Nick Roberts  <nick@nick.uklinux.net>

	* building.texi (GDB Graphical Interface): New node.
	(Rewritten somewhat by RMS.)

2003-05-28  Kai Großjohann  <kai.grossjohann@gmx.net>

	* custom.texi (Init Rebinding): Xref Non-ASCII Rebinding, for
	non-English letters.  Explain how to set coding systems correctly
	and how to include the right coding cookie in the file.

2003-05-22  Kai Großjohann  <kai.grossjohann@gmx.net>

	* indent.texi (Indentation): Explain the concepts.
	(Just Spaces): Explain why preventing tabs for indentation might
	be useful.

2003-04-16  Richard M. Stallman  <rms@gnu.org>

	* search.texi (Regexps): Ref to Lisp manual for more regexp features.

2003-02-22  Alex Schroeder  <alex@emacswiki.org>

	* cmdargs.texi (General Variables): Document SMTPSERVER.

	* sending.texi: Remove SMTP node.
	(Mail Sending): Describe `send-mail-function'.  Link to SMTP
	library.

2003-02-22  Alex Schroeder  <alex@emacswiki.org>

	* sending.texi (Sending via SMTP): Explain MTA/MUA.

2003-02-22  Simon Josefsson  <jas@extundo.com>

	* sending.texi (Mail Methods): Add node about SMTP.

2003-02-17  Jan Djärv  <jan.h.d@swipnet.se>

	* xresources.texi (GTK names in Emacs): Add emacs-toolbar - GtkToolbar.

2003-02-01  Kevin Ryde  <user42@zip.com.au>

	* glossary.texi (Glossary): Correction to cl cross reference.

2003-01-20  Richard M. Stallman  <rms@gnu.org>

	* killing.texi (Rectangles): Document C-x c r.

2003-01-19  Jan Djärv  <jan.h.d@swipnet.se>

	* xresources.texi (GTK resources): New node.
	(GTK widget names): New node.
	(GTK names in Emacs): New node.
	(GTK styles): New node.

2003-01-09  Francesco Potortì  <pot@gnu.org>

	* maintaining.texi (Create Tags Table): Add reference to the new
	`etags --help --lang=LANG' option.

2002-10-02  Karl Berry  <karl@gnu.org>

	* emacs.texi: Per rms, update all manuals to use @copying instead of
	@ifinfo.  Also use @ifnottex instead of @ifinfo around the top node,
	where needed for the sake of the HTML output.

2001-12-20  Eli Zaretskii  <eliz@is.elta.co.il>

	* Makefile.in (EMACSSOURCES): Update the list of Emacs manual
	source files.

2001-11-16  Eli Zaretskii  <eliz@is.elta.co.il>

	* Makefile.in (emacsman): New target.

2001-10-20  Gerd Moellmann  <gerd@gnu.org>

	* (Version 21.1 released.)

2001-10-05  Gerd Moellmann  <gerd@gnu.org>

	* Branch for 21.1.

2001-03-05  Gerd Moellmann  <gerd@gnu.org>

	* Makefile.in (mostlyclean, maintainer-clean): Delete more files.

2000-05-31  Stefan Monnier  <monnier@cs.yale.edu>

	* .cvsignore (*.tmp): New entry.  Seems to be used for @macro.

1999-07-12  Richard Stallman  <rms@gnu.org>

	* Version 20.4 released.

1998-12-04  Markus Rost  <rost@delysid.gnu.org>

	* Makefile.in (INFO_TARGETS): Delete customize.info.
	(DVI_TARGETS): Delete customize.dvi.
	(../info/customize, customize.dvi): Targets deleted.

1998-08-19  Richard Stallman  <rms@psilocin.ai.mit.edu>

	* Version 20.3 released.

1998-05-06  Richard Stallman  <rms@psilocin.gnu.org>

	* Makefile.in (EMACSSOURCES): Add mule.texi.
	Add msdog.texi, ack.texi.  Remove gnu1.texi.

1998-04-06  Andreas Schwab  <schwab@gnu.org>

	* Makefile.in (ENVADD): Environment vars to pass to texi2dvi.
	Use it in dvi targets.

1997-09-23  Paul Eggert  <eggert@twinsun.com>

	* Makefile.in: Merge changes mistakenly made to `Makefile'.
	(INFO_TARGETS): Change ../info/custom to ../info/customize.
	(../info/customize): Rename from ../info/custom.

1997-09-19  Richard Stallman  <rms@psilocin.gnu.ai.mit.edu>

	* Version 20.2 released.

1997-09-15  Richard Stallman  <rms@psilocin.gnu.ai.mit.edu>

	* Version 20.1 released.

1997-08-24  Richard Stallman  <rms@psilocin.gnu.ai.mit.edu>

	* Makefile (../info/customize, customize.dvi): New targets.
	(INFO_TARGETS): Add ../info/customize.
	(DVI_TARGETS): Add customize.dvi.

1996-08-11  Richard Stallman  <rms@psilocin.gnu.ai.mit.edu>

	* Version 19.33 released.

1996-07-31  Richard Stallman  <rms@psilocin.gnu.ai.mit.edu>

	* Version 19.32 released.

1996-06-20  Richard Stallman  <rms@psilocin.gnu.ai.mit.edu>

	* Makefile.in (All info targets): cd $(srcdir) to do the work.

1996-06-19  Richard Stallman  <rms@psilocin.gnu.ai.mit.edu>

	* Makefile.in (All info targets): Specify $(srcdir) in input files.
	Specify -I option.
	(All dvi targets): Set the TEXINPUTS variable.

1996-05-25  Karl Heuer  <kwzh@gnu.ai.mit.edu>

	* Version 19.31 released.

1995-11-24  Richard Stallman  <rms@mole.gnu.ai.mit.edu>

	* Version 19.30 released.

1995-02-07  Richard Stallman  <rms@pogo.gnu.ai.mit.edu>

	* Makefile.in (maintainer-clean): Rename from realclean.

1994-11-23  Richard Stallman  <rms@mole.gnu.ai.mit.edu>

	* Makefile.in: New file.
	* Makefile: File deleted.

1994-11-19  Richard Stallman  <rms@mole.gnu.ai.mit.edu>

	* Makefile (TEXINDEX_OBJS): Variable deleted.
	(texindex, texindex.o, getopt.o): Rules deleted.
	All deps on texindex deleted.
	(distclean): Don't delete texindex.
	(mostlyclean): Don't delete *.o.
	* texindex.c, getopt.c: Files deleted.

1994-09-07  Richard Stallman  <rms@mole.gnu.ai.mit.edu>

	* Version 19.26 released.

1994-07-02  Richard Stallman  (rms@gnu.ai.mit.edu)

	* Makefile (EMACSSOURCES): Exclude undo.texi.

1994-05-30  Richard Stallman  (rms@mole.gnu.ai.mit.edu)

	* Version 19.25 released.

1994-05-23  Richard Stallman  (rms@mole.gnu.ai.mit.edu)

	* Version 19.24 released.

1994-05-16  Richard Stallman  (rms@mole.gnu.ai.mit.edu)

	* Version 19.23 released.

1994-04-17  Richard Stallman  (rms@mole.gnu.ai.mit.edu)

	* Makefile: Delete spurious tab.

1994-02-16  Richard Stallman  (rms@mole.gnu.ai.mit.edu)

	* Makefile (.SUFFIXES): New rule.

1993-12-04  Richard Stallman  (rms@srarc2)

	* getopt.c: New file.
	* Makefile (TEXINDEX_OBJS): Use getopt.o in this dir, not ../lib-src.
	(getopt.o): New rule.
	(dvi): Don't depend on texindex.
	(emacs.dvi): Depend on texindex.

1993-12-03  Richard Stallman  (rms@srarc2)

	* Makefile (TEXI2DVI): New variable.
	(emacs.dvi): Add explicit command.
	(TEXINDEX_OBJS): Delete duplicate getopt.o.

1993-11-27  Richard Stallman  (rms@mole.gnu.ai.mit.edu)

	* Version 19.22 released.

1993-11-18  Richard Stallman  (rms@mole.gnu.ai.mit.edu)

	* Makefile (TEXINDEX_OBJS): Delete spurious period.

1993-11-16  Richard Stallman  (rms@mole.gnu.ai.mit.edu)

	* Version 19.21 released.

1993-11-14  Richard Stallman  (rms@mole.gnu.ai.mit.edu)

	* Makefile (realclean): Don't delete the Info files.

1993-10-25  Brian J. Fox  (bfox@albert.gnu.ai.mit.edu)

	* frames.texi (Creating Frames): Mention `C-x 5' instead of `C-x
	4' where appropriate.

1993-10-20  Brian J. Fox  (bfox@ai.mit.edu)

	* Makefile: Fix targets for texindex.

	* texindex.c: Include "../src/config.h" if building in emacs.

	* Makefile: Change all files to FILENAME.texi, force all targets
	to be FILENAME, not FILENAME.info.
	Add target to build texindex.c, defining `emacs'.

1993-08-14  Richard Stallman  (rms@mole.gnu.ai.mit.edu)

	* Version 19.19 released.

1993-08-08  Richard Stallman  (rms@mole.gnu.ai.mit.edu)

	* Version 19.18 released.

1993-07-20  Richard Stallman  (rms@mole.gnu.ai.mit.edu)

	* Makefile: Fix source file names of the separate manuals.

1993-07-18  Richard Stallman  (rms@mole.gnu.ai.mit.edu)

	* Version 19.17 released.

1993-07-10  Richard Stallman  (rms@mole.gnu.ai.mit.edu)

	* split-man: Fix typos in last change.

1993-07-06  Jim Blandy  (jimb@geech.gnu.ai.mit.edu)

	* Version 19.16 released.

1993-06-19  Jim Blandy  (jimb@wookumz.gnu.ai.mit.edu)

	* version 19.15 released.

1993-06-18  Jim Blandy  (jimb@geech.gnu.ai.mit.edu)

	* Makefile (distclean): It's rm, not rf.

1993-06-17  Jim Blandy  (jimb@wookumz.gnu.ai.mit.edu)

	* Version 19.14 released.

1993-06-16  Jim Blandy  (jimb@wookumz.gnu.ai.mit.edu)

	* Makefile: New file.

1993-06-08  Jim Blandy  (jimb@wookumz.gnu.ai.mit.edu)

	* Version 19.13 released.

1993-05-27  Jim Blandy  (jimb@geech.gnu.ai.mit.edu)

	* Version 19.9 released.

1993-05-25  Jim Blandy  (jimb@wookumz.gnu.ai.mit.edu)

	* Version 19.8 released.

1993-05-25  Jim Blandy  (jimb@wookumz.gnu.ai.mit.edu)

	* cmdargs.texi: Document the -i, -itype, and -iconic options.

	* trouble.texi: It's `enable-flow-control-on', not
	`evade-flow-control-on'.

1993-05-24  Jim Blandy  (jimb@wookumz.gnu.ai.mit.edu)

	* display.texi: Document standard-display-european.

1993-05-22  Jim Blandy  (jimb@geech.gnu.ai.mit.edu)

	* Version 19.7 released.

	* emacs.texi: Add a sentence to the top menu mentioning the
	specific version of Emacs this manual applies to.

1993-04-25  Eric S. Raymond  (eric@mole.gnu.ai.mit.edu)

	* basic.texi: Document next-line-add-lines variable used to
	implement down-arrow.

	* killing.texi: Document kill-whole-line.

1993-04-18  Noah Friedman  (friedman@nutrimat.gnu.ai.mit.edu)

	* text.texi: Update unix TeX ordering information.

1993-03-26  Eric S. Raymond  (eric@geech.gnu.ai.mit.edu)

	* news.texi: Mention fill-rectangle in keybinding list.

	* killing.texi: Document fill-rectangle.

1993-03-17  Eric S. Raymond  (eric@mole.gnu.ai.mit.edu)

	* vc.texi: Bring the docs up to date with VC 5.2.

1992-01-10  Eric S. Raymond  (eric@mole.gnu.ai.mit.edu)

	* emacs.tex: Mention blackbox and gomoku under Amusements.
	Assembler mode is now mentioned and appropriately indexed
	under Programming Modes.

1991-02-15  Robert J. Chassell  (bob@wookumz.ai.mit.edu)

	* emacs.tex: Update TeX ordering information.

1990-06-26  David Lawrence  (tale@geech)

	* emacs.tex: Note that completion-ignored-extensions is not used
	to filter out names when all completions are displayed in
	*Completions*.

1990-05-25  Richard Stallman  (rms@sugar-bombs.ai.mit.edu)

	* texindex.tex: If USG, include sys/types.h and sys/fcntl.h.

1990-03-21  Jim Kingdon  (kingdon@pogo.ai.mit.edu)

	* emacs.tex: Add @findex grep.

1988-08-16  Robert J. Chassell  (bob@frosted-flakes.ai.mit.edu)

	* emacs.tex: Correct two typos.  No other changes before
	Version 19 will be made.

1988-05-23  Robert J. Chassell  (bob@frosted-flakes.ai.mit.edu)

	* emacs.tex: Update information for obtaining TeX distribution from the
	University of Washington.

;; Local Variables:
;; coding: utf-8
;; fill-column: 79
;; add-log-time-zone-rule: t
;; End:

    Copyright (C) 1993, 1994, 1995, 1996, 1997, 1998, 1999, 2001, 2002,
      2003, 2004, 2005, 2006, 2007, 2008, 2009, 2010  Free Software Foundation, Inc.

  This file is part of GNU Emacs.

  GNU Emacs is free software: you can redistribute it and/or modify
  it under the terms of the GNU General Public License as published by
  the Free Software Foundation, either version 3 of the License, or
  (at your option) any later version.

  GNU Emacs is distributed in the hope that it will be useful,
  but WITHOUT ANY WARRANTY; without even the implied warranty of
  MERCHANTABILITY or FITNESS FOR A PARTICULAR PURPOSE.  See the
  GNU General Public License for more details.

  You should have received a copy of the GNU General Public License
  along with GNU Emacs.  If not, see <http://www.gnu.org/licenses/>.

;;; arch-tag: f1d62776-3ed5-4811-9d96-267252577dbd<|MERGE_RESOLUTION|>--- conflicted
+++ resolved
@@ -1,41 +1,39 @@
-<<<<<<< HEAD
-2010-05-02  Jan Djärv  <jan.h.d@swipnet.se>
-
-	* cmdargs.texi (Initial Options): Mention --chdir.
-
-2010-04-21  Jan Djärv  <jan.h.d@swipnet.se>
-
-	* frames.texi (Tool Bars): Add tool-bar-style.
-
-2010-04-21  Glenn Morris  <rgm@gnu.org>
-
-	* ack.texi, emacs.texi (Acknowledgments): Add SELinux support.
-=======
-2010-05-07  Chong Yidong  <cyd@stupidchicken.com>
-
-	* Version 23.2 released.
-
-2010-05-07  Chong Yidong  <cyd@stupidchicken.com>
+2010-05-08  Chong Yidong  <cyd@stupidchicken.com>
 
 	* building.texi (GDB Graphical Interface): Remove misleading comparison
 	to an IDE (Bug#6128).
 
-2010-05-03  Štěpán Němec  <stepnem@gmail.com>  (tiny change)
+2010-05-08  Štěpán Němec  <stepnem@gmail.com>  (tiny change)
 
 	* programs.texi (Man Page):
 	* misc.texi (Invoking emacsclient):
 	* mini.texi (Repetition):
 	* mark.texi (Setting Mark): Fix typos.
 
-2010-04-25  Chong Yidong  <cyd@stupidchicken.com>
+2010-05-08  Chong Yidong  <cyd@stupidchicken.com>
 
 	* misc.texi (Printing): Document htmlfontify-buffer.
 
-2010-04-21  Glenn Morris  <rgm@gnu.org>
+2010-05-08  Glenn Morris  <rgm@gnu.org>
 
 	* calendar.texi (Displaying the Diary, Format of Diary File):
 	Fix external cross-references for TeX format output.
->>>>>>> 19ae0deb
+
+2010-05-07  Chong Yidong  <cyd@stupidchicken.com>
+
+	* Version 23.2 released.
+
+2010-05-02  Jan Djärv  <jan.h.d@swipnet.se>
+
+	* cmdargs.texi (Initial Options): Mention --chdir.
+
+2010-04-21  Jan Djärv  <jan.h.d@swipnet.se>
+
+	* frames.texi (Tool Bars): Add tool-bar-style.
+
+2010-04-21  Glenn Morris  <rgm@gnu.org>
+
+	* ack.texi, emacs.texi (Acknowledgments): Add SELinux support.
 
 2010-04-18  Chong Yidong  <cyd@stupidchicken.com>
 
