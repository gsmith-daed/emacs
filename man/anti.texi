@c This is part of the Emacs manual.
@c Copyright (C) 2005, 2006, 2007 Free Software Foundation, Inc.
@c See file emacs.texi for copying conditions.

@node Antinews, Mac OS, X Resources, Top
@appendix Emacs 21 Antinews

  For those users who live backwards in time, here is information about
downgrading to Emacs version 21.4.  We hope you will enjoy the greater
simplicity that results from the absence of many Emacs @value{EMACSVER}
features.

@itemize @bullet

@item
The buffer position and line number are now displayed at the end of
the mode line, where they can be more easily seen.

@item
The mode line of the selected window is no longer displayed with a
special face.  All mode lines are created equal.  Meanwhile, you can
use the variable @code{mode-line-inverse-video} to control whether
mode lines are highlighted at all---@code{nil} means don't highlight
them.

@item
Clicking on a link with the left mouse button (@kbd{mouse-1}) will
always set point at the position clicked, instead of following the
link.  If you want to follow the link, use the middle mouse button
(@kbd{mouse-2}).

@item
Emacs is tired of X droppings.  If you drop a file or a piece of text
onto an Emacs window, nothing will happen.

@item
On an xterm, even if you enable Xterm Mouse mode, Emacs provides a
more convincing simulation of a text terminal by not responding to
mouse clicks on the mode line, header line, or display margin.

@item
For simplicity, windows always have fringes.  We wouldn't want to
in-fringe anyone's windows.  Likewise, horizontal scrolling always
works in the same automatic way.

@item
The horizontal-bar cursor shape has been removed.

@item
If command line arguments are given, Emacs will not display a splash
screen, so that you can immediately get on with your editing.  The
command-line option @samp{--no-splash} is therefore obsolete, and has
been removed.

@item
These command line options have also been removed: @samp{--color},
@samp{--fullwidth}, @samp{--fullheight}, @samp{--fullscreen},
@samp{--no-blinking-cursor}, @samp{--no-desktop}, and @samp{-Q}.

@item
The @samp{--geometry} option applies only to the initial frame, and
the @samp{-f} option will not read arguments for interactive
functions.

@item
We have standardized on one location for the user init file: the file
named @file{.emacs} in your home directory.  Emacs will not look for
the init file in @file{~/.emacs.d/init.el}.  Similarly, don't try
putting @file{.emacs_SHELL} as @file{init_SHELL.sh} in
@file{~/.emacs.d}; Emacs won't find it.

@item
Emacs will not read @file{~/.abbrev_defs} automatically.  If you want
to load abbrev definitions from a file, you must always do so
explicitly.

@item
When you are logged in as root, all files now give you writable
buffers, reflecting the fact that you can write any files.

@item
The maximum size of buffers and integer variables has been halved.  On
32-bit machines, the maximum buffer size is now 128 megabytes.

@item
An unquoted @samp{$} in a file name is now an error, if the following
name is not recognized as an environment variable.  Thus,
the file name @file{foo$bar} would probably be an error.  Meanwhile,
the @code{setenv} command does not expand @samp{$} at all.

@item
If a single command accumulates too much undo information, Emacs never
discards it.  If Emacs runs out of memory as a result, it will handle
this by crashing.

@item
Many commands have been removed from the menus or rearranged.

@item
The @kbd{C-h} (help) subcommands have been rearranged---especially
those that display specific files.  Type @kbd{C-h C-h} to see a list
of these commands; that will show you what is different.

@item
The @kbd{C-h v} and @kbd{C-h f} commands no longer show a hyperlink to
the C source code, even if it is available.  If you want to find the
source code, grep for it.

@item
The apropos commands will not accept a list of words to match, in
order to encourage you to be more specific.  Also, the user option
@code{apropos-sort-by-scores} has been removed.

@item
The minibuffer prompt is now displayed using the default face.
The colon is enough to show you what part is the prompt.

@item
Minibuffer completion commands always complete the entire minibuffer
contents, just as if you had typed them at the end of the minibuffer,
no matter where point is actually located.

@item
The command @code{backward-kill-sexp} is now bound to @kbd{C-M-delete}
and @kbd{C-M-backspace}.  Be careful when using these key sequences!
It may shut down your X server, or reboot your operating system.

@item
Commands to set the mark at a place away from point, including
@kbd{M-@@}, @kbd{M-h}, etc., don't do anything special when you repeat
them.  In most cases, typing these commands multiple times is
equivalent to typing them once.  @kbd{M-h} ignores numeric arguments.

@item
The user option @code{set-mark-command-repeat-pop} has been removed.

@item
@kbd{C-@key{SPC} C-@key{SPC}} has no special meaning--it just sets the
mark twice.  Neither does @kbd{C-u C-x C-x}, which simply exchanges
point and mark like @kbd{C-x C-x}.

@item
The function @code{sentence-end} has been eliminated in favor of a
more straightforward approach: directly setting the variable
@code{sentence-end}.  For example, to end each sentence with a single
space, use

@lisp
(setq sentence-end "[.?!][]\"')@}]*\\($\\|[ \t]\\)[ \t\n]*")
@end lisp

@item
The variable @code{fill-nobreak-predicate} is no longer customizable,
and it can only hold a single function.

@item
Nobreak spaces and hyphens are displayed just like normal characters,
and the user option @code{nobreak-char-display} has been removed.

@item
@kbd{C-w} in an incremental search always grabs an entire word
into the search string.  More precisely, it grabs text through
the next end of a word.

@item
Yanking now preserves all text properties that were in the killed
text.  The variable @code{yank-excluded-properties} has been removed.

@item
Occur mode, Info mode, and Comint-derived modes now control
fontification in their own way, and @kbd{M-x font-lock-mode} has
nothing to do with it.  To control fontification in Info mode, use the
variable @code{Info-fontify}.

@item
@samp{M-x shell} is now completely standard in regard to scrolling
behavior.  It no longer has the option of scrolling the input line to
the bottom of the window the way a text terminal running a shell does.

@item
The Grep package has been merged with Compilation mode.  Many
grep-specific commands and user options have thus been eliminated.
Also, @kbd{M-x grep} never tries the GNU grep @samp{-H} option,
and instead silently appends @file{/dev/null} to the command line.

@item
In Dired's @kbd{!} command, @samp{*} and @samp{?} now
cause substitution of the file names wherever they appear---not
only when they are surrounded by whitespace.

@item
When a file is managed with version control, the command @kbd{C-x C-q}
(whose general meaning is to make a buffer read-only or writable) now
does so by checking the file in or out.  Checking the file out makes
the buffer writable; checking it in makes the buffer read-only.

You can still use @kbd{C-x v v} to do these operations if you wish;
its meaning is unchanged.  If you want to control the buffer's
read-only flag without performing any version control operation,
use @kbd{M-x toggle-read-only}.

@item
SGML mode does not handle XML syntax, and does not have indentation
support.

@item
Many Info mode commands have been removed.  Incremental search in Info
searches only the current node.

@item
Many @code{etags} features for customizing parsing using regexps
have been removed.

@item
The Emacs server now runs a small C program called @file{emacsserver},
rather than trying to handle everything in Emacs Lisp.  Now there can
only be one Emacs server running at a time.  The @code{server-mode}
command and @code{server-name} user option have been eliminated.

@item
The @file{emacsclient} program no longer accepts the @samp{--eval},
@samp{--display} and @samp{--server-file} command line options, and
can only establish local connections using Unix domain sockets.

@item
The command @code{quail-show-key}, for showing how to input a
character, has been removed.

@item
The default value of @code{keyboard-coding-system} is always
@code{nil}, regardless of your locale settings.  If you want some
other value, set it yourself.

@item
Unicode support and unification between Latin-@var{n} character sets
have been removed.  Cutting and pasting X selections does not support
``extended segments'', so there are certain coding systems it cannot
handle.

@item
The input methods for Emacs are included in a separate distribution
called ``Leim.''  To use this, you must extract the Leim tar file on
top of the Emacs distribution, into the same directory, before you
build Emacs.

@item
The following input methods have been eliminated: belarusian,
bulgarian-bds, bulgarian-phonetic, chinese-sisheng, croatian, dutch,
georgian, latin-alt-postfix, latin-postfix, latin-prefix,
latvian-keyboard, lithuanian-numeric, lithuanian-keyboard,
malayalam-inscript, rfc1345, russian-computer, sgml, slovenian,
tamil-inscript ucs, ukrainian-computer, vietnamese-telex, and welsh.

@item
The following language environments have been eliminated: Belarusian,
Bulgarian, Chinese-EUC-TW, Croatian, French, Georgian, Italian,
Latin-6, Latin-7, Latvian, Lithuanian, Malayalam, Russian, Russian,
Slovenian, Swedish, Tajik, Tamil, UTF-8, Ukrainian, Ukrainian, Welsh,
and Windows-1255.

@item
The @code{code-pages} library, which contained various 8-bit coding
systems, has been removed.

@item
The Kmacro package has been replaced with a simple and elegant
keyboard macro system.  Use @kbd{C-x (} to start a new keyboard macro,
@kbd{C-x )} to end the macro, and @kbd{C-x e} to execute the last
macro.  Use @kbd{M-x name-last-kbd-macro} to name the most recently
defined macro.

@item
Emacs no longer displays your breakpoints in the source buffer, so you
have to remember where you left them.  It can be difficult to inspect
the state of your debugged program from the command line, so Emacs
tries to demonstrate this in the GUD buffer.

@item
The Calc, CUA, Ibuffer, Ido, Password, Printing, Reveal,
Ruler-mode, SES, Table, Tramp, and URL packages have been removed.
<<<<<<< HEAD
The Benchmark, Cfengine, Conf, Dns, Flymake, Pythno, Thumbs, and
=======
The Benchmark, Cfengine, Conf, Dns, Flymake, Python, Thumbs, and
>>>>>>> fc26a03e
Wdired modes have also been removed.

@item
The Emacs Lisp Reference Manual and the Introduction to Programming in
Emacs Lisp are now distributed separately, not in the Emacs
distribution.

@item
On MS Windows, there is no longer any support for tooltips, images,
sound, different mouse pointer shapes, or pointing devices with more
than 3 buttons.  If you want these features, consider switching to
another operating system.  But even if you don't want these features,
you should still switch---for freedom's sake.

@item
Emacs will not use Unicode for clipboard operations on MS Windows.

@item
To keep up with decreasing computer memory capacity and disk space, many
other functions and files have been eliminated in Emacs 21.4.
@end itemize

@ignore
   arch-tag: 32932bd9-46f5-41b2-8a0e-fb0cc4caeb29
@end ignore<|MERGE_RESOLUTION|>--- conflicted
+++ resolved
@@ -278,11 +278,7 @@
 @item
 The Calc, CUA, Ibuffer, Ido, Password, Printing, Reveal,
 Ruler-mode, SES, Table, Tramp, and URL packages have been removed.
-<<<<<<< HEAD
-The Benchmark, Cfengine, Conf, Dns, Flymake, Pythno, Thumbs, and
-=======
 The Benchmark, Cfengine, Conf, Dns, Flymake, Python, Thumbs, and
->>>>>>> fc26a03e
 Wdired modes have also been removed.
 
 @item
