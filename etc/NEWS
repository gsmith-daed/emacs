GNU Emacs NEWS -- history of user-visible changes.

Copyright (C) 2014-2017 Free Software Foundation, Inc.
See the end of the file for license conditions.

Please send Emacs bug reports to bug-gnu-emacs@gnu.org.
If possible, use M-x report-emacs-bug.

This file is about changes in Emacs version 26.

See file HISTORY for a list of GNU Emacs versions and release dates.
See files NEWS.25, NEWS.24, NEWS.23, NEWS.22, NEWS.21, NEWS.20,
NEWS.19, NEWS.18, and NEWS.1-17 for changes in older Emacs versions.

You can narrow news to a specific version by calling 'view-emacs-news'
with a prefix argument or by typing C-u C-h C-n.

Temporary note:
+++ indicates that all necessary documentation updates are complete.
    (This means all relevant manuals in doc/ AND lisp doc-strings.)
--- means no change in the manuals is needed.
When you add a new item, use the appropriate mark if you are sure it applies,


* Installation Changes in Emacs 26.1

** By default libgnutls is now required when building Emacs.
Use 'configure --with-gnutls=no' to build even when GnuTLS is missing.

** GnuTLS version 2.12.2 or later is now required, instead of merely
version 2.6.6 or later.

** The new option 'configure --with-mailutils' causes Emacs to rely on
GNU Mailutils 'movemail' to retrieve email.  By default, the Emacs
build procedure continues to build and install a limited and insecure
'movemail' substitute.  Although --with-mailutils is recommended, it
is not yet the default due to backward-compatibility concerns.

** The new option 'configure --enable-gcc-warnings=warn-only' causes
GCC to issue warnings without stopping the build.  This behavior is
now the default in developer builds.  As before, use
'--disable-gcc-warnings' to suppress GCC's warnings, and
'--enable-gcc-warnings' to stop the build if GCC issues warnings.

** When GCC warnings are enabled, '--enable-check-lisp-object-type' is
now enabled by default when configuring.

+++
** The Emacs server now has socket-launching support.  This allows
socket based activation, where an external process like systemd can
invoke the Emacs server process upon a socket connection event and
hand the socket over to Emacs.  Emacs uses this socket to service
emacsclient commands.  This new functionality can be disabled with the
configure option '--disable-libsystemd'.

+++
** A systemd user unit file is provided.  Use it in the standard way:
systemctl --user enable emacs
(If your Emacs is installed in a non-standard location, you may
need to copy the emacs.service file to eg ~/.config/systemd/user/)

** New configure option '--disable-build-details' attempts to build an
Emacs that is more likely to be reproducible; that is, if you build
and install Emacs twice, the second Emacs is a copy of the first.
Deterministic builds omit the build date from the output of the
emacs-version and erc-cmd-SV functions, and the leave the following
variables nil: emacs-build-system, emacs-build-time,
erc-emacs-build-time.

** The configure option '--with-gameuser' now defaults to 'no',
as this appears to be the most common configuration in practice.
When it is 'no', the shared game directory and the auxiliary program
update-game-score are no longer needed and are not installed.

** Emacs no longer works on IRIX.  We expect that Emacs users are not
affected by this, as SGI stopped supporting IRIX in December 2013.


* Startup Changes in Emacs 26.1

+++
** New option '--fg-daemon'.  This is the same as '--daemon', except
it runs in the foreground and does not fork.  This is intended for
modern init systems such as systemd, which manage many of the traditional
aspects of daemon behavior themselves.  '--bg-daemon' is now an alias
for '--daemon'.

** New option '--module-assertions'.  If the user supplies this
option, Emacs will perform expensive correctness checks when dealing
with dynamic modules.  This is intended for module authors that wish
to verify that their module conforms to the module requirements.  The
option makes Emacs abort if a module-related assertion triggers.

+++
** Emacs now supports 24-bit colors on capable text terminals
Terminal is automatically initialized to use 24-bit colors if the
required capabilities are found in terminfo.  See the FAQ node
"Colors on a TTY" for more information.


* Changes in Emacs 26.1

** The variable 'emacs-version' no longer includes the build number.
This is now stored separately in a new variable, 'emacs-build-number'.

+++
** The new function 'mapbacktrace' applies a function to all frames of
the current stack trace.

+++
** Emacs now provides a limited form of concurrency with Lisp threads.
Concurrency in Emacs Lisp is "mostly cooperative", meaning that
Emacs will only switch execution between threads at well-defined
times: when Emacs waits for input, during blocking operations related
to threads (such as mutex locking), or when the current thread
explicitly yields.  Global variables are shared among all threads, but
a 'let' binding is thread-local.  Each thread also has its own current
buffer and its own match data.

See the chapter "Threads" in the ELisp manual for full documentation
of these facilities.

+++
** The new function 'file-name-case-insensitive-p' tests whether a
given file is on a case-insensitive filesystem.

+++
** The new user variable 'electric-quote-chars' provides a list
of curved quotes for 'electric-quote-mode', allowing user to choose
the types of quotes to be used.

** The new user option 'electric-quote-context-sensitive' makes
'electric-quote-mode' context sensitive.  If it is non-nil, you can
type an ASCII apostrophe to insert an opening or closing quote,
depending on context.  Emacs will replace the apostrophe by an opening
quote character at the beginning of the buffer, the beginning of a
line, after a whitespace character, and after an opening parenthesis;
and it will replace the apostrophe by a closing quote character in all
other cases.

** The new variable 'electric-quote-inhibit-functions' controls when
to disable electric quoting based on context.  Major modes can add
functions to this list; Emacs will temporarily disable
'electric-quote-mode' whenever any of the functions returns non-nil.
This can be used by major modes that derive from 'text-mode' but allow
inline code segments, such as 'markdown-mode'.

+++
** The new user variable 'dired-omit-case-fold' allows the user to
customize the case-sensitivity of dired-omit-mode.  It defaults to
the same sensitivity as that of the filesystem for the corresponding
dired buffer.

+++
** Emacs now uses double buffering to reduce flicker when editing and
resizing graphical Emacs frames on the X Window System.  This support
requires the DOUBLE-BUFFER extension, which major X servers have
supported for many years.  If your system has this extension, but an
Emacs built with double buffering misbehaves on some displays you use,
you can disable the feature by adding

  '(inhibit-double-buffering . t)

to default-frame-alist.  Or inject this parameter into the selected
frame by evaluating this form:

  (modify-frame-parameters nil '((inhibit-double-buffering . t)))

---
The group 'wp', whose label was "text", is now deprecated.
Use the new group 'text', which inherits from 'wp', instead.

+++
** The new function 'call-shell-region' executes a command in an
inferior shell with the buffer region as input.

+++
** The new user option 'shell-command-dont-erase-buffer' controls
if the output buffer is erased between shell commands; if non-nil,
the output buffer is not erased; this variable also controls where
to set the point in the output buffer: beginning of the output,
end of the buffer or save the point.
When 'shell-command-dont-erase-buffer' is nil, the default value,
the behavior of 'shell-command', 'shell-command-on-region' and
'async-shell-command' is as usual.

+++
** The new user option 'mouse-select-region-move-to-beginning'
controls the position of point when double-clicking mouse-1 on the end
of a parenthetical grouping or string-delimiter: the default value nil
keeps point at the end of the region, setting it to non-nil moves
point to the beginning of the region.

+++
** The new user option 'mouse-drag-and-drop-region' allows to drag the
entire region of text to another place or another buffer.

+++
** The new user option 'confirm-kill-processes' allows the user to
skip a confirmation prompt for killing subprocesses when exiting
Emacs.  When set to t (the default), Emacs will prompt for
confirmation before killing subprocesses on exit, which is the same
behavior as before.

---
** 'find-library-name' will now fall back on looking at 'load-history'
to try to locate libraries that have been loaded with an explicit path
outside 'load-path'.

+++
** Faces in 'minibuffer-prompt-properties' no longer overwrite properties
in the text in functions like 'read-from-minibuffer', but instead are
added to the end of the face list.  This allows users to say things
like '(read-from-minibuffer (propertize "Enter something: " 'face 'bold))'.

+++
** The new variable 'extended-command-suggest-shorter' has been added
to control whether to suggest shorter 'M-x' commands or not.

---
** icomplete now respects 'completion-ignored-extensions'.

+++
** Non-breaking hyphens are now displayed with the 'nobreak-hyphen'
face instead of the 'escape-glyph' face.

+++
** Approximations to quotes are now displayed with the new 'homoglyph'
face instead of the 'escape-glyph' face.

---
** 'C-x h' ('mark-whole-buffer') will now avoid marking the prompt
part of minibuffers.

---
** 'find-library' now takes a prefix argument to pop to a different
window.

---
** 'process-attributes' on Darwin systems now returns more information.

+++
** Several accessors for the value returned by 'file-attributes'
have been added.  They are: 'file-attribute-type',
'file-attribute-link-number', 'file-attribute-user-id',
'file-attribute-group-id', 'file-attribute-access-time',
'file-attribute-modification-time',
'file-attribute-status-change-time', 'file-attribute-size',
'file-attribute-modes', 'file-attribute-inode-number',
'file-attribute-device-number' and 'file-attribute-collect'.

+++
** The new function 'buffer-hash' computes a fast, non-consing hash of
a buffer's contents.

---
** 'fill-paragraph' no longer marks the buffer as changed unless it
actually changed something.

---
** The locale language name 'ca' is now mapped to the language
environment 'Catalan', which has been added.

---
** 'align-regexp' has a separate history for its interactive argument.
'align-regexp' no longer shares its history with all other
history-less functions that use 'read-string'.

+++
** The networking code has been reworked so that it's more
asynchronous than it was (when specifying :nowait t in
'make-network-process').  How asynchronous it is varies based on the
capabilities of the system, but on a typical GNU/Linux system the DNS
resolution, the connection, and (for TLS streams) the TLS negotiation
are all done without blocking the main Emacs thread.  To get
asynchronous TLS, the TLS boot parameters have to be passed in (see
the manual for details).

Certain process oriented functions (like 'process-datagram-address')
will block until socket setup has been performed.  The recommended way
to deal with asynchronous sockets is to avoid interacting with them
until they have changed status to "run".  This is most easily done
from a process sentinel.

** 'make-network-process' and 'open-network-stream' sometimes allowed
:service to be an integer string (e.g., :service "993") and sometimes
required an integer (e.g., :service 993).  This difference has been
eliminated, and integer strings work everywhere.

** It is possible to disable attempted recovery on fatal signals.

Two new variables support disabling attempts to recover from stack
overflow and to avoid automatic auto-save when Emacs is delivered a
fatal signal.  'attempt-stack-overflow-recovery', if set to 'nil',
will disable attempts to recover from C stack overflows; Emacs will
then crash as with any other fatal signal.
'attempt-orderly-shutdown-on-fatal-signal', if set to 'nil', will
disable attempts to auto-save the session and shut down in an orderly
fashion when Emacs receives a fatal signal; instead, Emacs will
terminate immediately.  Both variables are non-'nil' by default.
These variables are for users who would like to avoid the small
probability of data corruption due to techniques Emacs uses to recover
in these situations.

+++
** File local and directory local variables are now initialized each
time the major mode is set, not just when the file is first visited.
These local variables will thus not vanish on setting a major mode.

+++
** A second dir-local file (.dir-locals-2.el) is now accepted.
See the variable 'dir-locals-file-2' for more information.

+++
** Connection-local variables can be used to specify local variables
with a value depending on the connected remote server.  For details,
see the node "Connection Local Variables" in the ELisp manual.

---
** International domain names (IDNA) are now encoded via the new
puny.el library, so that one can visit web sites with non-ASCII URLs.

+++
** The new 'timer-list' command lists all active timers in a buffer,
where you can cancel them with the 'c' command.

+++
** The new function 'read-multiple-choice' prompts for multiple-choice
questions, with a handy way to display help texts.

+++
** 'switch-to-buffer-preserve-window-point' now defaults to t.

+++
** The new variable 'debugger-stack-frame-as-list' allows displaying
all call stack frames in a Lisp backtrace buffer as lists.  Both
debug.el and edebug.el have been updated to heed to this variable.

---
** Values in call stack frames are now displayed using 'cl-prin1'.
The old behaviour of using 'prin1' can be restored by customizing the
new option 'debugger-print-function'.

+++
** NUL bytes in strings copied to the system clipboard are now
replaced with "\0".

+++
** The new variable 'x-ctrl-keysym' has been added to the existing
roster of X keysyms.  It can be used in combination with another
variable of this kind to swap modifiers in Emacs.

---
** New input methods: 'cyrillic-tuvan', 'polish-prefix'.

+++
** File name quoting by adding the prefix "/:" is now possible for the
local part of a remote file name.  Thus, if you have a directory named
"/~" on the remote host "foo", you can prevent it from being
substituted by a home directory by writing it as "/foo:/:/~/file".

+++
** The new variable 'maximum-scroll-margin' allows having effective
settings of 'scroll-margin' up to half the window size, instead of
always restricting the margin to a quarter of the window.

+++
** Emacs can scroll horizontally using mouse, touchpad, and trackbar.
You can enable this by customizing 'mwheel-tilt-scroll-p'.  If you
want to reverse the direction of the scroll, customize
'mwheel-flip-direction'.

+++
** Emacsclient has a new option -u/--suppress-output.  The option
suppresses display of return values from the server process.

---
** New user option 'dig-program-options' and extended functionality
for DNS-querying functions 'nslookup-host', 'dns-lookup-host',
and 'run-dig'.  Each function now accepts an optional name server
argument interactively (with a prefix argument) and non-interactively.

+++
** Emacsclient has a new option -T/--tramp.
This helps with using a local Emacs session as the server for a remote
emacsclient.  With appropriate setup, one can now set the EDITOR
environment variable on a remote machine to emacsclient, and
use the local Emacs to edit remote files via Tramp.  See the node
"emacsclient Options" in the user manual for the details.

+++
** 'describe-key-briefly' now ignores mouse movement events.

+++
** The new variable 'eval-expression-print-maximum-character' prevents
large integers from being displayed as characters.

** Two new commands for finding the source code of Emacs Lisp
libraries: 'find-library-other-window' and 'find-library-other-frame'.

+++
** The new variable 'display-raw-bytes-as-hex' allows to change the
display of raw bytes from octal to hex.

** You can now provide explicit field numbers in format specifiers.
For example, '(format "%2$s %1$s" "X" "Y")' produces "Y X".

+++
<<<<<<< HEAD
** 'comment-indent-function' values may now return a cons to specify a
range of indentation.
=======
** Emacs now supports optional display of line numbers in the buffer.
This is similar to what linum-mode provides, but much faster and
doesn't usurp the display margin for the line numbers.  Customize the
buffer-local variable 'display-line-numbers' to activate this optional
display.  If set to t, Emacs will display the number of each line
before the line.  If set to 'relative', Emacs will display the line
number relative to the line showing point, with that line's number
displayed as absolute.  If set to 'visual', Emacs will display a
relative number for every screen line, i.e. it will count screen lines
rather than buffer lines.  The default is nil, which doesn't display
the line numbers.

In 'relative' and 'visual' modes, the variable
'display-line-numbers-current-absolute' controls what number is
displayed for the line showing point.  By default, this variable's
value is t, which means display the absolute line number for the line
showing point.  Customizing this variable to a nil value will cause
Emacs to show zero instead, which preserves horizontal space of the
window in large buffers.

Line numbers are not displayed at all in minibuffer windows and in
tooltips, as they are not useful there.

The new face 'line-number' is used to display the line numbers.  The
new face 'line-number-current-line' can be customized to display the
current line's number differently from all the other line numbers; by
default these two faces are identical.

You can also customize the new variable 'display-line-number-width' to
specify a fixed minimal with of the area allocated to line-number
display.  The default is nil, meaning that Emacs will dynamically
calculate the area width, enlarging or shrinking it as needed.
Setting it to a non-negative integer specifies that as the minimal
width; selecting a value  that is large enough to display all line
numbers in a buffer will then keep the line-number display area of
constant width at all times, if that is desired.

Lisp programs can disable line-number display for a particular screen
line by putting the 'display-line-numbers-disable' text property or
overlay property on the first character of that screen line.  This is
intended for add-on packages that need a finer control of the display.

Lisp programs that need to know how much screen estate is used up for
line-number display in a window can use the new function
'line-number-display-width'.

Linum mode and all similar packages are henceforth becoming obsolete.
Users and developers are encouraged to switch to this new feature
instead.
>>>>>>> 13786d5e


* Editing Changes in Emacs 26.1

+++
** New variable 'column-number-indicator-zero-based'.
Traditionally, in Column Number mode, the displayed column number
counts from zero starting at the left margin of the window.  This
behavior is now controlled by 'column-number-indicator-zero-based'.
If you would prefer for the displayed column number to count from one,
you may set this variable to nil.  (Behind the scenes, there is now a
new mode line construct, '%C', which operates exactly as '%c' does
except that it counts from one.)

+++
** New single-line horizontal scrolling mode.
The 'auto-hscroll-mode' variable can now have a new special value,
'current-line', which causes only the line where the cursor is
displayed to be horizontally scrolled when lines are truncated on
display and point moves outside the left or right window margin.

+++
** New mode line constructs '%o' and '%q', and user option
'mode-line-percent-position'.  '%o' displays the "degree of travel" of
the window through the buffer.  Unlike the default '%p', this
percentage approaches 100% as the window approaches the end of the
buffer.  '%q' displays the percentage offsets of both the start and
the end of the window, e.g. "5-17%".  The new option
'mode-line-percent-position' makes it easier to switch between '%p',
'%P', and these new constructs.

+++
** Two new user options 'list-matching-lines-jump-to-current-line' and
'list-matching-lines-current-line-face' to show highlighted the current
line in *Occur* buffer.

+++
** The 'occur' command can now operate on the region.

+++
** New bindings for 'query-replace-map'.
'undo', undo the last replacement; bound to 'u'.
'undo-all', undo all replacements; bound to 'U'.

** 'delete-trailing-whitespace' deletes whitespace after form feed.
In modes where form feed was treated as a whitespace character,
'delete-trailing-whitespace' would keep lines containing it unchanged.
It now deletes whitespace after the last form feed thus behaving the
same as in modes where the character is not whitespace.

** No more prompt about changed file when the file's content is unchanged.
Instead of only checking the modification time, Emacs now also checks
the file's actual content before prompting the user.

** Various casing improvements.

*** 'upcase', 'upcase-region' et al. convert title case characters
(such as ǲ) into their upper case form (such as Ǳ).

*** 'capitalize', 'upcase-initials' et al. make use of title-case forms
of initial characters (correctly producing for example ǅungla instead
of incorrect Ǆungla).

*** Characters which turn into multiple ones when cased are correctly handled.
For example, ﬁ ligature is converted to FI when upper cased.

*** Greek small sigma is correctly handled when at the end of the word.
Strings such as ΌΣΟΣ are now correctly converted to Όσος when
capitalized instead of incorrect Όσοσ (compare lowercase sigma at the
end of the word).

** Emacs can now auto-save buffers to visited files in a more robust
manner via the new mode 'auto-save-visited-mode'.  Unlike
'auto-save-visited-file-name', this mode uses the normal saving
procedure and therefore obeys saving hooks.
'auto-save-visited-file-name' is now obsolete.

+++
** New behavior of 'mark-defun' implemented
Prefix argument selects that many (or that many more) defuns.
Negative prefix arg flips the direction of selection.  Also,
'mark-defun' between defuns correctly selects N following defuns (or
-N previous for negative arguments).  Finally, comments preceding the
defun are selected unless they are separated from the defun by a blank
line.

** New command 'replace-buffer-contents'.
This command replaces the contents of the accessible portion of the
current buffer with the contents of the accessible portion of a
different buffer while keeping point, mark, markers, and text
properties as intact as possible.


* Changes in Specialized Modes and Packages in Emacs 26.1

** Dired
You can now use '`?`' in 'dired-do-shell-command'; as ' ? ', it gets replaced
by the current file name.

*** html2text is now marked obsolete.

*** smerge-refine-regions can refine regions in separate buffers

*** Info menu and index completion uses substring completion by default.
This can be customized via the info-menu category in
completion-category-override.

+++
*** The ancestor buffer is shown by default in 3way merges.
A new option ediff-show-ancestor and a new toggle
ediff-toggle-show-ancestor.

** TeX: Add luatex and xetex as alternatives to pdftex

** Electric-Buffer-menu

+++
*** Key 'U' is bound to 'Buffer-menu-unmark-all' and key 'M-DEL' is
bound to 'Buffer-menu-unmark-all-buffers'.

** bs

---
*** Two new commands 'bs-unmark-all', bound to 'U', and
'bs-unmark-previous', bound to <backspace>.

** Buffer-menu

+++
*** Two new commands 'Buffer-menu-unmark-all', bound to 'U' and
'Buffer-menu-unmark-all-buffers', bound to 'M-DEL'.

** Gnus

---
*** The .newsrc file will now only be saved if the native select
method is an NNTP select method.

+++
*** A new command for sorting articles by readedness marks has been
added: 'C-c C-s C-m C-m'.

** Ibuffer

---
*** New command 'ibuffer-jump'.

---
*** New filter commands 'ibuffer-filter-by-basename',
'ibuffer-filter-by-file-extension', 'ibuffer-filter-by-directory',
'ibuffer-filter-by-starred-name', 'ibuffer-filter-by-modified'
and 'ibuffer-filter-by-visiting-file'; bound respectively
to '/b', '/.', '//', '/*', '/i' and '/v'.

---
*** Two new commands 'ibuffer-filter-chosen-by-completion'
and 'ibuffer-and-filter', the second bound to '/&'.

---
*** The commands 'ibuffer-pop-filter', 'ibuffer-pop-filter-group',
'ibuffer-or-filter' and 'ibuffer-filter-disable' have the alternative
bindings '/<up>', '/S-<up>', '/|' and '/DEL', respectively.

---
*** The data format specifying filters has been extended to allow
explicit logical 'and', and a more flexible form for logical 'not'.
See 'ibuffer-filtering-qualifiers' doc string for full details.

---
*** A new command 'ibuffer-copy-buffername-as-kill'; bound
to 'B'.

---
*** New command 'ibuffer-change-marks'; bound to '* c'.

---
*** A new command 'ibuffer-mark-by-locked' to mark
all locked buffers;  bound to '% L'.

---
*** A new option 'ibuffer-locked-char' to indicate
locked buffers; Ibuffer shows a new column displaying
'ibuffer-locked-char' for locked buffers.

---
*** A new command 'ibuffer-unmark-all-marks' to unmark
all buffers without asking confirmation;  bound to
'U'; 'ibuffer-do-replace-regexp' bound to 'r'.

---
*** A new command 'ibuffer-mark-by-content-regexp' to mark buffers
whose content matches a regexp; bound to '% g'.

---
*** Two new options 'ibuffer-never-search-content-name' and
'ibuffer-never-search-content-mode' used by
'ibuffer-mark-by-content-regexp'.

** Browse-URL

*** Support for opening links to man pages in Man or WoMan mode.

** Comint

---
*** New user option 'comint-move-point-for-matching-input' to control
where to place point after C-c M-r and C-c M-s.

** Compilation mode

---
*** Messages from CMake are now recognized.

+++
*** A new option 'dired-always-read-filesystem' default to nil.
If non-nil, buffers visiting files are reverted before search them;
for instance, in 'dired-mark-files-containing-regexp' a non-nil value
of this option means the file is revisited in a temporary buffer;
this temporary buffer is the actual buffer searched: the original buffer
visiting the file is not modified.

+++
*** In wdired, when editing files to contain slash characters,
the resulting directories are automatically created.  Whether to do
this is controlled by the 'wdired-create-parent-directories' variable.

+++
*** 'W' is now bound to 'browse-url-of-dired-file', and is useful for
viewing HTML files and the like.

** Edebug

*** Edebug can be prevented from pausing 1 second after reaching a
breakpoint (e.g. with "f" and "o") by customizing the new option
'edebug-sit-on-break'.

+++
*** New customizable option 'edebug-max-depth'
This allows to enlarge the maximum recursion depth when instrumenting
code.

** Eshell

*** 'eshell-input-filter's value is now a named function
'eshell-input-filter-default', and has a new custom option
'eshell-input-filter-initial-space' to ignore adding commands prefixed
with blank space to eshell history.

** eww

+++
*** New 'M-RET' command for opening a link at point in a new eww buffer.

+++
*** A new 's' command for switching to another eww buffer via the minibuffer.

---
*** The 'o' command ('shr-save-contents') has moved to 'O' to avoid collision
with the 'o' command from 'image-map'.

+++
*** A new command 'C' ('eww-toggle-colors') can be used to toggle
whether to use the HTML-specified colors or not.  The user can also
customize the 'shr-use-colors' variable.

---
*** Images that are being loaded are now marked with gray
"placeholder" images of the size specified by the HTML.  They are then
replaced by the real images asynchronously, which will also now
respect width/height HTML specs (unless they specify widths/heights
bigger than the current window).

---
*** The 'w' command on links is now 'shr-maybe-probe-and-copy-url'.
'shr-copy-url' now only copies the url at point; users who wish to
avoid accidentally accessing remote links may rebind 'w' and 'u' in
'eww-link-keymap' to it.


** Ido

*** The commands 'find-alternate-file-other-window',
'dired-other-window', 'dired-other-frame', and
'display-buffer-other-window' are now remapped to Ido equivalents if
Ido mode is active.

** Images

+++
*** Images are automatically scaled before displaying based on the
'image-scaling-factor' variable (if Emacs supports scaling the images
in question).

+++
*** Images inserted with 'insert-image' and related functions get a
keymap put into the text properties (or overlays) that span the
image.  This keymap binds keystrokes for manipulating size and
rotation, as well as saving the image to a file.  These commands are
also available in 'image-mode'.

+++
*** A new library for creating and manipulating SVG images has been
added.  See the "SVG Images" section in the Lisp reference manual for
details.

+++
*** New setf-able function to access and set image parameters is
provided: 'image-property'.

---
*** New commands 'image-scroll-left' and 'image-scroll-right'
for 'image-mode' that complement 'image-scroll-up' and
'image-scroll-down': they have the same prefix arg behavior and stop
at image boundaries.

** Image-Dired

*** Now provides a minor mode 'image-dired-minor-mode' which replaces
the function 'image-dired-setup-dired-keybindings'.

*** Thumbnail generation is now asynchronous
The number of concurrent processes is limited by the variable
'image-dired-thumb-job-limit'.

*** 'image-dired-thumbnail-storage' has a new option 'standard-large'
for generating 256x256 thumbnails according to the Thumbnail Managing
Standard.

*** Inherits movement keys from 'image-mode' for viewing full images.
This includes the usual char, line, and page movement commands.

*** All the -options types have been changed to argument lists
instead of shell command strings.  This change affects
'image-dired-cmd-create-thumbnail-options',
'image-dired-cmd-create-temp-image-options',
'image-dired-cmd-rotate-thumbnail-options',
'image-dired-cmd-rotate-original-options',
'image-dired-cmd-write-exif-data-options',
'image-dired-cmd-read-exif-data-options', and introduces
'image-dired-cmd-pngnq-options', 'image-dired-cmd-pngcrush-options',
'image-dired-cmd-create-standard-thumbnail-options'

*** Recognizes more tools by default, including pngnq-s9 and OptiPNG

*** 'find-file' and related commands now work on thumbnails and
displayed images, providing a default argument of the original file name
via an addition to 'file-name-at-point-functions'.

---
** The default 'Info-default-directory-list' no longer checks some obsolete
directory suffixes (gnu, gnu/lib, gnu/lib/emacs, emacs, lib, lib/emacs)
when searching for info directories.

+++
** The commands that add ChangeLog entries now prefer a VCS root directory
for the ChangeLog file, if none already exists.  Customize
'change-log-directory-files' to nil for the old behavior.

---
** Support for non-string values of 'time-stamp-format' has been removed.

** Message

---
*** 'message-use-idna' now defaults to t (because Emacs comes with
built-in IDNA support now).

---
*** When sending HTML messages with embedded images, and you have
exiftool installed, and you rotate images with EXIF data (i.e.,
JPEGs), the rotational information will be inserted into the outgoing
image in the message.  (The original image will not have its
orientation affected.)

---
*** The 'message-valid-fqdn-regexp' variable has been removed, since
there are now top-level domains added all the time.  Message will no
longer warn about sending emails to top-level domains it hasn't heard
about.

*** 'message-beginning-of-line' (bound to C-a) understands folded headers.
In 'visual-line-mode' it will look for the true beginning of a header
while in non-'visual-line-mode' it will move the point to the indented
header's value.

** Package

+++
*** The new variable 'package-gnupghome-dir' has been added to control
where the GnuPG home directory (used for signature verification) is
located and whether GnuPG's option "--homedir" is used or not.

---
*** Deleting a package no longer respects 'delete-by-moving-to-trash'.

** Tramp

+++
*** The method part of remote file names is mandatory now.  A valid
remote file name starts with "/method:host:" or "/method:user@host:".

+++
*** The new pseudo method "-" is a marker for the default method.
"/-::" is the shortest remote file name then.

+++
*** The command 'tramp-change-syntax' allows to choose an alternative
remote file name syntax.

+++
*** New connection method "sg", which supports editing files under a
different group ID.

+++
*** New connection method "doas" for OpenBSD hosts.

+++
*** New connection method "gdrive", which allows to access Google
Drive onsite repositories.

+++
*** Gateway methods in Tramp have been removed.  Instead, the Tramp
manual documents how to configure ssh and PuTTY accordingly.

+++
*** Setting the "ENV" environment variable in
'tramp-remote-process-environment' enables reading of shell
initialization files.

---
*** Variable 'tramp-completion-mode' is obsoleted.

---
** 'auto-revert-use-notify' is set back to t in 'global-auto-revert-mode'.

** JS mode

---
*** JS mode now sets 'comment-multi-line' to t.

---
*** New variable 'js-indent-align-list-continuation', when set to nil,
will not align continuations of bracketed lists, but will indent them
by the fixed width 'js-indent-level'.

** CSS mode

---
*** Support for completing attribute values, at-rules, bang-rules,
HTML tags, classes and IDs using the 'completion-at-point' command.
Completion candidates for HTML classes and IDs are retrieved from open
HTML mode buffers.

---
*** CSS mode now binds 'C-h S' to a function that will show
information about a CSS construct (an at-rule, property, pseudo-class,
pseudo-element, with the default being guessed from context).  By
default the information is looked up on the Mozilla Developer Network,
but this can be customized using 'css-lookup-url-format'.

---
*** CSS colors are fontified using the color they represent as the
background.  For instance, #ff0000 would be fontified with a red
background.

+++
** Emacs now supports character name escape sequences in character and
string literals.  The syntax variants \N{character name} and
\N{U+code} are supported.

+++
** Prog mode has some support for multi-mode indentation.
This allows better indentation support in modes that support multiple
programming languages in the same buffer, like literate programming
environments or ANTLR programs with embedded Python code.

A major mode can provide indentation context for a sub-mode through
the 'prog-indentation-context' variable.  To support this, modes that
provide indentation should use 'prog-widen' instead of 'widen' and
'prog-first-column' instead of a literal zero.  See the node
"Mode-Specific Indent" in the ELisp manual for more details.

** ERC

*** New variable 'erc-default-port-tls' used to connect to TLS IRC
servers.

** URL

+++
*** The new function 'url-cookie-delete-cookie' can be used to
programmatically delete all cookies, or cookies from a specific
domain.

+++
*** 'url-retrieve-synchronously' now takes an optional timeout parameter.

---
*** The URL package now support HTTPS over proxies supporting CONNECT.

+++
*** 'url-user-agent' now defaults to 'default', and the User-Agent
string is computed dynamically based on 'url-privacy-level'.

** VC and related modes

---
*** The VC state indicator in the mode line now defaults to more
colorful faces to make it more obvious to the user what the state is.
See the 'vc-faces' customization group.

+++
*** 'vc-dir-mode' now binds 'vc-log-outgoing' to 'O'; and has various
branch-related commands on a keymap bound to 'B'.

** CC mode

*** Opening a .h file will turn C or C++ mode depending on language used.
This is done with the help of 'c-or-c++-mode' function which analyses
contents of the buffer to determine whether it's a C or C++ source
file.

---
** New DNS mode command 'dns-mode-ipv6-to-nibbles' to convert IPv6 addresses
to a format suitable for reverse lookup zone files.

** Flymake

+++
*** Emacs does no longer prompt the user before killing Flymake
processes on exit.


* New Modes and Packages in Emacs 26.1

** New Elisp data-structure library 'radix-tree'.

** New library 'xdg' with utilities for some XDG standards and specs.

** HTML

+++
*** A new submode of 'html-mode', 'mhtml-mode', is now the default
mode for *.html files.  This mode handles indentation,
fontification, and commenting for embedded JavaScript and CSS.

** New minor mode 'pixel-scroll-mode' provides smooth pixel-level scrolling.


* Incompatible Lisp Changes in Emacs 26.1

+++
*** Command 'dired-mark-extension' now automatically prepends a '.' to the
extension when not present.  The new command 'dired-mark-suffix' behaves
similarly but it doesn't prepend a '.'.

+++
** Certain cond/pcase/cl-case forms are now compiled using a faster jump
table implementation. This uses a new bytecode op 'switch', which isn't
compatible with previous Emacs versions. This functionality can be disabled
by setting 'byte-compile-cond-use-jump-table' to nil.

** 'C-up', 'C-down', 'C-left' and 'C-right' are now defined in term
mode to send the same escape sequences that xterm does.  This makes
things like forward-word in readline work.

---
** hideshow mode got four key bindings that are analogous to outline
mode bindings: 'C-c @ C-a', 'C-c @ C-t', 'C-c @ C-d', and 'C-c @ C-e.'

** The grep/rgrep/lgrep functions will now ask about saving files
before running.  This is controlled by the 'grep-save-buffers'
variable.

---
** Customizable variable 'query-replace-from-to-separator'
now doesn't propertize the string value of the separator.
Instead, text properties are added by query-replace-read-from.
Additionally, the new nil value restores pre-24.5 behavior
of not providing replacement pairs via the history.

** Some obsolete functions, variables, and faces have been removed:
*** make-variable-frame-local.  Variables cannot be frame-local any more.
*** From subr.el: window-dot, set-window-dot, read-input, show-buffer,
eval-current-buffer, string-to-int
*** icomplete-prospects-length.
*** All the default-FOO variables that hold the default value of the
FOO variable.  Use 'default-value' and 'setq-default' to access and
change FOO, respectively.  The exhaustive list of removed variables is:
'default-mode-line-format', 'default-header-line-format',
'default-line-spacing', 'default-abbrev-mode', 'default-ctl-arrow',
'default-truncate-lines', 'default-left-margin', 'default-tab-width',
'default-case-fold-search', 'default-left-margin-width',
'default-right-margin-width', 'default-left-fringe-width',
'default-right-fringe-width', 'default-fringes-outside-margins',
'default-scroll-bar-width', 'default-vertical-scroll-bar',
'default-indicate-empty-lines', 'default-indicate-buffer-boundaries',
'default-fringe-indicator-alist', 'default-fringe-cursor-alist',
'default-scroll-up-aggressively', 'default-scroll-down-aggressively',
'default-fill-column', 'default-cursor-type',
'default-cursor-in-non-selected-windows',
'default-buffer-file-coding-system', 'default-major-mode', and
'default-enable-multibyte-characters'.
*** Many variables obsoleted in 22.1 referring to face symbols

+++
** The variable 'text-quoting-style' no longer affects the treatment
of curved quotes in format arguments to functions like 'message' and
'format-message'.  In particular, when this variable's value is
'grave', all quotes in formats are output as-is.

** Functions like 'check-declare-file' and 'check-declare-directory'
now generate less chatter and more-compact diagnostics.  The auxiliary
function 'check-declare-errmsg' has been removed.

+++
** The regular expression character class [:blank:] now matches
Unicode horizontal whitespace as defined in the Unicode Technical
Standard #18.  If you only want to match space and tab, use [ \t]
instead.

+++
** 'min' and 'max' no longer round their results.  Formerly, they
returned a floating-point value if any argument was floating-point,
which was sometimes numerically incorrect.  For example, on a 64-bit
host (max 1e16 10000000000000001) now returns its second argument
instead of its first.

+++
** The variable 'old-style-backquotes' has been made internal and
renamed to 'lread--old-style-backquotes'.  No user code should use
this variable.

+++
** Module functions are now implemented slightly differently; in
particular, the function 'internal--module-call' has been removed.
Code that depends on undocumented internals of the module system might
break.


* Lisp Changes in Emacs 26.1

** New function 'seq-set-equal-p' to check if SEQUENCE1 and SEQUENCE2
contain the same elements, regardless of the order.

+++
** Emacs now supports records for user-defined types, via the new
functions 'make-record', 'record', and 'recordp'.  Records are now
used internally to represent cl-defstruct and defclass instances, for
example.

+++
** 'save-some-buffers' now uses 'save-some-buffers-default-predicate'
to decide which buffers to ask about, if the PRED argument is nil.
The default value of 'save-some-buffers-default-predicate' is nil,
which means ask about all file-visiting buffers.

** string-(to|as|make)-(uni|multi)byte are now declared obsolete.
** New variable 'while-no-input-ignore-events' which allow
setting which special events 'while-no-input' should ignore.
It is a list of symbols.

** New function 'undo-amalgamate-change-group' to get rid of
undo-boundaries between two states.

** New var 'definition-prefixes' is a hash table mapping prefixes to
the files where corresponding definitions can be found.  This can be
used to fetch definitions that are not yet loaded, for example for
'C-h f'.

** New var 'syntax-ppss-table' to control the syntax-table used in
'syntax-ppss'.

+++
** 'define-derived-mode' can now specify an :after-hook form, which
gets evaluated after the new mode's hook has run.  This can be used to
incorporate configuration changes made in the mode hook into the
mode's setup.

** Autoload files can be generated without timestamps,
by setting 'autoload-timestamps' to nil.
FIXME As an experiment, nil is the current default.
If no insurmountable problems before next release, it can stay that way.

---
** 'gnutls-boot' now takes a parameter ':complete-negotiation' that
says that negotiation should complete even on non-blocking sockets.

---
** There is now a new variable 'flyspell-sort-corrections-function'
that allows changing the way corrections are sorted.

---
** The new command 'fortune-message' has been added, which displays
fortunes in the echo area.

+++
** New function 'func-arity' returns information about the argument list
of an arbitrary function.  This generalizes 'subr-arity' for functions
that are not built-in primitives.  We recommend using this new
function instead of 'subr-arity'.

** New function 'region-bounds' can be used in the interactive spec
to provide region boundaries (for rectangular regions more than one)
to an interactively callable function as a single argument instead of
two separate arguments region-beginning and region-end.

+++
** 'parse-partial-sexp' state has a new element.  Element 10 is
non-nil when the last character scanned might be the first character
of a two character construct, i.e., a comment delimiter or escaped
character.  Its value is the syntax of that last character.

+++
** 'parse-partial-sexp's state, element 9, has now been confirmed as
permanent and documented, and may be used by Lisp programs.  Its value
is a list of currently open parenthesis positions, starting with the
outermost parenthesis.

---
** 'read-color' will now display the color names using the color itself
as the background color.

** The function 'redirect-debugging-output' now works on platforms
other than GNU/Linux.

+++
** The new function 'string-version-lessp' compares strings by
interpreting consecutive runs of numerical characters as numbers, and
compares their numerical values.  According to this predicate,
"foo2.png" is smaller than "foo12.png".

---
** Numeric comparisons and 'logb' no longer return incorrect answers
due to internal rounding errors.  For example, (< most-positive-fixnum
(+ 1.0 most-positive-fixnum)) now correctly returns t on 64-bit hosts.

---
** The functions 'ffloor', 'fceiling', 'ftruncate' and 'fround' now
accept only floating-point arguments, as per their documentation.
Formerly, they quietly accepted integer arguments and sometimes
returned nonsensical answers, e.g., (< N (ffloor N)) could return t.

---
** On hosts like GNU/Linux x86-64 where a 'long double' fraction
contains at least EMACS_INT_WIDTH - 3 bits, 'format' no longer returns
incorrect answers due to internal rounding errors when formatting
Emacs integers with %e, %f, or %g conversions.  For example, on these
hosts (eql N (string-to-number (format "%.0f" N))) now returns t for
all Emacs integers N.

---
** Calls that accept floating-point integers (for use on hosts with
limited integer range) now signal an error if arguments are not
integral.  For example (decode-char 'ascii 0.5) now signals an error.

+++
** The new function 'char-from-name' converts a Unicode name string
to the corresponding character code.

+++
** New functions 'sxhash-eq' and 'sxhash-eql' return hash codes of a
Lisp object suitable for use with 'eq' and 'eql' correspondingly.  If
two objects are 'eq' ('eql'), then the result of 'sxhash-eq'
('sxhash-eql') on them will be the same.

+++
** Function 'sxhash' has been renamed to 'sxhash-equal' for
consistency with the new functions.  For compatibility, 'sxhash'
remains as an alias to 'sxhash-equal'.

+++
** 'make-hash-table' now defaults to a rehash threshold of 0.8125
instead of 0.8, to avoid rounding glitches.

+++
** New function 'add-variable-watcher' can be used to call a function
when a symbol's value is changed.  This is used to implement the new
debugger command 'debug-on-variable-change'.

+++
** Time conversion functions that accept a time zone rule argument now
allow it to be OFFSET or a list (OFFSET ABBR), where the integer
OFFSET is a count of seconds east of Universal Time, and the string
ABBR is a time zone abbreviation.  The affected functions are
'current-time-string', 'current-time-zone', 'decode-time',
'format-time-string', and 'set-time-zone-rule'.

+++
** 'format-time-string' now formats "%q" to the calendar quarter.

** New built-in function 'mapcan' which avoids unnecessary consing (and garbage
collection).

+++
** 'car' and 'cdr' compositions 'cXXXr' and 'cXXXXr' are now part of Elisp.

---
** 'if-let*', 'when-let*', and 'and-let*' are new in subr-x.el.
The incumbent 'if-let' and 'when-let' are now aliases.

** Low-level list functions like 'length' and 'member' now do a better
job of signaling list cycles instead of looping indefinitely.

+++
** The new functions 'make-nearby-temp-file' and 'temporary-file-directory'
can be used for creation of temporary files of remote or mounted directories.

+++
** The new function 'file-local-name' can be used to specify arguments
of remote processes.

+++
** The new functions 'file-name-quote', 'file-name-unquote' and
'file-name-quoted-p' can be used to quote / unquote file names with
the prefix "/:".

+++
** The new error 'file-missing', a subcategory of 'file-error', is now
signaled instead of 'file-error' if a file operation acts on a file
that does not exist.

+++
** The function 'delete-directory' no longer signals an error when
operating recursively and when some other process deletes the directory
or its files before 'delete-directory' gets to them.

+++
*** New error type 'user-search-failed' like 'search-failed' but
avoids debugger like 'user-error'.

+++
** The function 'line-number-at-pos' now takes a second optional
argument 'absolute'. If this parameter is nil, the default, this
function keeps on returning the line number taking potential narrowing
into account. If this parameter is non-nil, the function ignores
narrowing and returns the absolute line number.

** Changes in Frame- and Window- Handling

+++
*** Resizing a frame no longer runs 'window-configuration-change-hook'.
'window-size-change-functions' should be used instead.

+++
*** The new function 'frame-size-changed-p' can tell whether a frame has
been resized since the last time 'window-size-change-functions' has been
run.

+++
*** The function 'frame-geometry' now also returns the width of a
frame's outer border.

+++
*** New frame parameters and changed semantics for older ones

+++
**** 'z-group' positions a frame above or below all others.

+++
**** 'min-width' and 'min-height' specify the absolute minimum size of a
frame.

+++
**** 'parent-frame' makes a frame the child frame of another Emacs
frame.  The section "Child Frames" in the Elisp manual describes the
intrinsics of that relationship.

+++
**** 'delete-before' triggers deletion of one frame before that of
another.

+++
**** 'mouse-wheel-frame' specifies another frame whose windows shall be
scrolled instead.

+++
**** 'no-other-frame' has 'next-frame' and 'previous-frame' skip this
frame.

+++
**** 'skip-taskbar' removes a frame's icon from the taskbar and has
Alt-<TAB> skip this frame.

+++
**** 'no-focus-on-map' avoids that a frame gets input focus when mapped.

+++
**** 'no-accept-focus' means that a frame does not want to get input
focus via the mouse.

+++
**** 'undecorated' removes the window manager decorations from a frame.

+++
**** 'override-redirect' tells the window manager to disregard this
frame.

+++
**** 'width' and 'height' allow to specify pixel values and ratios now.

+++
**** 'left' and 'top' allow to specify ratios now.

+++
**** 'keep-ratio' preserves size and position of child frames when their
parent frame is resized.

+++
**** 'no-special-glyphs' suppresses display of truncation and
continuation glyphs in a frame.

+++
**** 'auto-hide-function' and 'minibuffer-exit' handle auto hiding of
frames and exiting from minibuffer individually.

+++
**** 'fit-frame-to-buffer-margins' and 'fit-frame-to-buffer-sizes'
handle fitting a frame to its buffer individually.

+++
**** 'drag-internal-border', 'drag-with-header-line',
'drag-with-mode-line', 'snap-width', 'top-visible' and 'bottom-visible'
allow to drag and resize frames with the mouse.

*** The new function 'frame-list-z-order' returns a list of all frames
in Z (stacking) order.

+++
*** The function 'x-focus-frame' optionally tries to not activate its
frame.

+++
*** The variable 'focus-follows-mouse' has a third meaningful value
'auto-raise' to indicate that the window manager automatically raises a
frame when the mouse pointer enters it.

+++
*** The new function 'frame-restack' puts a frame above or below
another on the display.

+++
*** The new face 'internal-border' specifies the background of a frame's
internal border.

+++
*** The NORECORD argument of 'select-window' now has a meaningful value
'mark-for-redisplay' which is like any other non-nil value but marks
WINDOW for redisplay.

+++
*** Support for side windows is now official.  The display action
function 'display-buffer-in-side-window' will display its buffer in a
side window.  Functions for toggling all side windows on a frame,
changing and reversing the layout of side windows and returning the main
(major non-side) window of a frame are provided.  For details consult
the section "Side Windows" in the Elisp manual.

+++
*** Support for atomic windows - rectangular compositions of windows
treated by 'split-window', 'delete-window' and 'delete-other-windows'
like a single live window - is now official.  For details consult the
section "Atomic Windows" in the Elisp manual.

+++
*** New 'display-buffer' alist entry 'window-parameters' allows to
assign window parameters to the window used for displaying the buffer.

+++
*** New function 'display-buffer-reuse-mode-window' is an action function
suitable for use in 'display-buffer-alist'. For example, to avoid creating
a new window when opening man pages when there's already one, use
(add-to-list 'display-buffer-alist
     '("\\`\\*Man .*\\*\\'" .
       (display-buffer-reuse-mode-window
        (inhibit-same-window . nil)
        (mode . Man-mode))))

+++
*** New window parameter 'no-delete-other-window' prevents that
its window gets deleted by 'delete-other-windows'.

+++
*** New window parameters 'mode-line-format' and 'header-line-format'
allow to override the buffer-local formats for this window.

+++
*** New command 'window-swap-states' swaps the states of two live
windows.

+++
*** New functions 'window-pixel-width-before-size-change' and
'window-pixel-height-before-size-change' support detecting which
window changed size when 'window-size-change-functions' are run.

+++
*** The new function 'window-lines-pixel-dimensions' returns the pixel
dimensions of a window's text lines.

+++
*** The new function 'window-largest-empty-rectangle' returns the
dimensions of the largest rectangular area not occupying any text in a
window's body.

+++
*** The semantics of 'mouse-autoselect-window' has changed slightly.
For details see the section "Mouse Window Auto-selection" in the Elisp
manual.

---
** 'tcl-auto-fill-mode' is now declared obsolete.  It's functionality
can be replicated simply by setting 'comment-auto-fill-only-comments'.


* Changes in Emacs 26.1 on Non-Free Operating Systems

** Intercepting hotkeys on Windows 7 and later now works better.
The new keyboard hooking code properly grabs system hotkeys such as
Win-* and Alt-TAB, in a way that Emacs can get at them before the
system.  This makes the 'w32-register-hot-key' functionality work
again on all versions of MS-Windows starting with Windows 7.  On
Windows NT and later you can now register any hotkey combination.  (On
Windows 9X, the previous limitations, spelled out in the Emacs manual,
still apply.)

** 'convert-standard-filename' no longer mirrors slashes on MS-Windows.
Previously, on MS-Windows this function converted slash characters in
file names into backslashes.  It no longer does that.  If your Lisp
program used 'convert-standard-filename' to prepare file names to be
passed to subprocesses (which is not the recommended usage of that
function), you will now have to mirror slashes in your application
code.  One possible way is this:

         (let ((start 0))
           (while (string-match "/" file-name start)
             (aset file-name (match-beginning 0) ?\\)
             (setq start (match-end 0))))

** GUI sessions now treat SIGINT like Posix platforms do.
The effect of delivering a Ctrl-C (SIGINT) signal to a GUI Emacs on
MS-Windows is now the same as on Posix platforms -- Emacs saves the
session and exits.  In particular, this will happen if you start
emacs.exe from the Windows shell, then type Ctrl-C into that shell's
window.

---
** 'signal-process' supports SIGTRAP on Windows XP and later.
The 'kill' emulation on Windows now maps SIGTRAP to a call to the
'DebugBreakProcess' API.  This causes the receiving process to break
execution and return control to the debugger.  If no debugger is
attached to the receiving process, the call is typically ignored.
This is in contrast to the default action on POSIX Systems, where it
causes the receiving process to terminate with a core dump if no
debugger has been attached to it.

** 'set-mouse-position' and 'set-mouse-absolute-pixel-position' work
on macOS.


----------------------------------------------------------------------
This file is part of GNU Emacs.

GNU Emacs is free software: you can redistribute it and/or modify
it under the terms of the GNU General Public License as published by
the Free Software Foundation, either version 3 of the License, or
(at your option) any later version.

GNU Emacs is distributed in the hope that it will be useful,
but WITHOUT ANY WARRANTY; without even the implied warranty of
MERCHANTABILITY or FITNESS FOR A PARTICULAR PURPOSE.  See the
GNU General Public License for more details.

You should have received a copy of the GNU General Public License
along with GNU Emacs.  If not, see <http://www.gnu.org/licenses/>.


Local variables:
coding: utf-8
mode: outline
paragraph-separate: "[ 	]*$"
end:<|MERGE_RESOLUTION|>--- conflicted
+++ resolved
@@ -408,11 +408,10 @@
 ** You can now provide explicit field numbers in format specifiers.
 For example, '(format "%2$s %1$s" "X" "Y")' produces "Y X".
 
-+++
-<<<<<<< HEAD
 ** 'comment-indent-function' values may now return a cons to specify a
 range of indentation.
-=======
+
++++
 ** Emacs now supports optional display of line numbers in the buffer.
 This is similar to what linum-mode provides, but much faster and
 doesn't usurp the display margin for the line numbers.  Customize the
@@ -462,7 +461,6 @@
 Linum mode and all similar packages are henceforth becoming obsolete.
 Users and developers are encouraged to switch to this new feature
 instead.
->>>>>>> 13786d5e
 
  
