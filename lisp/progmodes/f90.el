;;; f90.el --- Fortran-90 mode (free format)

;; Copyright (C) 1995, 1996, 1997, 2000, 2001, 2002, 2003, 2004, 2005,
;;   2006, 2007  Free Software Foundation, Inc.

;; Author: Torbj\"orn Einarsson <Torbjorn.Einarsson@era.ericsson.se>
;; Maintainer: Glenn Morris <rgm@gnu.org>
;; Keywords: fortran, f90, languages

;; This file is part of GNU Emacs.

;; GNU Emacs is free software; you can redistribute it and/or modify
;; it under the terms of the GNU General Public License as published by
;; the Free Software Foundation; either version 3, or (at your option)
;; any later version.

;; GNU Emacs is distributed in the hope that it will be useful,
;; but WITHOUT ANY WARRANTY; without even the implied warranty of
;; MERCHANTABILITY or FITNESS FOR A PARTICULAR PURPOSE.  See the
;; GNU General Public License for more details.

;; You should have received a copy of the GNU General Public License
;; along with GNU Emacs; see the file COPYING.  If not, write to the
;; Free Software Foundation, Inc., 51 Franklin Street, Fifth Floor,
;; Boston, MA 02110-1301, USA.

;;; Commentary:

;; Major mode for editing F90 programs in FREE FORMAT.
;; The minor language revision F95 is also supported (with font-locking).
;; Some/many (?) aspects of F2003 are supported.

;; Knows about continuation lines, named structured statements, and other
;; features in F90 including HPF (High Performance Fortran) structures.
;; The basic feature provides accurate indentation of F90 programs.
;; In addition, there are many more features like automatic matching of all
;; end statements, an auto-fill function to break long lines, a join-lines
;; function which joins continued lines, etc.

;; To facilitate typing, a fairly complete list of abbreviations is provided.
;; All abbreviations begin with the backquote character "`"
;; (this requires modification of the syntax-table).
;; For example, `i expands to integer (if abbrev-mode is on).

;; There are two separate features for altering the appearance of code:
;;   1) Upcasing or capitalizing of all keywords.
;;   2) Colors/fonts using font-lock-mode.
;; Automatic upcase or downcase of keywords is controlled by the variable
;; f90-auto-keyword-case.

;; The indentations of lines starting with ! is determined by the first of the
;; following matches (values in the left column are the defaults):

;; start-string/regexp  indent         variable holding start-string/regexp
;;    !!!                  0
;;    !hpf\\$ (re)         0              f90-directive-comment-re
;;    !!$                  0              f90-comment-region
;;    !      (re)        as code          f90-indented-comment-re
;;    default            comment-column

;; Ex: Here is the result of 3 different settings of f90-indented-comment-re
;;     f90-indented-comment-re  !-indentation      !!-indentation
;;          !                    as code             as code
;;          !!                   comment-column      as code
;;          ![^!]                as code             comment-column
;; Trailing comments are indented to comment-column with indent-for-comment.
;; The function f90-comment-region toggles insertion of
;; the variable f90-comment-region in every line of the region.

;; One common convention for free vs. fixed format is that free format files
;; have the ending .f90 or .f95 while fixed format files have the ending .f.
;; Emacs automatically loads Fortran files in the appropriate mode based
;; on extension. You can modify this by adjusting the variable auto-mode-alist.
;; For example:
;; (add-to-list 'auto-mode-alist '("\\.f\\'" . f90-mode))

;; Once you have entered f90-mode, you may get more info by using
;; the command describe-mode (C-h m). For online help use
;; C-h f <Name of function you want described>, or
;; C-h v <Name of variable you want described>.

;; To customize f90-mode for your taste, use, for example:
;; (you don't have to specify values for all the parameters below)
;;
;;(add-hook 'f90-mode-hook
;;      ;; These are the default values.
;;      '(lambda () (setq f90-do-indent 3
;;                        f90-if-indent 3
;;                        f90-type-indent 3
;;                        f90-program-indent 2
;;                        f90-continuation-indent 5
;;                        f90-comment-region "!!$"
;;                        f90-directive-comment-re "!hpf\\$"
;;                        f90-indented-comment-re "!"
;;                        f90-break-delimiters "[-+\\*/><=,% \t]"
;;                        f90-break-before-delimiters t
;;                        f90-beginning-ampersand t
;;                        f90-smart-end 'blink
;;                        f90-auto-keyword-case nil
;;                        f90-leave-line-no nil
;;                        indent-tabs-mode nil
;;                        f90-font-lock-keywords f90-font-lock-keywords-2
;;                  )
;;       ;; These are not default.
;;       (abbrev-mode 1)             ; turn on abbreviation mode
;;       (f90-add-imenu-menu)        ; extra menu with functions etc.
;;       (if f90-auto-keyword-case   ; change case of all keywords on startup
;;           (f90-change-keywords f90-auto-keyword-case))
;;       ))
;;
;; in your .emacs file. You can also customize the lists
;; f90-font-lock-keywords, etc.
;;
;; The auto-fill and abbreviation minor modes are accessible from the F90 menu,
;; or by using M-x auto-fill-mode and M-x abbrev-mode, respectively.

;; Remarks
;; 1) Line numbers are by default left-justified. If f90-leave-line-no is
;;    non-nil, the line numbers are never touched.
;; 2) Multi-; statements like "do i=1,20 ; j=j+i ; end do" are not handled
;;    correctly, but I imagine them to be rare.
;; 3) Regexps for hilit19 are no longer supported.
;; 4) For FIXED FORMAT code, use fortran mode.
;; 5) This mode does not work under emacs-18.x.
;; 6) Preprocessor directives, i.e., lines starting with # are left-justified
;;    and are untouched by all case-changing commands. There is, at present, no
;;    mechanism for treating multi-line directives (continued by \ ).
;; 7) f77 do-loops do 10 i=.. ; ; 10 continue are not correctly indented.
;;    You are urged to use f90-do loops (with labels if you wish).
;; 8) The highlighting mode under XEmacs is not as complete as under Emacs.

;; List of user commands
;;   f90-previous-statement         f90-next-statement
;;   f90-beginning-of-subprogram    f90-end-of-subprogram   f90-mark-subprogram
;;   f90-comment-region
;;   f90-indent-line                f90-indent-new-line
;;   f90-indent-region    (can be called by calling indent-region)
;;   f90-indent-subprogram
;;   f90-break-line                 f90-join-lines
;;   f90-fill-region
;;   f90-insert-end
;;   f90-upcase-keywords            f90-upcase-region-keywords
;;   f90-downcase-keywords          f90-downcase-region-keywords
;;   f90-capitalize-keywords        f90-capitalize-region-keywords
;;   f90-add-imenu-menu
;;   f90-font-lock-1, f90-font-lock-2, f90-font-lock-3, f90-font-lock-4

;; Original author's thanks
;; Thanks to all the people who have tested the mode. Special thanks to Jens
;; Bloch Helmers for encouraging me to write this code, for creative
;; suggestions as well as for the lists of hpf-commands.
;; Also thanks to the authors of the fortran and pascal modes, on which some
;; of this code is built.

;;; Code:

;; TODO
;; 1. Any missing F2003 syntax?
;; 2. Have "f90-mode" just recognize F90 syntax, then derived modes
;; "f95-mode", "f2003-mode" for the language revisions.
;; 3. Support for align.
;; Font-locking:
;; 1. OpenMP, OpenMPI?, preprocessor highlighting.
;; 2. interface blah - Highlight "blah" in function-name face?
;; Need to avoid "interface operator (+)" etc.
;; 3. integer_name = 1
;; 4. Labels for "else" statements (F2003)?

(defvar comment-auto-fill-only-comments)
(defvar font-lock-keywords)

;; User options

(defgroup f90 nil
  "Major mode for editing free format Fortran 90,95 code."
  :link '(custom-group-link :tag "Font Lock Faces group" font-lock-faces)
  :group 'languages)

(defgroup f90-indent nil
  "Indentation in free format Fortran."
  :prefix "f90-"
  :group  'f90)


(defcustom f90-do-indent 3
  "Extra indentation applied to DO blocks."
  :type  'integer
  :group 'f90-indent)
(put 'f90-do-indent 'safe-local-variable 'integerp)

(defcustom f90-if-indent 3
  "Extra indentation applied to IF, SELECT CASE, WHERE and FORALL blocks."
  :type  'integer
  :group 'f90-indent)
(put 'f90-if-indent 'safe-local-variable 'integerp)

(defcustom f90-type-indent 3
  "Extra indentation applied to TYPE, ENUM, INTERFACE and BLOCK DATA blocks."
  :type  'integer
  :group 'f90-indent)
(put 'f90-type-indent 'safe-local-variable 'integerp)

(defcustom f90-program-indent 2
  "Extra indentation applied to PROGRAM, MODULE, SUBROUTINE, FUNCTION blocks."
  :type  'integer
  :group 'f90-indent)
(put 'f90-program-indent 'safe-local-variable 'integerp)
<<<<<<< HEAD

(defcustom f90-associate-indent 2
  "Extra indentation applied to ASSOCIATE blocks."
  :type  'integer
  :group 'f90-indent
  :version "23.1")
(put 'f90-associate-indent 'safe-local-variable 'integerp)
=======
>>>>>>> b6ff295c

(defcustom f90-continuation-indent 5
  "Extra indentation applied to continuation lines."
  :type  'integer
  :group 'f90-indent)
(put 'f90-continuation-indent 'safe-local-variable 'integerp)

(defcustom f90-comment-region "!!$"
  "String inserted by \\[f90-comment-region] at start of each line in region."
  :type  'string
  :group 'f90-indent)
(put 'f90-comment-region 'safe-local-variable 'stringp)

(defcustom f90-indented-comment-re "!"
  "Regexp matching comments to indent as code."
  :type  'regexp
  :group 'f90-indent)
(put 'f90-indented-comment-re 'safe-local-variable 'stringp)

(defcustom f90-directive-comment-re "!hpf\\$"
  "Regexp of comment-like directive like \"!HPF\\\\$\", not to be indented."
  :type  'regexp
  :group 'f90-indent)
(put 'f90-directive-comment-re 'safe-local-variable 'stringp)

(defcustom f90-beginning-ampersand t
  "Non-nil gives automatic insertion of \& at start of continuation line."
  :type  'boolean
  :group 'f90)
(put 'f90-beginning-ampersand 'safe-local-variable 'booleanp)

(defcustom f90-smart-end 'blink
  "Qualification of END statements according to the matching block start.
For example, the END that closes an IF block is changed to END
IF.  If the block has a label, this is added as well.  Allowed
values are 'blink, 'no-blink, and nil.  If nil, nothing is done.
The other two settings have the same effect, but 'blink
additionally blinks the cursor to the start of the block."
  :type  '(choice (const blink) (const no-blink) (const nil))
  :group 'f90)
(put 'f90-smart-end 'safe-local-variable
     (lambda (value) (memq value '(blink no-blink nil))))

(defcustom f90-break-delimiters "[-+\\*/><=,% \t]"
  "Regexp matching delimiter characters at which lines may be broken.
There are certain tokens comprised entirely of characters
matching this regexp that should not be split, and these are
specified by the constant `f90-no-break-re'."
  :type  'regexp
  :group 'f90)
(put 'f90-break-delimiters 'safe-local-variable 'stringp)

(defcustom f90-break-before-delimiters t
  "Non-nil causes `f90-do-auto-fill' to break lines before delimiters."
  :type  'boolean
  :group 'f90)
(put 'f90-break-before-delimiters 'safe-local-variable 'booleanp)

(defcustom f90-auto-keyword-case nil
  "Automatic case conversion of keywords.
The options are 'downcase-word, 'upcase-word, 'capitalize-word and nil."
  :type  '(choice (const downcase-word) (const upcase-word)
                  (const capitalize-word) (const nil))
  :group 'f90)
(put 'f90-auto-keyword-case 'safe-local-variable
     (lambda (value) (memq value '(downcase-word
                                   capitalize-word upcase-word nil))))

(defcustom f90-leave-line-no nil
  "If non-nil, line numbers are not left justified."
  :type  'boolean
  :group 'f90)
(put 'f90-leave-line-no 'safe-local-variable 'booleanp)

(defcustom f90-mode-hook nil
  "Hook run when entering F90 mode."
  :type    'hook
  :options '(f90-add-imenu-menu)
  :group   'f90)
(put 'f90-mode-hook 'safe-local-variable
     (lambda (value) (member value '((f90-add-imenu-menu) nil))))

;; User options end here.

(defconst f90-keywords-re
  (regexp-opt '("allocatable" "allocate" "assign" "assignment" "backspace"
                "block" "call" "case" "character" "close" "common" "complex"
                "contains" "continue" "cycle" "data" "deallocate"
                "dimension" "do" "double" "else" "elseif" "elsewhere" "end"
                "enddo" "endfile" "endif" "entry" "equivalence" "exit"
                "external" "forall" "format" "function" "goto" "if"
                "implicit" "include" "inquire" "integer" "intent"
                "interface" "intrinsic" "logical" "module" "namelist" "none"
                "nullify" "only" "open" "operator" "optional" "parameter"
                "pause" "pointer" "precision" "print" "private" "procedure"
                "program" "public" "read" "real" "recursive" "result" "return"
                "rewind" "save" "select" "sequence" "stop" "subroutine"
                "target" "then" "type" "use" "where" "while" "write"
                ;; F95 keywords.
                "elemental" "pure"
                ;; F2003
                "abstract" "associate" "asynchronous" "bind" "class"
                "deferred" "enum" "enumerator" "extends" "extends_type_of"
                "final" "generic" "import" "non_intrinsic" "non_overridable"
                "nopass" "pass" "protected" "same_type_as" "value" "volatile"
                ) 'words)
  "Regexp used by the function `f90-change-keywords'.")

(defconst f90-keywords-level-3-re
  (regexp-opt
   '("allocatable" "allocate" "assign" "assignment" "backspace"
     "close" "deallocate" "dimension" "endfile" "entry" "equivalence"
     "external" "inquire" "intent" "intrinsic" "nullify" "only" "open"
     ;; FIXME operator and assignment should be F2003 procedures?
     "operator" "optional" "parameter" "pause" "pointer" "print" "private"
     "public" "read" "recursive" "result" "rewind" "save" "select"
     "sequence" "target" "write"
     ;; F95 keywords.
     "elemental" "pure"
     ;; F2003. asynchronous separate.
     "abstract" "deferred" "import" "final" "non_intrinsic" "non_overridable"
     "nopass" "pass" "protected" "value" "volatile"
     ) 'words)
  "Keyword-regexp for font-lock level >= 3.")

(defconst f90-procedures-re
  (concat "\\<"
          (regexp-opt
           '("abs" "achar" "acos" "adjustl" "adjustr" "aimag" "aint"
             "all" "allocated" "anint" "any" "asin" "associated"
             "atan" "atan2" "bit_size" "btest" "ceiling" "char" "cmplx"
             "conjg" "cos" "cosh" "count" "cshift" "date_and_time" "dble"
             "digits" "dim" "dot_product" "dprod" "eoshift" "epsilon"
             "exp" "exponent" "floor" "fraction" "huge" "iachar" "iand"
             "ibclr" "ibits" "ibset" "ichar" "ieor" "index" "int" "ior"
             "ishft" "ishftc" "kind" "lbound" "len" "len_trim" "lge" "lgt"
             "lle" "llt" "log" "log10" "logical" "matmul" "max"
             "maxexponent" "maxloc" "maxval" "merge" "min" "minexponent"
             "minloc" "minval" "mod" "modulo" "mvbits" "nearest" "nint"
             "not" "pack" "precision" "present" "product" "radix"
             ;; Real is taken out here to avoid highlighting declarations.
             "random_number" "random_seed" "range" ;; "real"
             "repeat" "reshape" "rrspacing" "scale" "scan"
             "selected_int_kind" "selected_real_kind" "set_exponent"
             "shape" "sign" "sin" "sinh" "size" "spacing" "spread" "sqrt"
             "sum" "system_clock" "tan" "tanh" "tiny" "transfer"
             "transpose" "trim" "ubound" "unpack" "verify"
             ;; F95 intrinsic functions.
             "null" "cpu_time"
             ;; F2003.
             "move_alloc" "command_argument_count" "get_command"
             "get_command_argument" "get_environment_variable"
             "selected_char_kind" "wait" "flush" "new_line"
             "extends" "extends_type_of" "same_type_as" "bind"
             ;; F2003 ieee_arithmetic intrinsic module.
             "ieee_support_underflow_control" "ieee_get_underflow_mode"
             "ieee_set_underflow_mode"
             ;; F2003 iso_c_binding intrinsic module.
             "c_loc" "c_funloc" "c_associated" "c_f_pointer"
             "c_f_procpointer"
             ) t)
          ;; A left parenthesis to avoid highlighting non-procedures.
          "[ \t]*(")
  "Regexp whose first part matches F90 intrinsic procedures.")

(defconst f90-operators-re
  (concat "\\."
          (regexp-opt '("and" "eq" "eqv" "false" "ge" "gt" "le" "lt" "ne"
                        "neqv" "not" "or" "true") t)
          "\\.")
  "Regexp matching intrinsic operators.")

(defconst f90-hpf-keywords-re
  (regexp-opt
   ;; Intrinsic procedures.
   '("all_prefix" "all_scatter" "all_suffix" "any_prefix"
     "any_scatter" "any_suffix" "copy_prefix" "copy_scatter"
     "copy_suffix" "count_prefix" "count_scatter" "count_suffix"
     "grade_down" "grade_up"
     "hpf_alignment" "hpf_distribution" "hpf_template" "iall" "iall_prefix"
     "iall_scatter" "iall_suffix" "iany" "iany_prefix" "iany_scatter"
     "iany_suffix" "ilen" "iparity" "iparity_prefix"
     "iparity_scatter" "iparity_suffix" "leadz" "maxval_prefix"
     "maxval_scatter" "maxval_suffix" "minval_prefix" "minval_scatter"
     "minval_suffix" "number_of_processors" "parity"
     "parity_prefix" "parity_scatter" "parity_suffix" "popcnt" "poppar"
     "processors_shape" "product_prefix" "product_scatter"
     "product_suffix" "sum_prefix" "sum_scatter" "sum_suffix"
     ;; Directives.
     "align" "distribute" "dynamic" "independent" "inherit" "processors"
     "realign" "redistribute" "template"
     ;; Keywords.
     "block" "cyclic" "extrinsic" "new" "onto" "pure" "with") 'words)
  "Regexp for all HPF keywords, procedures and directives.")

(defconst f90-constants-re
  (regexp-opt '( ;; F2003 iso_fortran_env constants.
                "iso_fortran_env"
                "input_unit" "output_unit" "error_unit"
                "iostat_end" "iostat_eor"
                "numeric_storage_size" "character_storage_size"
                "file_storage_size"
                ;; F2003 iso_c_binding constants.
                "iso_c_binding"
                "c_int" "c_short" "c_long" "c_long_long" "c_signed_char"
                "c_size_t"
                "c_int8_t" "c_int16_t" "c_int32_t" "c_int64_t"
                "c_int_least8_t" "c_int_least16_t" "c_int_least32_t"
                "c_int_least64_t"
                "c_int_fast8_t" "c_int_fast16_t" "c_int_fast32_t"
                "c_int_fast64_t"
                "c_intmax_t" "c_intptr_t"
                "c_float" "c_double" "c_long_double"
                "c_float_complex" "c_double_complex" "c_long_double_complex"
                "c_bool" "c_char"
                "c_null_char" "c_alert" "c_backspace" "c_form_feed"
                "c_new_line" "c_carriage_return" "c_horizontal_tab"
                "c_vertical_tab"
                "c_ptr" "c_funptr" "c_null_ptr" "c_null_funptr"
                "ieee_exceptions"
                "ieee_arithmetic"
                "ieee_features"
                ) 'words)
  "Regexp for Fortran intrinsic constants.")

;; cf f90-looking-at-type-like.
(defun f90-typedef-matcher (limit)
  "Search for the start/end of the definition of a derived type, up to LIMIT.
Set the match data so that subexpression 1,2 are the TYPE, and
type-name parts, respectively."
  (let (found l)
    (while (and (re-search-forward "\\<\\(\\(?:end[ \t]*\\)?type\\)[ \t]*"
                                   limit t)
                (not (setq found
                           (progn
                             (setq l (match-data))
                             (unless (looking-at "\\(is\\>\\|(\\)")
                               (when (if (looking-at "\\(\\sw+\\)")
                                         (goto-char (match-end 0))
                                       (re-search-forward
                                        "[ \t]*::[ \t]*\\(\\sw+\\)"
                                        (line-end-position) t))
                                 ;; 0 is wrong, but we don't use it.
                                 (set-match-data
                                  (append l (list (match-beginning 1)
                                                  (match-end 1))))
                                 t)))))))
    found))

(defvar f90-font-lock-keywords-1
  (list
   ;; Special highlighting of "module procedure".
   '("\\<\\(module[ \t]*procedure\\)\\>\\([^()\n]*::\\)?[ \t]*\\([^&!\n]*\\)"
     (1 font-lock-keyword-face) (3 font-lock-function-name-face nil t))
   ;; Highlight definition of derived type.
;;;    '("\\<\\(\\(?:end[ \t]*\\)?type\\)\\>\\([^()\n]*::\\)?[ \t]*\\(\\sw+\\)"
;;;      (1 font-lock-keyword-face) (3 font-lock-function-name-face))
   '(f90-typedef-matcher
     (1 font-lock-keyword-face) (2 font-lock-function-name-face))
   ;; Other functions and declarations.
   '("\\<\\(\\(?:end[ \t]*\\)?\\(program\\|module\\|function\\|associate\\|\
subroutine\\)\\|use\\|call\\)\\>[ \t]*\\(\\sw+\\)?"
     (1 font-lock-keyword-face) (3 font-lock-function-name-face nil t))
   ;; F2003.
   '("\\<\\(use\\)[ \t]*,[ \t]*\\(\\(?:non_\\)?intrinsic\\)[ \t]*::[ \t]*\
\\(\\sw+\\)"
     (1 font-lock-keyword-face) (2 font-lock-keyword-face)
     (3 font-lock-function-name-face))
   "\\<\\(\\(end[ \t]*\\)?block[ \t]*data\\|contains\\|\
end[ \t]*interface\\)\\>"
   ;; "abstract interface" is F2003. Must come after previous entry.
   '("\\<\\(\\(?:abstract[ \t]*\\)?interface\\)\\>"
     ;; [ \t]*\\(\\(\\sw+\\)[ \t]*[^(]\\)?"
     ;; (2) messes up "interface operator ()", etc.
     (1 font-lock-keyword-face))) ;(2 font-lock-function-name-face nil t)))
  "This does fairly subdued highlighting of comments and function calls.")

;; NB not explicitly handling this, yet it seems to work.
;; type(...) function foo()
(defun f90-typedec-matcher (limit)
  "Search for the declaration of variables of derived type, up to LIMIT.
Set the match data so that subexpression 1,2 are the TYPE(...),
and variable-name parts, respectively."
  ;; Matcher functions must return nil only when there are no more
  ;; matches within the search range.
  (let (found l)
    (while (and (re-search-forward "\\<\\(type\\|class\\)[ \t]*(" limit t)
                (not
                 (setq found
                       (condition-case nil
                           (progn
                             ;; Set l after this to just highlight
                             ;; the "type" part.
                             (backward-char 1)
                             ;; Needed for: type( foo(...) ) :: bar
                             (forward-sexp)
                             (setq l (list (match-beginning 0) (point)))
                             (skip-chars-forward " \t")
                             (when
                                 (re-search-forward
                                  ;; type (foo) bar, qux
                                  (if (looking-at "\\sw+")
                                      "\\([^&!\n]+\\)"
                                    ;; type (foo), stuff :: bar, qux
                                    "::[ \t]*\\([^&!\n]+\\)")
                                  (line-end-position) t)
                               (set-match-data
                                (append (list (car l) (match-end 1))
                                        l (list (match-beginning 1)
                                                (match-end 1))))
                               t))
                         (error nil))))))
    found))

(defvar f90-font-lock-keywords-2
  (append
   f90-font-lock-keywords-1
   (list
    ;; Variable declarations (avoid the real function call).
<<<<<<< HEAD
    ;; NB by accident (?), this correctly fontifies the "integer" in:
    ;; integer () function foo ()
    ;; because "() function foo ()" matches \\3.
    ;; The "pure" part does not really belong here, but was added to
    ;; exploit that hack.
    ;; The "function foo" bit is correctly fontified by keywords-1.
    ;; TODO ? actually check for balanced parens in that case.
    '("^[ \t0-9]*\\(?:pure\\|elemental\\)?[ \t]*\
\\(real\\|integer\\|c\\(haracter\\|omplex\\)\\|\
enumerator\\|generic\\|procedure\\|logical\\|double[ \t]*precision\\)\
=======
    '("^[ \t0-9]*\\(real\\|integer\\|c\\(haracter\\|omplex\\)\\|\
logical\\|double[ \t]*precision\\|type[ \t]*(\\sw+)\\)\
>>>>>>> b6ff295c
\\(.*::\\|[ \t]*(.*)\\)?\\([^&!\n]*\\)"
      (1 font-lock-type-face t) (4 font-lock-variable-name-face t))
    ;; Derived type/class variables.
    ;; TODO ? If we just highlighted the "type" part, rather than
    ;; "type(...)", this could be in the previous expression. And this
    ;; would be consistent with integer( kind=8 ), etc.
    '(f90-typedec-matcher
      (1 font-lock-type-face) (2 font-lock-variable-name-face))
    ;; "real function foo (args)". Must override previous.  Note hack
    ;; to get "args" unhighlighted again. Might not always be right,
    ;; but probably better than leaving them as variables.
    ;; NB not explicitly handling this case:
    ;; integer( kind=1 ) function foo()
    ;; thanks to the happy accident described above.
    ;; Not anchored, so don't need to worry about "pure" etc.
    '("\\<\\(\\(real\\|integer\\|c\\(haracter\\|omplex\\)\\|\
logical\\|double[ \t]*precision\\|\
\\(?:type\\|class\\)[ \t]*([ \t]*\\sw+[ \t]*)\\)[ \t]*\\)\
\\(function\\)\\>[ \t]*\\(\\sw+\\)[ \t]*\\(([^&!\n]*)\\)"
      (1 font-lock-type-face t) (4 font-lock-keyword-face t)
      (5 font-lock-function-name-face t) (6 'default t))
    ;; enum (F2003; cf type in -1).
    '("\\<\\(enum\\)\\>\\([^()\n]*::\\)?[ \t]*\\(\\sw+\\)"
      (1 font-lock-keyword-face) (3 font-lock-function-name-face))
    ;; end do, enum (F2003), if, select, where, and forall constructs.
    '("\\<\\(end[ \t]*\\(do\\|if\\|enum\\|select\\|forall\\|where\\)\\)\\>\
\\([ \t]+\\(\\sw+\\)\\)?"
      (1 font-lock-keyword-face) (3 font-lock-constant-face nil t))
    '("^[ \t0-9]*\\(\\(\\sw+\\)[ \t]*:[ \t]*\\)?\\(\\(if\\|\
do\\([ \t]*while\\)?\\|select[ \t]*\\(?:case\\|type\\)\\|where\\|\
forall\\)\\)\\>"
      (2 font-lock-constant-face nil t) (3 font-lock-keyword-face))
    ;; Implicit declaration.
    '("\\<\\(implicit\\)[ \t]*\\(real\\|integer\\|c\\(haracter\\|omplex\\)\
\\|enumerator\\|procedure\\|\
logical\\|double[ \t]*precision\\|type[ \t]*(\\sw+)\\|none\\)[ \t]*"
      (1 font-lock-keyword-face) (2 font-lock-type-face))
    '("\\<\\(namelist\\|common\\)[ \t]*\/\\(\\sw+\\)?\/"
      (1 font-lock-keyword-face) (2 font-lock-constant-face nil t))
    "\\<else\\([ \t]*if\\|where\\)?\\>"
    '("\\(&\\)[ \t]*\\(!\\|$\\)"  (1 font-lock-keyword-face))
    "\\<\\(then\\|continue\\|format\\|include\\|stop\\|return\\)\\>"
    '("\\<\\(exit\\|cycle\\)[ \t]*\\(\\sw+\\)?\\>"
      (1 font-lock-keyword-face) (2 font-lock-constant-face nil t))
    '("\\<\\(case\\)[ \t]*\\(default\\|(\\)" . 1)
<<<<<<< HEAD
    ;; F2003 "class default".
    '("\\<\\(class\\)[ \t]*default" . 1)
    ;; F2003 "type is" in a "select type" block.
    '("\\<\\(\\(type\\|class\\)[ \t]*is\\)[ \t]*(" (1 font-lock-keyword-face t))
=======
>>>>>>> b6ff295c
    '("\\<\\(do\\|go[ \t]*to\\)\\>[ \t]*\\([0-9]+\\)"
      (1 font-lock-keyword-face) (2 font-lock-constant-face))
    ;; Line numbers (lines whose first character after number is letter).
    '("^[ \t]*\\([0-9]+\\)[ \t]*[a-z]+" (1 font-lock-constant-face t))))
  "Highlights declarations, do-loops and other constructs.")

(defvar f90-font-lock-keywords-3
  (append f90-font-lock-keywords-2
          (list
           f90-keywords-level-3-re
           f90-operators-re
           (list f90-procedures-re '(1 font-lock-keyword-face keep))
           "\\<real\\>"                 ; avoid overwriting real defs
           ;; As an attribute, but not as an optional argument.
           '("\\<\\(asynchronous\\)[ \t]*[^=]" . 1)
           ))
  "Highlights all F90 keywords and intrinsic procedures.")

(defvar f90-font-lock-keywords-4
  (append f90-font-lock-keywords-3
          (list (cons f90-constants-re 'font-lock-constant-face)
                f90-hpf-keywords-re))
  "Highlights all F90 and HPF keywords and constants.")

(defvar f90-font-lock-keywords
  f90-font-lock-keywords-2
  "*Default expressions to highlight in F90 mode.
Can be overridden by the value of `font-lock-maximum-decoration'.")


(defvar f90-mode-syntax-table
  (let ((table (make-syntax-table)))
    (modify-syntax-entry ?\! "<"  table) ; begin comment
    (modify-syntax-entry ?\n ">"  table) ; end comment
    (modify-syntax-entry ?_  "w"  table) ; underscore in names
    (modify-syntax-entry ?\' "\"" table) ; string quote
    (modify-syntax-entry ?\" "\"" table) ; string quote
    (modify-syntax-entry ?\` "w"  table) ; for abbrevs
    (modify-syntax-entry ?\r " "  table) ; return is whitespace
    (modify-syntax-entry ?+  "."  table) ; punctuation
    (modify-syntax-entry ?-  "."  table)
    (modify-syntax-entry ?=  "."  table)
    (modify-syntax-entry ?*  "."  table)
    (modify-syntax-entry ?/  "."  table)
    ;; I think that the f95 standard leaves the behaviour of \
    ;; unspecified, but that f2k will require it to be non-special.
    ;; Use `f90-backslash-not-special' to change.
    (modify-syntax-entry ?\\ "\\" table) ; escape chars
    table)
  "Syntax table used in F90 mode.")

(defvar f90-mode-map
  (let ((map (make-sparse-keymap)))
    (define-key map "`"        'f90-abbrev-start)
    (define-key map "\C-c;"    'f90-comment-region)
    (define-key map "\C-\M-a"  'f90-beginning-of-subprogram)
    (define-key map "\C-\M-e"  'f90-end-of-subprogram)
    (define-key map "\C-\M-h"  'f90-mark-subprogram)
    (define-key map "\C-\M-n"  'f90-end-of-block)
    (define-key map "\C-\M-p"  'f90-beginning-of-block)
    (define-key map "\C-\M-q"  'f90-indent-subprogram)
    (define-key map "\C-j"     'f90-indent-new-line) ; LFD equals C-j
    (define-key map "\r"       'newline)
    (define-key map "\C-c\r"   'f90-break-line)
;;;  (define-key map [M-return] 'f90-break-line)
    (define-key map "\C-c\C-a" 'f90-previous-block)
    (define-key map "\C-c\C-e" 'f90-next-block)
    (define-key map "\C-c\C-d" 'f90-join-lines)
    (define-key map "\C-c\C-f" 'f90-fill-region)
    (define-key map "\C-c\C-p" 'f90-previous-statement)
    (define-key map "\C-c\C-n" 'f90-next-statement)
    (define-key map "\C-c\C-w" 'f90-insert-end)
    (define-key map "\t"       'f90-indent-line)
    (define-key map ","        'f90-electric-insert)
    (define-key map "+"        'f90-electric-insert)
    (define-key map "-"        'f90-electric-insert)
    (define-key map "*"        'f90-electric-insert)
    (define-key map "/"        'f90-electric-insert)

    (easy-menu-define f90-menu map "Menu for F90 mode."
      `("F90"
        ("Customization"
         ,(custom-menu-create 'f90)
         ["Set"  Custom-set t]
         ["Save" Custom-save t]
         ["Reset to Current" Custom-reset-current t]
         ["Reset to Saved"   Custom-reset-saved t]
         ["Reset to Standard Settings" Custom-reset-standard t]
         )
        "--"
        ["Indent Subprogram"       f90-indent-subprogram       t]
        ["Mark Subprogram"         f90-mark-subprogram         t]
        ["Beginning of Subprogram" f90-beginning-of-subprogram t]
        ["End of Subprogram"       f90-end-of-subprogram       t]
        "--"
        ["(Un)Comment Region" f90-comment-region mark-active]
        ["Indent Region"      f90-indent-region  mark-active]
        ["Fill Region"        f90-fill-region    mark-active]
        "--"
        ["Break Line at Point"     f90-break-line t]
        ["Join with Previous Line" f90-join-lines t]
        ["Insert Block End"        f90-insert-end t]
        "--"
        ("Highlighting"
         ["Toggle font-lock-mode" font-lock-mode :selected font-lock-mode
          :style toggle]
         "--"
         ["Light highlighting (level 1)"    f90-font-lock-1 t]
         ["Moderate highlighting (level 2)" f90-font-lock-2 t]
         ["Heavy highlighting (level 3)"    f90-font-lock-3 t]
         ["Maximum highlighting (level 4)"  f90-font-lock-4 t]
         )
        ("Change Keyword Case"
         ["Upcase Keywords (buffer)"     f90-upcase-keywords     t]
         ["Capitalize Keywords (buffer)" f90-capitalize-keywords t]
         ["Downcase Keywords (buffer)"   f90-downcase-keywords   t]
         "--"
         ["Upcase Keywords (region)"     f90-upcase-region-keywords
          mark-active]
         ["Capitalize Keywords (region)" f90-capitalize-region-keywords
          mark-active]
         ["Downcase Keywords (region)"   f90-downcase-region-keywords
          mark-active]
         )
        "--"
        ["Toggle auto-fill"   auto-fill-mode :selected auto-fill-function
         :style toggle]
        ["Toggle abbrev-mode" abbrev-mode    :selected abbrev-mode
         :style toggle]
        ["Add imenu Menu" f90-add-imenu-menu
         :active   (not (lookup-key (current-local-map) [menu-bar index]))
         :included (fboundp 'imenu-add-to-menubar)]))
    map)
  "Keymap used in F90 mode.")


(defun f90-font-lock-1 ()
  "Set `font-lock-keywords' to `f90-font-lock-keywords-1'."
  (interactive)
  (font-lock-mode 1)
  (setq font-lock-keywords f90-font-lock-keywords-1)
  (font-lock-fontify-buffer))

(defun f90-font-lock-2 ()
  "Set `font-lock-keywords' to `f90-font-lock-keywords-2'."
  (interactive)
  (font-lock-mode 1)
  (setq font-lock-keywords f90-font-lock-keywords-2)
  (font-lock-fontify-buffer))

(defun f90-font-lock-3 ()
  "Set `font-lock-keywords' to `f90-font-lock-keywords-3'."
  (interactive)
  (font-lock-mode 1)
  (setq font-lock-keywords f90-font-lock-keywords-3)
  (font-lock-fontify-buffer))

(defun f90-font-lock-4 ()
  "Set `font-lock-keywords' to `f90-font-lock-keywords-4'."
  (interactive)
  (font-lock-mode 1)
  (setq font-lock-keywords f90-font-lock-keywords-4)
  (font-lock-fontify-buffer))


;; Regexps for finding program structures.
(defconst f90-blocks-re
  (concat "\\(block[ \t]*data\\|"
          (regexp-opt '("do" "if" "interface" "function" "module" "program"
                        "select" "subroutine" "type" "where" "forall"
                        ;; F2003.
                        "enum" "associate"))
          "\\)\\>")
  "Regexp potentially indicating a \"block\" of F90 code.")

(defconst f90-program-block-re
  (regexp-opt '("program" "module" "subroutine" "function") 'paren)
  "Regexp used to locate the start/end of a \"subprogram\".")

;; "class is" is F2003.
(defconst f90-else-like-re
  "\\(else\\([ \t]*if\\|where\\)?\\|case[ \t]*\\(default\\|(\\)\\|\
\\(class\\|type\\)[ \t]*is[ \t]*(\\|class[ \t]*default\\)"
  "Regexp matching an ELSE IF, ELSEWHERE, CASE, CLASS/TYPE IS statement.")

(defconst f90-end-if-re
  (concat "end[ \t]*"
          (regexp-opt '("if" "select" "where" "forall") 'paren)
          "\\>")
  "Regexp matching the end of an IF, SELECT, WHERE, FORALL block.")

(defconst f90-end-type-re
  "end[ \t]*\\(type\\|enum\\|interface\\|block[ \t]*data\\)\\>"
  "Regexp matching the end of a TYPE, ENUM, INTERFACE, BLOCK DATA section.")

(defconst f90-end-associate-re
  "end[ \t]*associate\\>"
  "Regexp matching the end of an ASSOCIATE block.")

;; This is for a TYPE block, not a variable of derived TYPE.
;; Hence no need to add CLASS for F2003.
(defconst f90-type-def-re
  ;; type word
  ;; type :: word
  ;; type, stuff :: word
  ;; NOT "type ("
  "\\<\\(type\\)\\>\\(?:[^()\n]*::\\)?[ \t]*\\(\\sw+\\)"
  "Regexp matching the definition of a derived type.")

(defconst f90-typeis-re
  "\\<\\(class\\|type\\)[ \t]*is[ \t]*("
  "Regexp matching a CLASS/TYPE IS statement.")

(defconst f90-no-break-re
  (regexp-opt '("**" "//" "=>" ">=" "<=" "==" "/=") 'paren)
  "Regexp specifying where not to break lines when filling.
This regexp matches certain tokens comprised entirely of
characters matching the regexp `f90-break-delimiters' that should
not be split by filling.  Each element is assumed to be two
characters long.")

(defvar f90-cache-position nil
  "Temporary position used to speed up region operations.")
(make-variable-buffer-local 'f90-cache-position)


;; Hideshow support.
(defconst f90-end-block-re
  (concat "^[ \t0-9]*\\<end[ \t]*"
          (regexp-opt '("do" "if" "forall" "function" "interface"
                        "module" "program" "select" "subroutine"
                        "type" "where" "enum" "associate") t)
          "\\>")
  "Regexp matching the end of an F90 \"block\", from the line start.
Used in the F90 entry in `hs-special-modes-alist'.")

;; Ignore the fact that FUNCTION, SUBROUTINE, WHERE, FORALL have a
;; following "(".  DO, CASE, IF can have labels.
(defconst f90-start-block-re
  (concat
   "^[ \t0-9]*"                         ; statement number
   "\\(\\("
   "\\(\\sw+[ \t]*:[ \t]*\\)?"          ; structure label
   "\\(do\\|select[ \t]*\\(case\\|type\\)\\|"
   ;; See comments in fortran-start-block-re for the problems of IF.
   "if[ \t]*(\\(.*\\|"
   ".*\n\\([^if]*\\([^i].\\|.[^f]\\|.\\>\\)\\)\\)\\<then\\|"
   ;; Distinguish WHERE block from isolated WHERE.
   "\\(where\\|forall\\)[ \t]*(.*)[ \t]*\\(!\\|$\\)\\)\\)"
   "\\|"
   ;; Avoid F2003 "type is" in "select type",
   ;; and also variables of derived type "type (foo)".
   ;; "type, foo" must be a block (?).
   "type[ \t,]\\("
   "[^i(!\n\"\& \t]\\|"                 ; not-i(
   "i[^s!\n\"\& \t]\\|"                 ; i not-s
   "is\\sw\\)\\|"
   ;; "abstract interface" is F2003.
   "program\\|\\(?:abstract[ \t]*\\)?interface\\|module\\|"
   ;; "enum", but not "enumerator".
   "function\\|subroutine\\|enum[^e]\\|associate"
   "\\)"
   "[ \t]*")
  "Regexp matching the start of an F90 \"block\", from the line start.
A simple regexp cannot do this in fully correct fashion, so this
tries to strike a compromise between complexity and flexibility.
Used in the F90 entry in `hs-special-modes-alist'.")

;; hs-special-modes-alist is autoloaded.
(add-to-list 'hs-special-modes-alist
             `(f90-mode ,f90-start-block-re ,f90-end-block-re
                        "!" f90-end-of-block nil))


;; Imenu support.
;; FIXME trivial to extend this to enum. Worth it?
(defun f90-imenu-type-matcher ()
  "Search backward for the start of a derived type.
Set subexpression 1 in the match-data to the name of the type."
  (let (found l)
    (while (and (re-search-backward "^[ \t0-9]*type[ \t]*" nil t)
                (not (setq found
                           (save-excursion
                             (goto-char (match-end 0))
                             (unless (looking-at "\\(is\\>\\|(\\)")
                               (or (looking-at "\\(\\sw+\\)")
                                   (re-search-forward
                                    "[ \t]*::[ \t]*\\(\\sw+\\)"
                                    (line-end-position) t))))))))
    found))

(defvar f90-imenu-generic-expression
  (let ((good-char "[^!\"\&\n \t]") (not-e "[^e!\n\"\& \t]")
        (not-n "[^n!\n\"\& \t]") (not-d "[^d!\n\"\& \t]")
        (not-ib "[^i(!\n\"\& \t]") (not-s "[^s!\n\"\& \t]"))
    (list
     '(nil "^[ \t0-9]*program[ \t]+\\(\\sw+\\)" 1)
     '("Modules" "^[ \t0-9]*module[ \t]+\\(\\sw+\\)[ \t]*\\(!\\|$\\)" 1)
     (list "Types" 'f90-imenu-type-matcher 1)
     ;; Does not handle: "type[, stuff] :: foo".
;;;      (format "^[ \t0-9]*type[ \t]+\\(\\(%s\\|i%s\\|is\\sw\\)\\sw*\\)"
;;;              not-ib not-s)
;;;      1)
     ;; Can't get the subexpression numbers to match in the two branches.
;;;      (format "^[ \t0-9]*type\\([ \t]*,.*\\(::\\)[ \t]*\\(\\sw+\\)\\|[ \t]+\\(\\(%s\\|i%s\\|is\\sw\\)\\sw*\\)\\)" not-ib not-s)
;;;      3)
     (list
      "Procedures"
      (concat
       "^[ \t0-9]*"
       "\\("
       ;; At least three non-space characters before function/subroutine.
       ;; Check that the last three non-space characters do not spell E N D.
       "[^!\"\&\n]*\\("
       not-e good-char good-char "\\|"
       good-char not-n good-char "\\|"
       good-char good-char not-d "\\)"
       "\\|"
       ;; Less than three non-space characters before function/subroutine.
       good-char "?" good-char "?"
       "\\)"
       "[ \t]*\\(function\\|subroutine\\)[ \t]+\\(\\sw+\\)")
      4)))
  "Value for `imenu-generic-expression' in F90 mode.")

(defun f90-add-imenu-menu ()
  "Add an imenu menu to the menubar."
  (interactive)
  (if (lookup-key (current-local-map) [menu-bar index])
      (message "%s" "F90-imenu already exists.")
    (imenu-add-to-menubar "F90-imenu")
    (redraw-frame (selected-frame))))


;; Abbrevs have generally two letters, except standard types `c, `i, `r, `t.
(defvar f90-mode-abbrev-table
  (progn
    (define-abbrev-table 'f90-mode-abbrev-table nil)
    f90-mode-abbrev-table)
  "Abbrev table for F90 mode.")

(let (abbrevs-changed)
  ;; Use the 6th arg (SYSTEM-FLAG) of define-abbrev if possible.
  ;; A little baroque to quieten the byte-compiler.
  (mapc
   (function (lambda (element)
               (condition-case nil
                   (apply 'define-abbrev f90-mode-abbrev-table
                          (append element '(nil 0 t)))
                 (wrong-number-of-arguments
                  (apply 'define-abbrev f90-mode-abbrev-table
                         (append element '(nil 0)))))))
   '(("`al"  "allocate"     )
     ("`ab"  "allocatable"  )
     ("`ai"  "abstract interface")
     ("`as"  "assignment"   )
     ("`asy" "asynchronous" )
     ("`ba"  "backspace"    )
     ("`bd"  "block data"   )
     ("`c"   "character"    )
     ("`cl"  "close"        )
     ("`cm"  "common"       )
     ("`cx"  "complex"      )
     ("`cn"  "contains"     )
     ("`cy"  "cycle"        )
     ("`de"  "deallocate"   )
     ("`df"  "define"       )
     ("`di"  "dimension"    )
     ("`dp"  "double precision")
     ("`dw"  "do while"     )
     ("`el"  "else"         )
     ("`eli" "else if"      )
     ("`elw" "elsewhere"    )
     ("`em"  "elemental"    )
     ("`e"   "enumerator"   )
     ("`eq"  "equivalence"  )
     ("`ex"  "external"     )
     ("`ey"  "entry"        )
     ("`fl"  "forall"       )
     ("`fo"  "format"       )
     ("`fu"  "function"     )
     ("`fa"  ".false."      )
     ("`im"  "implicit none")
     ("`in"  "include"      )
     ("`i"   "integer"      )
     ("`it"  "intent"       )
     ("`if"  "interface"    )
     ("`lo"  "logical"      )
     ("`mo"  "module"       )
     ("`na"  "namelist"     )
     ("`nu"  "nullify"      )
     ("`op"  "optional"     )
     ("`pa"  "parameter"    )
     ("`po"  "pointer"      )
     ("`pr"  "print"        )
     ("`pi"  "private"      )
     ("`pm"  "program"      )
     ("`pr"  "protected"    )
     ("`pu"  "public"       )
     ("`r"   "real"         )
     ("`rc"  "recursive"    )
     ("`rt"  "return"       )
     ("`rw"  "rewind"       )
     ("`se"  "select"       )
     ("`sq"  "sequence"     )
     ("`su"  "subroutine"   )
     ("`ta"  "target"       )
     ("`tr"  ".true."       )
     ("`t"   "type"         )
     ("`vo"  "volatile"     )
     ("`wh"  "where"        )
     ("`wr"  "write"        ))))


;;;###autoload
(defun f90-mode ()
  "Major mode for editing Fortran 90,95 code in free format.
For fixed format code, use `fortran-mode'.

\\[f90-indent-line] indents the current line.
\\[f90-indent-new-line] indents current line and creates a new\
 indented line.
\\[f90-indent-subprogram] indents the current subprogram.

Type `? or `\\[help-command] to display a list of built-in\
 abbrevs for F90 keywords.

Key definitions:
\\{f90-mode-map}

Variables controlling indentation style and extra features:

`f90-do-indent'
  Extra indentation within do blocks (default 3).
`f90-if-indent'
  Extra indentation within if/select/where/forall blocks (default 3).
`f90-type-indent'
  Extra indentation within type/enum/interface/block-data blocks (default 3).
`f90-program-indent'
  Extra indentation within program/module/subroutine/function blocks
  (default 2).
`f90-continuation-indent'
  Extra indentation applied to continuation lines (default 5).
`f90-comment-region'
  String inserted by function \\[f90-comment-region] at start of each
  line in region (default \"!!!$\").
`f90-indented-comment-re'
  Regexp determining the type of comment to be intended like code
  (default \"!\").
`f90-directive-comment-re'
  Regexp of comment-like directive like \"!HPF\\\\$\", not to be indented
  (default \"!hpf\\\\$\").
`f90-break-delimiters'
  Regexp holding list of delimiters at which lines may be broken
  (default \"[-+*/><=,% \\t]\").
`f90-break-before-delimiters'
  Non-nil causes `f90-do-auto-fill' to break lines before delimiters
  (default t).
`f90-beginning-ampersand'
  Automatic insertion of \& at beginning of continuation lines (default t).
`f90-smart-end'
  From an END statement, check and fill the end using matching block start.
  Allowed values are 'blink, 'no-blink, and nil, which determine
  whether to blink the matching beginning (default 'blink).
`f90-auto-keyword-case'
  Automatic change of case of keywords (default nil).
  The possibilities are 'downcase-word, 'upcase-word, 'capitalize-word.
`f90-leave-line-no'
  Do not left-justify line numbers (default nil).

Turning on F90 mode calls the value of the variable `f90-mode-hook'
with no args, if that value is non-nil."
  (interactive)
  (kill-all-local-variables)
  (setq major-mode 'f90-mode
        mode-name "F90"
        local-abbrev-table f90-mode-abbrev-table)
  (set-syntax-table f90-mode-syntax-table)
  (use-local-map f90-mode-map)
  (set (make-local-variable 'indent-line-function) 'f90-indent-line)
  (set (make-local-variable 'indent-region-function) 'f90-indent-region)
  (set (make-local-variable 'require-final-newline) mode-require-final-newline)
  (set (make-local-variable 'comment-start) "!")
  (set (make-local-variable 'comment-start-skip) "!+ *")
  (set (make-local-variable 'comment-indent-function) 'f90-comment-indent)
  (set (make-local-variable 'abbrev-all-caps) t)
  (set (make-local-variable 'normal-auto-fill-function) 'f90-do-auto-fill)
  (setq indent-tabs-mode nil)           ; auto buffer local
  (set (make-local-variable 'font-lock-defaults)
       '((f90-font-lock-keywords f90-font-lock-keywords-1
                                 f90-font-lock-keywords-2
                                 f90-font-lock-keywords-3
                                 f90-font-lock-keywords-4)
         nil t))
  (set (make-local-variable 'imenu-case-fold-search) t)
  (set (make-local-variable 'imenu-generic-expression)
       f90-imenu-generic-expression)
  (set (make-local-variable 'beginning-of-defun-function)
       'f90-beginning-of-subprogram)
  (set (make-local-variable 'end-of-defun-function) 'f90-end-of-subprogram)
  (set (make-local-variable 'add-log-current-defun-function)
       #'f90-current-defun)
  (run-mode-hooks 'f90-mode-hook))


;; Inline-functions.
(defsubst f90-in-string ()
  "Return non-nil if point is inside a string.
Checks from `point-min', or `f90-cache-position', if that is non-nil
and lies before point."
  (let ((beg-pnt
         (if (and f90-cache-position (> (point) f90-cache-position))
             f90-cache-position
           (point-min))))
    (nth 3 (parse-partial-sexp beg-pnt (point)))))

(defsubst f90-in-comment ()
  "Return non-nil if point is inside a comment.
Checks from `point-min', or `f90-cache-position', if that is non-nil
and lies before point."
  (let ((beg-pnt
         (if (and f90-cache-position (> (point) f90-cache-position))
             f90-cache-position
           (point-min))))
    (nth 4 (parse-partial-sexp beg-pnt (point)))))

(defsubst f90-line-continued ()
  "Return t if the current line is a continued one.
This includes comment lines embedded in continued lines, but
not the last line of a continued statement."
  (save-excursion
    (beginning-of-line)
    (while (and (looking-at "[ \t]*\\(!\\|$\\)") (zerop (forward-line -1))))
    (end-of-line)
    (while (f90-in-comment)
      (search-backward "!" (line-beginning-position))
      (skip-chars-backward "!"))
    (skip-chars-backward " \t")
    (= (preceding-char) ?&)))

;; GM this is not right, eg a continuation line starting with a number.
;; Need f90-code-start-position function.
;; And yet, things seems to work with this...
;; cf f90-indent-line
;;     (beginning-of-line)           ; digits after & \n are not line-nos
;;     (if (not (save-excursion (and (f90-previous-statement)
;;                                   (f90-line-continued))))
;;         (f90-indent-line-no)
(defsubst f90-current-indentation ()
  "Return indentation of current line.
Line-numbers are considered whitespace characters."
  (save-excursion (beginning-of-line) (skip-chars-forward " \t0-9")))

(defsubst f90-indent-to (col &optional no-line-number)
  "Indent current line to column COL.
If optional argument NO-LINE-NUMBER is nil, jump over a possible
line-number before indenting."
  (beginning-of-line)
  (or no-line-number
      (skip-chars-forward " \t0-9"))
  (delete-horizontal-space)
  ;; Leave >= 1 space after line number.
  (indent-to col (if (zerop (current-column)) 0 1)))

(defsubst f90-get-present-comment-type ()
  "If point lies within a comment, return the string starting the comment.
For example, \"!\" or \"!!\", followed by the appropriate amount of
whitespace, if any."
  ;; Include the whitespace for consistent auto-filling of comment blocks.
  (save-excursion
    (when (f90-in-comment)
      (beginning-of-line)
      (re-search-forward "!+[ \t]*" (line-end-position))
      (while (f90-in-string)
        (re-search-forward "!+[ \t]*" (line-end-position)))
      (match-string-no-properties 0))))

(defsubst f90-equal-symbols (a b)
  "Compare strings A and B neglecting case and allowing for nil value."
  (equal (if a (downcase a) nil)
         (if b (downcase b) nil)))

(defsubst f90-looking-at-do ()
  "Return (\"do\" NAME) if a do statement starts after point.
NAME is nil if the statement has no label."
  (if (looking-at "\\(\\(\\sw+\\)[ \t]*:\\)?[ \t]*\\(do\\)\\>")
      (list (match-string 3) (match-string 2))))

(defsubst f90-looking-at-select-case ()
  "Return (\"select\" NAME) if a select statement starts after point.
NAME is nil if the statement has no label."
  (if (looking-at "\\(\\(\\sw+\\)[ \t]*:\\)?[ \t]*\
\\(select\\)[ \t]*\\(case\\|type\\)[ \t]*(")
      (list (match-string 3) (match-string 2))))

(defsubst f90-looking-at-if-then ()
  "Return (\"if\" NAME) if an if () then statement starts after point.
NAME is nil if the statement has no label."
  (save-excursion
    (when (looking-at "\\(\\(\\sw+\\)[ \t]*:\\)?[ \t]*\\(if\\)\\>")
      (let ((struct (match-string 3))
            (label (match-string 2))
            (pos (scan-lists (point) 1 0)))
        (and pos (goto-char pos))
        (skip-chars-forward " \t")
        (if (or (looking-at "then\\>")
                (when (f90-line-continued)
                  (f90-next-statement)
                  (skip-chars-forward " \t0-9&")
                  (looking-at "then\\>")))
            (list struct label))))))

;; FIXME label?
(defsubst f90-looking-at-associate ()
  "Return (\"associate\") if an associate block starts after point."
  (if (looking-at "\\<\\(associate\\)[ \t]*(")
      (list (match-string 1))))

(defsubst f90-looking-at-where-or-forall ()
  "Return (KIND NAME) if a where or forall block starts after point.
NAME is nil if the statement has no label."
  (save-excursion
    (when (looking-at "\\(\\(\\sw+\\)[ \t]*:\\)?[ \t]*\
\\(where\\|forall\\)\\>")
      (let ((struct (match-string 3))
            (label (match-string 2))
            (pos (scan-lists (point) 1 0)))
        (and pos (goto-char pos))
        (skip-chars-forward " \t")
        (if (looking-at "\\(!\\|$\\)") (list struct label))))))

(defsubst f90-looking-at-type-like ()
  "Return (KIND NAME) if a type/enum/interface/block-data starts after point.
NAME is non-nil only for type."
  (cond
<<<<<<< HEAD
   ((save-excursion
      (and (looking-at "\\<type[ \t]*")
           (goto-char (match-end 0))
           (not (looking-at "\\(is\\>\\|(\\)"))
           (or (looking-at "\\(\\sw+\\)")
               (re-search-forward "[ \t]*::[ \t]*\\(\\sw+\\)"
                                  (line-end-position) t))))
    (list "type" (match-string 1)))
;;;    ((and (not (looking-at f90-typeis-re))
;;;          (looking-at f90-type-def-re))
;;;     (list (match-string 1) (match-string 2)))
   ((looking-at "\\(enum\\|interface\\|block[ \t]*data\\)\\>")
    (list (match-string 1) nil))
   ((looking-at "abstract[ \t]*\\(interface\\)\\>")
=======
   ((looking-at f90-type-def-re)
    (list (match-string 1) (match-string 2)))
   ((looking-at "\\(interface\\|block[ \t]*data\\)\\>")
>>>>>>> b6ff295c
    (list (match-string 1) nil))))

(defsubst f90-looking-at-program-block-start ()
  "Return (KIND NAME) if a program block with name NAME starts after point."
;;;NAME is nil for an un-named main PROGRAM block."
  (cond
   ((looking-at "\\(program\\)[ \t]+\\(\\sw+\\)\\>")
    (list (match-string 1) (match-string 2)))
   ((and (not (looking-at "module[ \t]*procedure\\>"))
         (looking-at "\\(module\\)[ \t]+\\(\\sw+\\)\\>"))
    (list (match-string 1) (match-string 2)))
   ((and (not (looking-at "end[ \t]*\\(function\\|subroutine\\)"))
         (looking-at "[^!'\"\&\n]*\\(function\\|subroutine\\)[ \t]+\
\\(\\sw+\\)"))
    (list (match-string 1) (match-string 2)))))
;; Following will match an un-named main program block; however
;; one needs to check if there is an actual PROGRAM statement after
;; point (and before any END program). Adding this will require
;; change to eg f90-calculate-indent.
;;;   ((save-excursion
;;;     (not (f90-previous-statement)))
;;;    '("program" nil))))

(defsubst f90-looking-at-program-block-end ()
  "Return (KIND NAME) if a block with name NAME ends after point."
  (if (looking-at (concat "end[ \t]*" f90-blocks-re
                          "?\\([ \t]+\\(\\sw+\\)\\)?\\>"))
      (list (match-string 1) (match-string 3))))

(defsubst f90-comment-indent ()
  "Return the indentation to be used for a comment starting at point.
Used for `comment-indent-function' by F90 mode.
\"!!!\", `f90-directive-comment-re', variable `f90-comment-region' return 0.
`f90-indented-comment-re' (if not trailing code) calls `f90-calculate-indent'.
All others return `comment-column', leaving at least one space after code."
  (cond ((looking-at "!!!") 0)
        ((and f90-directive-comment-re
              (looking-at f90-directive-comment-re)) 0)
        ((looking-at (regexp-quote f90-comment-region)) 0)
        ((and (looking-at f90-indented-comment-re)
              ;; Don't attempt to indent trailing comment as code.
              (save-excursion
                (skip-chars-backward " \t")
                (bolp)))
         (f90-calculate-indent))
        (t (save-excursion
             (skip-chars-backward " \t")
             (max (if (bolp) 0 (1+ (current-column))) comment-column)))))

(defsubst f90-present-statement-cont ()
  "Return continuation properties of present statement.
Possible return values are:
single - statement is not continued.
begin  - current line is the first in a continued statement.
end    - current line is the last in a continued statement
middle - current line is neither first nor last in a continued statement.
Comment lines embedded amongst continued lines return 'middle."
  (let (pcont cont)
    (save-excursion
      (setq pcont (if (f90-previous-statement) (f90-line-continued))))
    (setq cont (f90-line-continued))
    (cond ((and (not pcont) (not cont)) 'single)
          ((and (not pcont) cont)       'begin)
          ((and pcont       (not cont)) 'end)
          ((and pcont       cont)       'middle)
          (t (error "The impossible occurred")))))

(defsubst f90-indent-line-no ()
  "If `f90-leave-line-no' is nil, left-justify a line number.
Leaves point at the first non-blank character after the line number.
Call from beginning of line."
  (and (null f90-leave-line-no) (looking-at "[ \t]+[0-9]")
       (delete-horizontal-space))
  (skip-chars-forward " \t0-9"))

(defsubst f90-no-block-limit ()
  "Return nil if point is at the edge of a code block.
Searches line forward for \"function\" or \"subroutine\",
if all else fails."
  (save-excursion
    (not (or (looking-at "end")
             (looking-at "\\(do\\|if\\|else\\(if\\|where\\)?\
\\|select[ \t]*\\(case\\|type\\)\\|case\\|where\\|forall\\)\\>")
             (looking-at "\\(program\\|module\\|\
\\(?:abstract[ \t]*\\)?interface\\|block[ \t]*data\\)\\>")
             (looking-at "\\(contains\\|\\sw+[ \t]*:\\)")
             (looking-at f90-type-def-re)
             (re-search-forward "\\(function\\|subroutine\\)"
                                (line-end-position) t)))))

(defsubst f90-update-line ()
  "Change case of current line as per `f90-auto-keyword-case'."
  (if f90-auto-keyword-case
      (f90-change-keywords f90-auto-keyword-case
                           (line-beginning-position) (line-end-position))))

(defun f90-electric-insert (&optional arg)
  "Change keyword case and auto-fill line as operators are inserted."
  (interactive "*p")
  (self-insert-command arg)
  (if auto-fill-function (f90-do-auto-fill) ; also updates line
    (f90-update-line)))


(defun f90-get-correct-indent ()
  "Get correct indent for a line starting with line number.
Does not check type and subprogram indentation."
  (let ((epnt (line-end-position)) icol cont)
    (save-excursion
      (while (and (f90-previous-statement)
                  (or (progn
                        (setq cont (f90-present-statement-cont))
                        (or (eq cont 'end) (eq cont 'middle)))
                      (looking-at "[ \t]*[0-9]"))))
      (setq icol (current-indentation))
      (beginning-of-line)
      (when (re-search-forward "\\(if\\|do\\|select\\|where\\|forall\\)"
                               (line-end-position) t)
        (beginning-of-line)
        (skip-chars-forward " \t")
        (cond ((f90-looking-at-do)
               (setq icol (+ icol f90-do-indent)))
              ((or (f90-looking-at-if-then)
                   (f90-looking-at-where-or-forall)
                   (f90-looking-at-select-case))
               (setq icol (+ icol f90-if-indent)))
              ((f90-looking-at-associate)
               (setq icol (+ icol f90-associate-indent))))
        (end-of-line))
      (while (re-search-forward
              "\\(if\\|do\\|select\\|where\\|forall\\)" epnt t)
        (beginning-of-line)
        (skip-chars-forward " \t0-9")
        (cond ((f90-looking-at-do)
               (setq icol (+ icol f90-do-indent)))
              ((or (f90-looking-at-if-then)
                   (f90-looking-at-where-or-forall)
                   (f90-looking-at-select-case))
               (setq icol (+ icol f90-if-indent)))
              ((f90-looking-at-associate)
               (setq icol (+ icol f90-associate-indent)))
              ((looking-at f90-end-if-re)
               (setq icol (- icol f90-if-indent)))
              ((looking-at f90-end-associate-re)
               (setq icol (- icol f90-associate-indent)))
              ((looking-at "end[ \t]*do\\>")
               (setq icol (- icol f90-do-indent))))
        (end-of-line))
      icol)))

(defun f90-calculate-indent ()
  "Calculate the indent column based on previous statements."
  (interactive)
  (let (icol cont (case-fold-search t) (pnt (point)))
    (save-excursion
      (if (not (f90-previous-statement))
          ;; If f90-previous-statement returns nil, we must have been
          ;; called from on or before the first line of the first statement.
          (setq icol (if (save-excursion
                           ;; f90-previous-statement has moved us over
                           ;; comment/blank lines, so we need to get
                           ;; back to the first code statement.
                           (when (looking-at "[ \t]*\\([!#]\\|$\\)")
                             (f90-next-statement))
                           (skip-chars-forward " \t0-9")
                           (f90-looking-at-program-block-start))
                         0
                       ;; No explicit PROGRAM start statement.
                       f90-program-indent))
        (setq cont (f90-present-statement-cont))
        (if (eq cont 'end)
            (while (not (eq 'begin (f90-present-statement-cont)))
              (f90-previous-statement)))
        (cond ((eq cont 'begin)
               (setq icol (+ (f90-current-indentation)
                             f90-continuation-indent)))
              ((eq cont 'middle) (setq icol (current-indentation)))
              (t (setq icol (f90-current-indentation))
                 (skip-chars-forward " \t")
                 (if (looking-at "[0-9]")
                     (setq icol (f90-get-correct-indent))
                   (cond ((or (f90-looking-at-if-then)
                              (f90-looking-at-where-or-forall)
                              (f90-looking-at-select-case)
                              (looking-at f90-else-like-re))
                          (setq icol (+ icol f90-if-indent)))
                         ((f90-looking-at-do)
                          (setq icol (+ icol f90-do-indent)))
                         ((f90-looking-at-type-like)
                          (setq icol (+ icol f90-type-indent)))
                         ((f90-looking-at-associate)
                          (setq icol (+ icol f90-associate-indent)))
                         ((or (f90-looking-at-program-block-start)
                              (looking-at "contains[ \t]*\\($\\|!\\)"))
                          (setq icol (+ icol f90-program-indent)))))
                 (goto-char pnt)
                 (beginning-of-line)
                 (cond ((looking-at "[ \t]*$"))
                       ((looking-at "[ \t]*#") ; check for cpp directive
                        (setq icol 0))
                       (t
                        (skip-chars-forward " \t0-9")
                        (cond ((or (looking-at f90-else-like-re)
                                   (looking-at f90-end-if-re))
                               (setq icol (- icol f90-if-indent)))
                              ((looking-at "end[ \t]*do\\>")
                               (setq icol (- icol f90-do-indent)))
                              ((looking-at f90-end-type-re)
                               (setq icol (- icol f90-type-indent)))
                              ((looking-at f90-end-associate-re)
                               (setq icol (- icol f90-associate-indent)))
                              ((or (looking-at "contains[ \t]*\\(!\\|$\\)")
                                   (f90-looking-at-program-block-end))
                               (setq icol (- icol f90-program-indent))))))
                 ))))
    icol))

(defun f90-previous-statement ()
  "Move point to beginning of the previous F90 statement.
If no previous statement is found (i.e. if called from the first
statement in the buffer), move to the start of the buffer and
return nil.  A statement is a line which is neither blank nor a
comment."
  (interactive)
  (let (not-first-statement)
    (beginning-of-line)
    (while (and (setq not-first-statement (zerop (forward-line -1)))
                (looking-at "[ \t0-9]*\\(!\\|$\\|#\\)")))
    not-first-statement))

(defun f90-next-statement ()
  "Move point to beginning of the next F90 statement.
Return nil if no later statement is found."
  (interactive)
  (let (not-last-statement)
    (beginning-of-line)
    (while (and (setq not-last-statement
                      (and (zerop (forward-line 1))
                           (not (eobp))))
                (looking-at "[ \t0-9]*\\(!\\|$\\)")))
    not-last-statement))

(defun f90-beginning-of-subprogram ()
  "Move point to the beginning of the current subprogram.
Return (TYPE NAME), or nil if not found."
  (interactive)
  (let ((count 1) (case-fold-search t) matching-beg)
    (beginning-of-line)
    (while (and (> count 0)
                (re-search-backward f90-program-block-re nil 'move))
      (beginning-of-line)
      (skip-chars-forward " \t0-9")
      (cond ((setq matching-beg (f90-looking-at-program-block-start))
             (setq count (1- count)))
            ((f90-looking-at-program-block-end)
             (setq count (1+ count)))))
    (beginning-of-line)
    (if (zerop count)
        matching-beg
      ;; Note this includes the case of an un-named main program,
      ;; in which case we go to (point-min).
      (message "No beginning found.")
      nil)))

(defun f90-end-of-subprogram ()
  "Move point to the end of the current subprogram.
Return (TYPE NAME), or nil if not found."
  (interactive)
  (let ((case-fold-search t)
        (count 1)
        matching-end)
    (end-of-line)
    (while (and (> count 0)
                (re-search-forward f90-program-block-re nil 'move))
      (beginning-of-line)
      (skip-chars-forward " \t0-9")
      (cond ((f90-looking-at-program-block-start)
             (setq count (1+ count)))
            ((setq matching-end (f90-looking-at-program-block-end))
             (setq count (1- count))))
      (end-of-line))
    ;; This means f90-end-of-subprogram followed by f90-start-of-subprogram
    ;; has a net non-zero effect, which seems odd.
;;;    (forward-line 1)
    (if (zerop count)
        matching-end
      (message "No end found.")
      nil)))


(defun f90-end-of-block (&optional num)
  "Move point forward to the end of the current code block.
With optional argument NUM, go forward that many balanced blocks.
If NUM is negative, go backward to the start of a block.  Checks
for consistency of block types and labels (if present), and
completes outermost block if `f90-smart-end' is non-nil.
Interactively, pushes mark before moving point."
  (interactive "p")
  (if (interactive-p) (push-mark (point) t)) ; can move some distance
  (and num (< num 0) (f90-beginning-of-block (- num)))
  (let ((f90-smart-end (if f90-smart-end 'no-blink)) ; for final match-end
        (case-fold-search t)
        (count (or num 1))
        start-list start-this start-type start-label end-type end-label)
    (end-of-line)                       ; probably want this
    (while (and (> count 0) (re-search-forward f90-blocks-re nil 'move))
      (beginning-of-line)
      (skip-chars-forward " \t0-9")
      (cond ((or (f90-in-string) (f90-in-comment)))
            ((setq start-this
                   (or
                    (f90-looking-at-do)
                    (f90-looking-at-select-case)
                    (f90-looking-at-type-like)
                    (f90-looking-at-associate)
                    (f90-looking-at-program-block-start)
                    (f90-looking-at-if-then)
                    (f90-looking-at-where-or-forall)))
             (setq start-list (cons start-this start-list) ; not add-to-list!
                   count (1+ count)))
            ((looking-at (concat "end[ \t]*" f90-blocks-re
                                 "[ \t]*\\(\\sw+\\)?"))
             (setq end-type (match-string 1)
                   end-label (match-string 2)
                   count (1- count))
             ;; Check any internal blocks.
             (when start-list
               (setq start-this (car start-list)
                     start-list (cdr start-list)
                     start-type (car start-this)
                     start-label (cadr start-this))
               (or (f90-equal-symbols start-type end-type)
                   (error "End type `%s' does not match start type `%s'"
                          end-type start-type))
               (or (f90-equal-symbols start-label end-label)
                   (error "End label `%s' does not match start label `%s'"
                          end-label start-label)))))
      (end-of-line))
    (if (> count 0) (error "Missing block end"))
    ;; Check outermost block.
    (when f90-smart-end
      (save-excursion
        (beginning-of-line)
        (skip-chars-forward " \t0-9")
        (f90-match-end)))))

(defun f90-beginning-of-block (&optional num)
  "Move point backwards to the start of the current code block.
With optional argument NUM, go backward that many balanced blocks.
If NUM is negative, go forward to the end of a block.
Checks for consistency of block types and labels (if present).
Does not check the outermost block, because it may be incomplete.
Interactively, pushes mark before moving point."
  (interactive "p")
  (if (interactive-p) (push-mark (point) t))
  (and num (< num 0) (f90-end-of-block (- num)))
  (let ((case-fold-search t)
        (count (or num 1))
        end-list end-this end-type end-label
        start-this start-type start-label)
    (beginning-of-line)                 ; probably want this
    (while (and (> count 0) (re-search-backward f90-blocks-re nil 'move))
      (beginning-of-line)
      (skip-chars-forward " \t0-9")
      (cond ((or (f90-in-string) (f90-in-comment)))
            ((looking-at (concat "end[ \t]*" f90-blocks-re
                                 "[ \t]*\\(\\sw+\\)?"))
             (setq end-list (cons (list (match-string 1) (match-string 2))
                                  end-list)
                   count (1+ count)))
            ((setq start-this
                   (or
                    (f90-looking-at-do)
                    (f90-looking-at-select-case)
                    (f90-looking-at-type-like)
                    (f90-looking-at-associate)
                    (f90-looking-at-program-block-start)
                    (f90-looking-at-if-then)
                    (f90-looking-at-where-or-forall)))
             (setq start-type (car start-this)
                   start-label (cadr start-this)
                   count (1- count))
             ;; Check any internal blocks.
             (when end-list
               (setq end-this (car end-list)
                     end-list (cdr end-list)
                     end-type (car end-this)
                     end-label (cadr end-this))
               (or (f90-equal-symbols start-type end-type)
                   (error "Start type `%s' does not match end type `%s'"
                          start-type end-type))
               (or (f90-equal-symbols start-label end-label)
                   (error "Start label `%s' does not match end label `%s'"
                          start-label end-label))))))
    ;; Includes an un-named main program block.
    (if (> count 0) (error "Missing block start"))))

(defun f90-next-block (&optional num)
  "Move point forward to the next end or start of a code block.
With optional argument NUM, go forward that many blocks.
If NUM is negative, go backwards.
A block is a subroutine, if-endif, etc."
  (interactive "p")
  (let ((case-fold-search t)
        (count (if num (abs num) 1)))
    (while (and (> count 0)
                (if (> num 0) (re-search-forward f90-blocks-re nil 'move)
                  (re-search-backward f90-blocks-re nil 'move)))
      (beginning-of-line)
      (skip-chars-forward " \t0-9")
      (cond ((or (f90-in-string) (f90-in-comment)))
            ((or
              (looking-at "end[ \t]*")
              (f90-looking-at-do)
              (f90-looking-at-select-case)
              (f90-looking-at-type-like)
              (f90-looking-at-associate)
              (f90-looking-at-program-block-start)
              (f90-looking-at-if-then)
              (f90-looking-at-where-or-forall))
             (setq count (1- count))))
      (if (> num 0) (end-of-line)
        (beginning-of-line)))))


(defun f90-previous-block (&optional num)
  "Move point backward to the previous end or start of a code block.
With optional argument NUM, go backward that many blocks.
If NUM is negative, go forwards.
A block is a subroutine, if-endif, etc."
  (interactive "p")
  (f90-next-block (- (or num 1))))


(defun f90-mark-subprogram ()
  "Put mark at end of F90 subprogram, point at beginning, push mark."
  (interactive)
  (let ((pos (point)) program)
    (f90-end-of-subprogram)
    (push-mark)
    (goto-char pos)
    (setq program (f90-beginning-of-subprogram))
    (if (fboundp 'zmacs-activate-region)
        (zmacs-activate-region)
      (setq mark-active t
            deactivate-mark nil))
    program))

(defun f90-comment-region (beg-region end-region)
  "Comment/uncomment every line in the region.
Insert the variable `f90-comment-region' at the start of every line
in the region, or, if already present, remove it."
  (interactive "*r")
  (let ((end (copy-marker end-region)))
    (goto-char beg-region)
    (beginning-of-line)
    (if (looking-at (regexp-quote f90-comment-region))
        (delete-region (point) (match-end 0))
      (insert f90-comment-region))
    (while (and (zerop (forward-line 1))
                (< (point) end))
      (if (looking-at (regexp-quote f90-comment-region))
          (delete-region (point) (match-end 0))
        (insert f90-comment-region)))
    (set-marker end nil)))

(defun f90-indent-line (&optional no-update)
  "Indent current line as F90 code.
Unless optional argument NO-UPDATE is non-nil, call `f90-update-line'
after indenting."
  (interactive "*P")
  (let ((case-fold-search t)
        (pos (point-marker))
        indent no-line-number)
    (beginning-of-line)           ; digits after & \n are not line-nos
    (if (not (save-excursion (and (f90-previous-statement)
                                  (f90-line-continued))))
        (f90-indent-line-no)
      (setq no-line-number t)
      (skip-chars-forward " \t"))
    (if (looking-at "!")
        (setq indent (f90-comment-indent))
      (and f90-smart-end (looking-at "end")
           (f90-match-end))
      (setq indent (f90-calculate-indent)))
    (or (= indent (current-column))
        (f90-indent-to indent no-line-number))
    ;; If initial point was within line's indentation,
    ;; position after the indentation.  Else stay at same point in text.
    (and (< (point) pos)
         (goto-char pos))
    (if auto-fill-function
        ;; GM NO-UPDATE not honoured, since this calls f90-update-line.
        (f90-do-auto-fill)
      (or no-update (f90-update-line)))
    (set-marker pos nil)))

(defun f90-indent-new-line ()
  "Re-indent current line, insert a newline and indent the newline.
An abbrev before point is expanded if the variable `abbrev-mode' is non-nil.
If run in the middle of a line, the line is not broken."
  (interactive "*")
  (if abbrev-mode (expand-abbrev))
  (beginning-of-line)             ; reindent where likely to be needed
  (f90-indent-line)                ; calls indent-line-no, update-line
  (end-of-line)
  (delete-horizontal-space)             ; destroy trailing whitespace
  (let ((string (f90-in-string))
        (cont (f90-line-continued)))
    (and string (not cont) (insert "&"))
    (newline)
    (if (or string (and cont f90-beginning-ampersand)) (insert "&")))
  (f90-indent-line 'no-update))         ; nothing to update


;; TODO not add spaces to empty lines at the start.
;; Why is second line getting extra indent over first?
(defun f90-indent-region (beg-region end-region)
  "Indent every line in region by forward parsing."
  (interactive "*r")
  (let ((end-region-mark (copy-marker end-region))
        (save-point (point-marker))
        (case-fold-search t)
        block-list ind-lev ind-curr ind-b cont struct beg-struct end-struct)
    (goto-char beg-region)
    ;; First find a line which is not a continuation line or comment.
    (beginning-of-line)
    (while (and (looking-at "[ \t]*[0-9]*\\(!\\|#\\|[ \t]*$\\)")
                (progn (f90-indent-line 'no-update)
                       (zerop (forward-line 1)))
                (< (point) end-region-mark)))
    (setq cont (f90-present-statement-cont))
    (while (and (or (eq cont 'middle) (eq cont 'end))
                (f90-previous-statement))
      (setq cont (f90-present-statement-cont)))
    ;; Process present line for beginning of block.
    (setq f90-cache-position (point))
    (f90-indent-line 'no-update)
    (setq ind-lev (f90-current-indentation)
          ind-curr ind-lev)
    (beginning-of-line)
    (skip-chars-forward " \t0-9")
    (setq struct nil
          ind-b (cond ((setq struct (f90-looking-at-do)) f90-do-indent)
                      ((or (setq struct (f90-looking-at-if-then))
                           (setq struct (f90-looking-at-select-case))
                           (setq struct (f90-looking-at-where-or-forall))
                           (looking-at f90-else-like-re))
                       f90-if-indent)
                      ((setq struct (f90-looking-at-type-like))
                       f90-type-indent)
                      ((setq struct (f90-looking-at-associate))
                       f90-associate-indent)
                      ((or (setq struct (f90-looking-at-program-block-start))
                           (looking-at "contains[ \t]*\\($\\|!\\)"))
                       f90-program-indent)))
    (if ind-b (setq ind-lev (+ ind-lev ind-b)))
    (if struct (setq block-list (cons struct block-list)))
    (while (and (f90-line-continued) (zerop (forward-line 1))
                (< (point) end-region-mark))
      (if (looking-at "[ \t]*!")
          (f90-indent-to (f90-comment-indent))
        (or (= (current-indentation)
               (+ ind-curr f90-continuation-indent))
            (f90-indent-to (+ ind-curr f90-continuation-indent) 'no-line-no))))
    ;; Process all following lines.
    (while (and (zerop (forward-line 1)) (< (point) end-region-mark))
      (beginning-of-line)
      (f90-indent-line-no)
      (setq f90-cache-position (point))
      (cond ((looking-at "[ \t]*$") (setq ind-curr 0))
            ((looking-at "[ \t]*#") (setq ind-curr 0))
            ((looking-at "!") (setq ind-curr (f90-comment-indent)))
            ((f90-no-block-limit) (setq ind-curr ind-lev))
            ((looking-at f90-else-like-re) (setq ind-curr
                                                 (- ind-lev f90-if-indent)))
            ((looking-at "contains[ \t]*\\($\\|!\\)")
             (setq ind-curr (- ind-lev f90-program-indent)))
            ((setq ind-b
                   (cond ((setq struct (f90-looking-at-do)) f90-do-indent)
                         ((or (setq struct (f90-looking-at-if-then))
                              (setq struct (f90-looking-at-select-case))
                              (setq struct (f90-looking-at-where-or-forall)))
                          f90-if-indent)
                         ((setq struct (f90-looking-at-type-like))
                          f90-type-indent)
                         ((setq struct (f90-looking-at-associate))
                          f90-associate-indent)
                         ((setq struct (f90-looking-at-program-block-start))
                          f90-program-indent)))
             (setq ind-curr ind-lev)
             (if ind-b (setq ind-lev (+ ind-lev ind-b)))
             (setq block-list (cons struct block-list)))
            ((setq end-struct (f90-looking-at-program-block-end))
             (setq beg-struct (car block-list)
                   block-list (cdr block-list))
             (if f90-smart-end
                 (save-excursion
                   (f90-block-match (car beg-struct) (car (cdr beg-struct))
                                    (car end-struct) (car (cdr end-struct)))))
             (setq ind-b
                   (cond ((looking-at f90-end-if-re) f90-if-indent)
                         ((looking-at "end[ \t]*do\\>")  f90-do-indent)
                         ((looking-at f90-end-type-re) f90-type-indent)
                         ((looking-at f90-end-associate-re)
                          f90-associate-indent)
                         ((f90-looking-at-program-block-end)
                          f90-program-indent)))
             (if ind-b (setq ind-lev (- ind-lev ind-b)))
             (setq ind-curr ind-lev))
            (t (setq ind-curr ind-lev)))
      ;; Do the indentation if necessary.
      (or (= ind-curr (current-column))
          (f90-indent-to ind-curr))
      (while (and (f90-line-continued) (zerop (forward-line 1))
                  (< (point) end-region-mark))
        (if (looking-at "[ \t]*!")
            (f90-indent-to (f90-comment-indent))
          (or (= (current-indentation)
                 (+ ind-curr f90-continuation-indent))
              (f90-indent-to
               (+ ind-curr f90-continuation-indent) 'no-line-no)))))
    ;; Restore point, etc.
    (setq f90-cache-position nil)
    (goto-char save-point)
    (set-marker end-region-mark nil)
    (set-marker save-point nil)
    (if (fboundp 'zmacs-deactivate-region)
        (zmacs-deactivate-region)
      (deactivate-mark))))

(defun f90-indent-subprogram ()
  "Properly indent the subprogram containing point."
  (interactive "*")
  (save-excursion
    (let ((program (f90-mark-subprogram)))
      (if program
          (progn
            (message "Indenting %s %s..."
                     (car program) (car (cdr program)))
            (indent-region (point) (mark) nil)
            (message "Indenting %s %s...done"
                     (car program) (car (cdr program))))
        (message "Indenting the whole file...")
        (indent-region (point) (mark) nil)
        (message "Indenting the whole file...done")))))

(defun f90-break-line (&optional no-update)
  "Break line at point, insert continuation marker(s) and indent.
Unless in a string or comment, or if the optional argument NO-UPDATE
is non-nil, call `f90-update-line' after inserting the continuation marker."
  (interactive "*P")
  (cond ((f90-in-string)
         (insert "&\n&"))
        ((f90-in-comment)
         (delete-horizontal-space 'backwards) ; remove trailing whitespace
         (insert "\n" (f90-get-present-comment-type)))
        (t (insert "&")
           (or no-update (f90-update-line))
           (newline 1)
           (if f90-beginning-ampersand (insert "&"))))
  (indent-according-to-mode))

(defun f90-find-breakpoint ()
  "From `fill-column', search backward for break-delimiter."
  (re-search-backward f90-break-delimiters (line-beginning-position))
  (if (not f90-break-before-delimiters)
      (forward-char (if (looking-at f90-no-break-re) 2 1))
    (backward-char)
    (or (looking-at f90-no-break-re)
        (forward-char))))

(defun f90-do-auto-fill ()
  "Break line if non-white characters beyond `fill-column'.
Update keyword case first."
  (interactive "*")
  ;; Break line before or after last delimiter (non-word char) if
  ;; position is beyond fill-column.
  ;; Will not break **, //, or => (as specified by f90-no-break-re).
  (f90-update-line)
  ;; Need this for `f90-electric-insert' and other f90- callers.
  (unless (and (boundp 'comment-auto-fill-only-comments)
               comment-auto-fill-only-comments
               (not (f90-in-comment)))
    (while (> (current-column) fill-column)
      (let ((pos-mark (point-marker)))
        (move-to-column fill-column)
        (or (f90-in-string) (f90-find-breakpoint))
        (f90-break-line)
        (goto-char pos-mark)
        (set-marker pos-mark nil)))))

(defun f90-join-lines (&optional arg)
  "Join current line to previous, fix whitespace, continuation, comments.
With optional argument ARG, join current line to following line.
Like `join-line', but handles F90 syntax."
  (interactive "*P")
  (beginning-of-line)
  (if arg (forward-line 1))
  (when (eq (preceding-char) ?\n)
    (skip-chars-forward " \t")
    (if (looking-at "\&") (delete-char 1))
    (beginning-of-line)
    (delete-region (point) (1- (point)))
    (skip-chars-backward " \t")
    (and (eq (preceding-char) ?&) (delete-char -1))
    (and (f90-in-comment)
         (looking-at "[ \t]*!+")
         (replace-match ""))
    (or (f90-in-string)
        (fixup-whitespace))))

(defun f90-fill-region (beg-region end-region)
  "Fill every line in region by forward parsing.  Join lines if possible."
  (interactive "*r")
  (let ((end-region-mark (copy-marker end-region))
        (go-on t)
        f90-smart-end f90-auto-keyword-case auto-fill-function)
    (goto-char beg-region)
    (while go-on
      ;; Join as much as possible.
      (while (progn
               (end-of-line)
               (skip-chars-backward " \t")
               (eq (preceding-char) ?&))
        (f90-join-lines 'forward))
      ;; Chop the line if necessary.
      (while (> (save-excursion (end-of-line) (current-column))
                fill-column)
        (move-to-column fill-column)
        (f90-find-breakpoint)
        (f90-break-line 'no-update))
      (setq go-on (and (< (point) end-region-mark)
                       (zerop (forward-line 1)))
            f90-cache-position (point)))
    (setq f90-cache-position nil)
    (set-marker end-region-mark nil)
    (if (fboundp 'zmacs-deactivate-region)
        (zmacs-deactivate-region)
      (deactivate-mark))))

(defun f90-block-match (beg-block beg-name end-block end-name)
  "Match end-struct with beg-struct and complete end-block if possible.
BEG-BLOCK is the type of block as indicated at the start (e.g., do).
BEG-NAME is the block start name (may be nil).
END-BLOCK is the type of block as indicated at the end (may be nil).
END-NAME is the block end name (may be nil).
Leave point at the end of line."
  ;; Hack to deal with the case when this is called from
  ;; f90-indent-region on a program block without an explicit PROGRAM
  ;; statement at the start. Should really be an error (?).
  (or beg-block (setq beg-block "program"))
  (search-forward "end" (line-end-position))
  (catch 'no-match
    (if (and end-block (f90-equal-symbols beg-block end-block))
        (search-forward end-block)
      (if end-block
          (progn
            (message "END %s does not match %s." end-block beg-block)
            (end-of-line)
            (throw 'no-match nil))
        (message "Inserting %s." beg-block)
        (insert (concat " " beg-block))))
    (if (f90-equal-symbols beg-name end-name)
        (and end-name (search-forward end-name))
      (cond ((and beg-name (not end-name))
             (message "Inserting %s." beg-name)
             (insert (concat " " beg-name)))
            ((and beg-name end-name)
             (message "Replacing %s with %s." end-name beg-name)
             (search-forward end-name)
             (replace-match beg-name))
            ((and (not beg-name) end-name)
             (message "Deleting %s." end-name)
             (search-forward end-name)
             (replace-match ""))))
    (or (looking-at "[ \t]*!") (delete-horizontal-space))))

(defun f90-match-end ()
  "From an end block statement, find the corresponding block and name."
  (interactive)
  (let ((count 1)
        (top-of-window (window-start))
        (end-point (point))
        (case-fold-search t)
        matching-beg beg-name end-name beg-block end-block end-struct)
    (when (save-excursion (beginning-of-line) (skip-chars-forward " \t0-9")
                          (setq end-struct (f90-looking-at-program-block-end)))
      (setq end-block (car end-struct)
            end-name  (car (cdr end-struct)))
      (save-excursion
        (beginning-of-line)
        (while (and (> count 0)
                    (not (= (line-beginning-position) (point-min))))
          (re-search-backward f90-blocks-re nil 'move)
          (beginning-of-line)
          ;; GM not a line number if continued line.
;;;          (skip-chars-forward " \t")
;;;          (skip-chars-forward "0-9")
          (skip-chars-forward " \t0-9")
          (cond ((or (f90-in-string) (f90-in-comment)))
                ((setq matching-beg
                       (or
                        (f90-looking-at-do)
                        (f90-looking-at-if-then)
                        (f90-looking-at-where-or-forall)
                        (f90-looking-at-select-case)
                        (f90-looking-at-type-like)
                        (f90-looking-at-associate)
                        (f90-looking-at-program-block-start)
                        ;; Interpret a single END without a block
                        ;; start to be the END of a program block
                        ;; without an initial PROGRAM line.
                        (if (= (line-beginning-position) (point-min))
                            '("program" nil))))
                 (setq count (1- count)))
                ((looking-at (concat "end[ \t]*" f90-blocks-re))
                 (setq count (1+ count)))))
        (if (> count 0)
            (message "No matching beginning.")
          (f90-update-line)
          (if (eq f90-smart-end 'blink)
              (if (< (point) top-of-window)
                  (message "Matches %s: %s"
                           (what-line)
                           (buffer-substring
                            (line-beginning-position)
                            (line-end-position)))
                (sit-for blink-matching-delay)))
          (setq beg-block (car matching-beg)
                beg-name (car (cdr matching-beg)))
          (goto-char end-point)
          (beginning-of-line)
          (f90-block-match beg-block beg-name end-block end-name))))))

(defun f90-insert-end ()
  "Insert a complete end statement matching beginning of present block."
  (interactive "*")
  (let ((f90-smart-end (or f90-smart-end 'blink)))
    (insert "end")
    (f90-indent-new-line)))

;; Abbrevs and keywords.

(defun f90-abbrev-start ()
  "Typing `\\[help-command] or `? lists all the F90 abbrevs.
Any other key combination is executed normally."
  (interactive "*")
  (insert last-command-char)
  (let (char event)
    (if (fboundp 'next-command-event) ; XEmacs
        (setq event (next-command-event)
              char (and (fboundp 'event-to-character)
                        (event-to-character event)))
      (setq event (read-event)
            char event))
    ;; Insert char if not equal to `?', or if abbrev-mode is off.
    (if (and abbrev-mode (or (eq char ??) (eq char help-char)))
        (f90-abbrev-help)
      (setq unread-command-events (list event)))))

(defun f90-abbrev-help ()
  "List the currently defined abbrevs in F90 mode."
  (interactive)
  (message "Listing abbrev table...")
  (display-buffer (f90-prepare-abbrev-list-buffer))
  (message "Listing abbrev table...done"))

(defun f90-prepare-abbrev-list-buffer ()
  "Create a buffer listing the F90 mode abbreviations."
  (save-excursion
    (set-buffer (get-buffer-create "*Abbrevs*"))
    (erase-buffer)
    (insert-abbrev-table-description 'f90-mode-abbrev-table t)
    (goto-char (point-min))
    (set-buffer-modified-p nil)
    (edit-abbrevs-mode))
  (get-buffer-create "*Abbrevs*"))

(defun f90-upcase-keywords ()
  "Upcase all F90 keywords in the buffer."
  (interactive "*")
  (f90-change-keywords 'upcase-word))

(defun f90-capitalize-keywords ()
  "Capitalize all F90 keywords in the buffer."
  (interactive "*")
  (f90-change-keywords 'capitalize-word))

(defun f90-downcase-keywords ()
  "Downcase all F90 keywords in the buffer."
  (interactive "*")
  (f90-change-keywords 'downcase-word))

(defun f90-upcase-region-keywords (beg end)
  "Upcase all F90 keywords in the region."
  (interactive "*r")
  (f90-change-keywords 'upcase-word beg end))

(defun f90-capitalize-region-keywords (beg end)
  "Capitalize all F90 keywords in the region."
  (interactive "*r")
  (f90-change-keywords 'capitalize-word beg end))

(defun f90-downcase-region-keywords (beg end)
  "Downcase all F90 keywords in the region."
  (interactive "*r")
  (f90-change-keywords 'downcase-word beg end))

;; Change the keywords according to argument.
(defun f90-change-keywords (change-word &optional beg end)
  "Change the case of F90 keywords in the region (if specified) or buffer.
CHANGE-WORD should be one of 'upcase-word, 'downcase-word, 'capitalize-word."
  (save-excursion
    (setq beg (or beg (point-min))
          end (or end (point-max)))
    (let ((keyword-re
           (concat "\\("
                   f90-keywords-re "\\|" f90-procedures-re "\\|"
                   f90-hpf-keywords-re "\\|" f90-operators-re "\\)"))
          (ref-point (point-min))
          (modified (buffer-modified-p))
          state saveword back-point)
      (goto-char beg)
      (unwind-protect
          (while (re-search-forward keyword-re end t)
            (unless (progn
                      (setq state (parse-partial-sexp ref-point (point)))
                      (or (nth 3 state) (nth 4 state)
                          ;; GM f90-directive-comment-re?
                          (save-excursion ; check for cpp directive
                            (beginning-of-line)
                            (skip-chars-forward " \t0-9")
                            (looking-at "#"))))
              (setq ref-point (point)
                    back-point (save-excursion (backward-word 1) (point))
                    saveword (buffer-substring back-point ref-point))
              (funcall change-word -1)
              (or (string= saveword (buffer-substring back-point ref-point))
                  (setq modified t))))
        (or modified (set-buffer-modified-p nil))))))


(defun f90-current-defun ()
  "Function to use for `add-log-current-defun-function' in F90 mode."
  (save-excursion
    (nth 1 (f90-beginning-of-subprogram))))


(defun f90-backslash-not-special (&optional all)
  "Make the backslash character (\\) be non-special in the current buffer.
With optional argument ALL, change the default for all present
and future F90 buffers.  F90 mode normally treats backslash as an
escape character."
  (or (eq major-mode 'f90-mode)
      (error "This function should only be used in F90 buffers"))
  (when (equal (char-syntax ?\\ ) ?\\ )
    (or all (set-syntax-table (copy-syntax-table (syntax-table))))
    (modify-syntax-entry ?\\ ".")))


(provide 'f90)

;;; arch-tag: fceac97c-c147-44bd-aec0-172d4b560ef8
;;; f90.el ends here<|MERGE_RESOLUTION|>--- conflicted
+++ resolved
@@ -205,7 +205,6 @@
   :type  'integer
   :group 'f90-indent)
 (put 'f90-program-indent 'safe-local-variable 'integerp)
-<<<<<<< HEAD
 
 (defcustom f90-associate-indent 2
   "Extra indentation applied to ASSOCIATE blocks."
@@ -213,8 +212,6 @@
   :group 'f90-indent
   :version "23.1")
 (put 'f90-associate-indent 'safe-local-variable 'integerp)
-=======
->>>>>>> b6ff295c
 
 (defcustom f90-continuation-indent 5
   "Extra indentation applied to continuation lines."
@@ -534,7 +531,6 @@
    f90-font-lock-keywords-1
    (list
     ;; Variable declarations (avoid the real function call).
-<<<<<<< HEAD
     ;; NB by accident (?), this correctly fontifies the "integer" in:
     ;; integer () function foo ()
     ;; because "() function foo ()" matches \\3.
@@ -544,11 +540,7 @@
     ;; TODO ? actually check for balanced parens in that case.
     '("^[ \t0-9]*\\(?:pure\\|elemental\\)?[ \t]*\
 \\(real\\|integer\\|c\\(haracter\\|omplex\\)\\|\
-enumerator\\|generic\\|procedure\\|logical\\|double[ \t]*precision\\)\
-=======
-    '("^[ \t0-9]*\\(real\\|integer\\|c\\(haracter\\|omplex\\)\\|\
-logical\\|double[ \t]*precision\\|type[ \t]*(\\sw+)\\)\
->>>>>>> b6ff295c
+enumerator\\|generic\\|procedure\\|logical\\|double[ \t]*precision\\|type[ \t]*(\\sw+)\\)\
 \\(.*::\\|[ \t]*(.*)\\)?\\([^&!\n]*\\)"
       (1 font-lock-type-face t) (4 font-lock-variable-name-face t))
     ;; Derived type/class variables.
@@ -594,13 +586,10 @@
     '("\\<\\(exit\\|cycle\\)[ \t]*\\(\\sw+\\)?\\>"
       (1 font-lock-keyword-face) (2 font-lock-constant-face nil t))
     '("\\<\\(case\\)[ \t]*\\(default\\|(\\)" . 1)
-<<<<<<< HEAD
     ;; F2003 "class default".
     '("\\<\\(class\\)[ \t]*default" . 1)
     ;; F2003 "type is" in a "select type" block.
     '("\\<\\(\\(type\\|class\\)[ \t]*is\\)[ \t]*(" (1 font-lock-keyword-face t))
-=======
->>>>>>> b6ff295c
     '("\\<\\(do\\|go[ \t]*to\\)\\>[ \t]*\\([0-9]+\\)"
       (1 font-lock-keyword-face) (2 font-lock-constant-face))
     ;; Line numbers (lines whose first character after number is letter).
@@ -1242,7 +1231,6 @@
   "Return (KIND NAME) if a type/enum/interface/block-data starts after point.
 NAME is non-nil only for type."
   (cond
-<<<<<<< HEAD
    ((save-excursion
       (and (looking-at "\\<type[ \t]*")
            (goto-char (match-end 0))
@@ -1257,11 +1245,6 @@
    ((looking-at "\\(enum\\|interface\\|block[ \t]*data\\)\\>")
     (list (match-string 1) nil))
    ((looking-at "abstract[ \t]*\\(interface\\)\\>")
-=======
-   ((looking-at f90-type-def-re)
-    (list (match-string 1) (match-string 2)))
-   ((looking-at "\\(interface\\|block[ \t]*data\\)\\>")
->>>>>>> b6ff295c
     (list (match-string 1) nil))))
 
 (defsubst f90-looking-at-program-block-start ()
