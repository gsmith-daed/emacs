/* Graphical user interface functions for the Microsoft W32 API.
   Copyright (C) 1989, 1992, 1993, 1994, 1995, 1996, 1997, 1998, 1999, 2000,
                 2001, 2002, 2003, 2004, 2005, 2006, 2007 Free Software Foundation, Inc.

This file is part of GNU Emacs.

GNU Emacs is free software; you can redistribute it and/or modify
it under the terms of the GNU General Public License as published by
the Free Software Foundation; either version 3, or (at your option)
any later version.

GNU Emacs is distributed in the hope that it will be useful,
but WITHOUT ANY WARRANTY; without even the implied warranty of
MERCHANTABILITY or FITNESS FOR A PARTICULAR PURPOSE.  See the
GNU General Public License for more details.

You should have received a copy of the GNU General Public License
along with GNU Emacs; see the file COPYING.  If not, write to
the Free Software Foundation, Inc., 51 Franklin Street, Fifth Floor,
Boston, MA 02110-1301, USA.  */

/* Added by Kevin Gallo */

#include <config.h>

#include <signal.h>
#include <stdio.h>
#include <limits.h>
#include <errno.h>
#include <math.h>

#include "lisp.h"
#include "w32term.h"
#include "frame.h"
#include "window.h"
#include "buffer.h"
#include "intervals.h"
#include "dispextern.h"
#include "keyboard.h"
#include "blockinput.h"
#include "epaths.h"
#include "character.h"
#include "charset.h"
#include "coding.h"
#include "ccl.h"
#include "fontset.h"
#include "systime.h"
#include "termhooks.h"
#include "w32heap.h"

#include "bitmaps/gray.xbm"

#include <commctrl.h>
#include <commdlg.h>
#include <shellapi.h>
#include <ctype.h>
#include <winspool.h>
#include <objbase.h>

#include <dlgs.h>
#include <imm.h>
#define FILE_NAME_TEXT_FIELD edt1

#ifdef USE_FONT_BACKEND
#include "font.h"
#endif

void syms_of_w32fns ();
void globals_of_w32fns ();

extern void free_frame_menubar ();
extern double atof ();
extern int w32_console_toggle_lock_key P_ ((int, Lisp_Object));
extern void w32_menu_display_help P_ ((HWND, HMENU, UINT, UINT));
extern void w32_free_menu_strings P_ ((HWND));
extern XCharStruct *w32_per_char_metric P_ ((XFontStruct *, wchar_t *, int));

extern int quit_char;

extern char *lispy_function_keys[];

/* The colormap for converting color names to RGB values */
Lisp_Object Vw32_color_map;

/* Non nil if alt key presses are passed on to Windows.  */
Lisp_Object Vw32_pass_alt_to_system;

/* Non nil if alt key is translated to meta_modifier, nil if it is translated
   to alt_modifier.  */
Lisp_Object Vw32_alt_is_meta;

/* If non-zero, the windows virtual key code for an alternative quit key. */
int w32_quit_key;

/* Non nil if left window key events are passed on to Windows (this only
   affects whether "tapping" the key opens the Start menu).  */
Lisp_Object Vw32_pass_lwindow_to_system;

/* Non nil if right window key events are passed on to Windows (this
   only affects whether "tapping" the key opens the Start menu).  */
Lisp_Object Vw32_pass_rwindow_to_system;

/* Virtual key code used to generate "phantom" key presses in order
   to stop system from acting on Windows key events.  */
Lisp_Object Vw32_phantom_key_code;

/* Modifier associated with the left "Windows" key, or nil to act as a
   normal key.  */
Lisp_Object Vw32_lwindow_modifier;

/* Modifier associated with the right "Windows" key, or nil to act as a
   normal key.  */
Lisp_Object Vw32_rwindow_modifier;

/* Modifier associated with the "Apps" key, or nil to act as a normal
   key.  */
Lisp_Object Vw32_apps_modifier;

/* Value is nil if Num Lock acts as a function key.  */
Lisp_Object Vw32_enable_num_lock;

/* Value is nil if Caps Lock acts as a function key.  */
Lisp_Object Vw32_enable_caps_lock;

/* Modifier associated with Scroll Lock, or nil to act as a normal key.  */
Lisp_Object Vw32_scroll_lock_modifier;

/* Switch to control whether we inhibit requests for synthesized bold
   and italic versions of fonts.  */
int w32_enable_synthesized_fonts;

/* Enable palette management. */
Lisp_Object Vw32_enable_palette;

/* Control how close left/right button down events must be to
   be converted to a middle button down event. */
int w32_mouse_button_tolerance;

/* Minimum interval between mouse movement (and scroll bar drag)
   events that are passed on to the event loop. */
int w32_mouse_move_interval;

/* Flag to indicate if XBUTTON events should be passed on to Windows.  */
static int w32_pass_extra_mouse_buttons_to_system;

/* Flag to indicate if media keys should be passed on to Windows.  */
static int w32_pass_multimedia_buttons_to_system;

/* Non nil if no window manager is in use.  */
Lisp_Object Vx_no_window_manager;

/* Non-zero means we're allowed to display a hourglass pointer.  */

int display_hourglass_p;

/* The background and shape of the mouse pointer, and shape when not
   over text or in the modeline.  */

Lisp_Object Vx_pointer_shape, Vx_nontext_pointer_shape, Vx_mode_pointer_shape;
Lisp_Object Vx_hourglass_pointer_shape, Vx_window_horizontal_drag_shape;

/* The shape when over mouse-sensitive text.  */

Lisp_Object Vx_sensitive_text_pointer_shape;

#ifndef IDC_HAND
#define IDC_HAND MAKEINTRESOURCE(32649)
#endif

/* Color of chars displayed in cursor box.  */

Lisp_Object Vx_cursor_fore_pixel;

/* Nonzero if using Windows.  */

static int w32_in_use;

/* Regexp matching a font name whose width is the same as `PIXEL_SIZE'.  */

Lisp_Object Vx_pixel_size_width_font_regexp;

/* Alist of bdf fonts and the files that define them.  */
Lisp_Object Vw32_bdf_filename_alist;

/* A flag to control whether fonts are matched strictly or not.  */
static int w32_strict_fontnames;

/* A flag to control whether we should only repaint if GetUpdateRect
   indicates there is an update region.  */
static int w32_strict_painting;

/* Associative list linking character set strings to Windows codepages. */
static Lisp_Object Vw32_charset_info_alist;

/* VIETNAMESE_CHARSET is not defined in some versions of MSVC.  */
#ifndef VIETNAMESE_CHARSET
#define VIETNAMESE_CHARSET 163
#endif

Lisp_Object Qnone;
Lisp_Object Qsuppress_icon;
Lisp_Object Qundefined_color;
Lisp_Object Qcancel_timer;
Lisp_Object Qhyper;
Lisp_Object Qsuper;
Lisp_Object Qmeta;
Lisp_Object Qalt;
Lisp_Object Qctrl;
Lisp_Object Qcontrol;
Lisp_Object Qshift;

Lisp_Object Qw32_charset_ansi;
Lisp_Object Qw32_charset_default;
Lisp_Object Qw32_charset_symbol;
Lisp_Object Qw32_charset_shiftjis;
Lisp_Object Qw32_charset_hangeul;
Lisp_Object Qw32_charset_gb2312;
Lisp_Object Qw32_charset_chinesebig5;
Lisp_Object Qw32_charset_oem;

#ifndef JOHAB_CHARSET
#define JOHAB_CHARSET 130
#endif
#ifdef JOHAB_CHARSET
Lisp_Object Qw32_charset_easteurope;
Lisp_Object Qw32_charset_turkish;
Lisp_Object Qw32_charset_baltic;
Lisp_Object Qw32_charset_russian;
Lisp_Object Qw32_charset_arabic;
Lisp_Object Qw32_charset_greek;
Lisp_Object Qw32_charset_hebrew;
Lisp_Object Qw32_charset_vietnamese;
Lisp_Object Qw32_charset_thai;
Lisp_Object Qw32_charset_johab;
Lisp_Object Qw32_charset_mac;
#endif

#ifdef UNICODE_CHARSET
Lisp_Object Qw32_charset_unicode;
#endif

/* The ANSI codepage.  */
int w32_ansi_code_page;

/* Prefix for system colors.  */
#define SYSTEM_COLOR_PREFIX "System"
#define SYSTEM_COLOR_PREFIX_LEN (sizeof (SYSTEM_COLOR_PREFIX) - 1)

/* State variables for emulating a three button mouse. */
#define LMOUSE 1
#define MMOUSE 2
#define RMOUSE 4

static int button_state = 0;
static W32Msg saved_mouse_button_msg;
static unsigned mouse_button_timer = 0;	/* non-zero when timer is active */
static W32Msg saved_mouse_move_msg;
static unsigned mouse_move_timer = 0;

/* Window that is tracking the mouse.  */
static HWND track_mouse_window;

typedef BOOL (WINAPI * TrackMouseEvent_Proc)
  (IN OUT LPTRACKMOUSEEVENT lpEventTrack);
typedef LONG (WINAPI * ImmGetCompositionString_Proc)
  (IN HIMC context, IN DWORD index, OUT LPVOID buffer, IN DWORD bufLen);
typedef HIMC (WINAPI * ImmGetContext_Proc) (IN HWND window);

TrackMouseEvent_Proc track_mouse_event_fn = NULL;
ClipboardSequence_Proc clipboard_sequence_fn = NULL;
ImmGetCompositionString_Proc get_composition_string_fn = NULL;
ImmGetContext_Proc get_ime_context_fn = NULL;

extern AppendMenuW_Proc unicode_append_menu;

/* Flag to selectively ignore WM_IME_CHAR messages.  */
static int ignore_ime_char = 0;

/* W95 mousewheel handler */
unsigned int msh_mousewheel = 0;

/* Timers */
#define MOUSE_BUTTON_ID	1
#define MOUSE_MOVE_ID	2
#define MENU_FREE_ID 3
/* The delay (milliseconds) before a menu is freed after WM_EXITMENULOOP
   is received.  */
#define MENU_FREE_DELAY 1000
static unsigned menu_free_timer = 0;

/* The below are defined in frame.c.  */

extern Lisp_Object Vwindow_system_version;

#ifdef GLYPH_DEBUG
int image_cache_refcount, dpyinfo_refcount;
#endif


/* From w32term.c. */
extern int w32_num_mouse_buttons;
extern Lisp_Object Vw32_recognize_altgr;

extern HWND w32_system_caret_hwnd;

extern int w32_system_caret_height;
extern int w32_system_caret_x;
extern int w32_system_caret_y;
extern int w32_use_visible_system_caret;

static HWND w32_visible_system_caret_hwnd;

/* From w32menu.c  */
extern HMENU current_popup_menu;
static int menubar_in_use = 0;


/* Error if we are not connected to MS-Windows.  */
void
check_w32 ()
{
  if (! w32_in_use)
    error ("MS-Windows not in use or not initialized");
}

/* Nonzero if we can use mouse menus.
   You should not call this unless HAVE_MENUS is defined.  */

int
have_menus_p ()
{
  return w32_in_use;
}

/* Extract a frame as a FRAME_PTR, defaulting to the selected frame
   and checking validity for W32.  */

FRAME_PTR
check_x_frame (frame)
     Lisp_Object frame;
{
  FRAME_PTR f;

  if (NILP (frame))
    frame = selected_frame;
  CHECK_LIVE_FRAME (frame);
  f = XFRAME (frame);
  if (! FRAME_W32_P (f))
    error ("Non-W32 frame used");
  return f;
}

/* Let the user specify a display with a frame.
   nil stands for the selected frame--or, if that is not a w32 frame,
   the first display on the list.  */

struct w32_display_info *
check_x_display_info (frame)
     Lisp_Object frame;
{
  if (NILP (frame))
    {
      struct frame *sf = XFRAME (selected_frame);

      if (FRAME_W32_P (sf) && FRAME_LIVE_P (sf))
	return FRAME_W32_DISPLAY_INFO (sf);
      else
	return &one_w32_display_info;
    }
  else if (STRINGP (frame))
    return x_display_info_for_name (frame);
  else
    {
      FRAME_PTR f;

      CHECK_LIVE_FRAME (frame);
      f = XFRAME (frame);
      if (! FRAME_W32_P (f))
	error ("Non-W32 frame used");
      return FRAME_W32_DISPLAY_INFO (f);
    }
}

/* Return the Emacs frame-object corresponding to an w32 window.
   It could be the frame's main window or an icon window.  */

/* This function can be called during GC, so use GC_xxx type test macros.  */

struct frame *
x_window_to_frame (dpyinfo, wdesc)
     struct w32_display_info *dpyinfo;
     HWND wdesc;
{
  Lisp_Object tail, frame;
  struct frame *f;

  for (tail = Vframe_list; CONSP (tail); tail = XCDR (tail))
    {
      frame = XCAR (tail);
      if (!FRAMEP (frame))
        continue;
      f = XFRAME (frame);
      if (!FRAME_W32_P (f) || FRAME_W32_DISPLAY_INFO (f) != dpyinfo)
	continue;
      if (f->output_data.w32->hourglass_window == wdesc)
        return f;

      if (FRAME_W32_WINDOW (f) == wdesc)
        return f;
    }
  return 0;
}


static Lisp_Object unwind_create_frame P_ ((Lisp_Object));
static Lisp_Object unwind_create_tip_frame P_ ((Lisp_Object));
static void my_create_window P_ ((struct frame *));
static void my_create_tip_window P_ ((struct frame *));

/* TODO: Native Input Method support; see x_create_im.  */
void x_set_foreground_color P_ ((struct frame *, Lisp_Object, Lisp_Object));
void x_set_background_color P_ ((struct frame *, Lisp_Object, Lisp_Object));
void x_set_mouse_color P_ ((struct frame *, Lisp_Object, Lisp_Object));
void x_set_cursor_color P_ ((struct frame *, Lisp_Object, Lisp_Object));
void x_set_border_color P_ ((struct frame *, Lisp_Object, Lisp_Object));
void x_set_cursor_type P_ ((struct frame *, Lisp_Object, Lisp_Object));
void x_set_icon_type P_ ((struct frame *, Lisp_Object, Lisp_Object));
void x_set_icon_name P_ ((struct frame *, Lisp_Object, Lisp_Object));
void x_explicitly_set_name P_ ((struct frame *, Lisp_Object, Lisp_Object));
void x_set_menu_bar_lines P_ ((struct frame *, Lisp_Object, Lisp_Object));
void x_set_title P_ ((struct frame *, Lisp_Object, Lisp_Object));
void x_set_tool_bar_lines P_ ((struct frame *, Lisp_Object, Lisp_Object));
static void x_edge_detection P_ ((struct frame *, struct image *, Lisp_Object,
				  Lisp_Object));




/* Store the screen positions of frame F into XPTR and YPTR.
   These are the positions of the containing window manager window,
   not Emacs's own window.  */

void
x_real_positions (f, xptr, yptr)
     FRAME_PTR f;
     int *xptr, *yptr;
{
  POINT pt;
  RECT rect;

  /* Get the bounds of the WM window.  */
  GetWindowRect (FRAME_W32_WINDOW (f), &rect);

  pt.x = 0;
  pt.y = 0;

  /* Convert (0, 0) in the client area to screen co-ordinates.  */
  ClientToScreen (FRAME_W32_WINDOW (f), &pt);

  /* Remember x_pixels_diff and y_pixels_diff.  */
  f->x_pixels_diff = pt.x - rect.left;
  f->y_pixels_diff = pt.y - rect.top;

  *xptr = rect.left;
  *yptr = rect.top;
}



DEFUN ("w32-define-rgb-color", Fw32_define_rgb_color,
       Sw32_define_rgb_color, 4, 4, 0,
       doc: /* Convert RGB numbers to a windows color reference and associate with NAME.
This adds or updates a named color to `w32-color-map', making it
available for use.  The original entry's RGB ref is returned, or nil
if the entry is new.  */)
    (red, green, blue, name)
    Lisp_Object red, green, blue, name;
{
  Lisp_Object rgb;
  Lisp_Object oldrgb = Qnil;
  Lisp_Object entry;

  CHECK_NUMBER (red);
  CHECK_NUMBER (green);
  CHECK_NUMBER (blue);
  CHECK_STRING (name);

  XSETINT (rgb, RGB (XUINT (red), XUINT (green), XUINT (blue)));

  BLOCK_INPUT;

  /* replace existing entry in w32-color-map or add new entry. */
  entry = Fassoc (name, Vw32_color_map);
  if (NILP (entry))
    {
      entry = Fcons (name, rgb);
      Vw32_color_map = Fcons (entry, Vw32_color_map);
    }
  else
    {
      oldrgb = Fcdr (entry);
      Fsetcdr (entry, rgb);
    }

  UNBLOCK_INPUT;

  return (oldrgb);
}

DEFUN ("w32-load-color-file", Fw32_load_color_file,
       Sw32_load_color_file, 1, 1, 0,
       doc: /* Create an alist of color entries from an external file.
Assign this value to `w32-color-map' to replace the existing color map.

The file should define one named RGB color per line like so:
  R G B   name
where R,G,B are numbers between 0 and 255 and name is an arbitrary string.  */)
    (filename)
    Lisp_Object filename;
{
  FILE *fp;
  Lisp_Object cmap = Qnil;
  Lisp_Object abspath;

  CHECK_STRING (filename);
  abspath = Fexpand_file_name (filename, Qnil);

  fp = fopen (SDATA (filename), "rt");
  if (fp)
    {
      char buf[512];
      int red, green, blue;
      int num;

      BLOCK_INPUT;

      while (fgets (buf, sizeof (buf), fp) != NULL) {
	if (sscanf (buf, "%u %u %u %n", &red, &green, &blue, &num) == 3)
	  {
	    char *name = buf + num;
	    num = strlen (name) - 1;
	    if (name[num] == '\n')
	      name[num] = 0;
	    cmap = Fcons (Fcons (build_string (name),
				 make_number (RGB (red, green, blue))),
			  cmap);
	  }
      }
      fclose (fp);

      UNBLOCK_INPUT;
    }

  return cmap;
}

/* The default colors for the w32 color map */
typedef struct colormap_t
{
  char *name;
  COLORREF colorref;
} colormap_t;

colormap_t w32_color_map[] =
{
  {"snow"                      , PALETTERGB (255,250,250)},
  {"ghost white"               , PALETTERGB (248,248,255)},
  {"GhostWhite"                , PALETTERGB (248,248,255)},
  {"white smoke"               , PALETTERGB (245,245,245)},
  {"WhiteSmoke"                , PALETTERGB (245,245,245)},
  {"gainsboro"                 , PALETTERGB (220,220,220)},
  {"floral white"              , PALETTERGB (255,250,240)},
  {"FloralWhite"               , PALETTERGB (255,250,240)},
  {"old lace"                  , PALETTERGB (253,245,230)},
  {"OldLace"                   , PALETTERGB (253,245,230)},
  {"linen"                     , PALETTERGB (250,240,230)},
  {"antique white"             , PALETTERGB (250,235,215)},
  {"AntiqueWhite"              , PALETTERGB (250,235,215)},
  {"papaya whip"               , PALETTERGB (255,239,213)},
  {"PapayaWhip"                , PALETTERGB (255,239,213)},
  {"blanched almond"           , PALETTERGB (255,235,205)},
  {"BlanchedAlmond"            , PALETTERGB (255,235,205)},
  {"bisque"                    , PALETTERGB (255,228,196)},
  {"peach puff"                , PALETTERGB (255,218,185)},
  {"PeachPuff"                 , PALETTERGB (255,218,185)},
  {"navajo white"              , PALETTERGB (255,222,173)},
  {"NavajoWhite"               , PALETTERGB (255,222,173)},
  {"moccasin"                  , PALETTERGB (255,228,181)},
  {"cornsilk"                  , PALETTERGB (255,248,220)},
  {"ivory"                     , PALETTERGB (255,255,240)},
  {"lemon chiffon"             , PALETTERGB (255,250,205)},
  {"LemonChiffon"              , PALETTERGB (255,250,205)},
  {"seashell"                  , PALETTERGB (255,245,238)},
  {"honeydew"                  , PALETTERGB (240,255,240)},
  {"mint cream"                , PALETTERGB (245,255,250)},
  {"MintCream"                 , PALETTERGB (245,255,250)},
  {"azure"                     , PALETTERGB (240,255,255)},
  {"alice blue"                , PALETTERGB (240,248,255)},
  {"AliceBlue"                 , PALETTERGB (240,248,255)},
  {"lavender"                  , PALETTERGB (230,230,250)},
  {"lavender blush"            , PALETTERGB (255,240,245)},
  {"LavenderBlush"             , PALETTERGB (255,240,245)},
  {"misty rose"                , PALETTERGB (255,228,225)},
  {"MistyRose"                 , PALETTERGB (255,228,225)},
  {"white"                     , PALETTERGB (255,255,255)},
  {"black"                     , PALETTERGB (  0,  0,  0)},
  {"dark slate gray"           , PALETTERGB ( 47, 79, 79)},
  {"DarkSlateGray"             , PALETTERGB ( 47, 79, 79)},
  {"dark slate grey"           , PALETTERGB ( 47, 79, 79)},
  {"DarkSlateGrey"             , PALETTERGB ( 47, 79, 79)},
  {"dim gray"                  , PALETTERGB (105,105,105)},
  {"DimGray"                   , PALETTERGB (105,105,105)},
  {"dim grey"                  , PALETTERGB (105,105,105)},
  {"DimGrey"                   , PALETTERGB (105,105,105)},
  {"slate gray"                , PALETTERGB (112,128,144)},
  {"SlateGray"                 , PALETTERGB (112,128,144)},
  {"slate grey"                , PALETTERGB (112,128,144)},
  {"SlateGrey"                 , PALETTERGB (112,128,144)},
  {"light slate gray"          , PALETTERGB (119,136,153)},
  {"LightSlateGray"            , PALETTERGB (119,136,153)},
  {"light slate grey"          , PALETTERGB (119,136,153)},
  {"LightSlateGrey"            , PALETTERGB (119,136,153)},
  {"gray"                      , PALETTERGB (190,190,190)},
  {"grey"                      , PALETTERGB (190,190,190)},
  {"light grey"                , PALETTERGB (211,211,211)},
  {"LightGrey"                 , PALETTERGB (211,211,211)},
  {"light gray"                , PALETTERGB (211,211,211)},
  {"LightGray"                 , PALETTERGB (211,211,211)},
  {"midnight blue"             , PALETTERGB ( 25, 25,112)},
  {"MidnightBlue"              , PALETTERGB ( 25, 25,112)},
  {"navy"                      , PALETTERGB (  0,  0,128)},
  {"navy blue"                 , PALETTERGB (  0,  0,128)},
  {"NavyBlue"                  , PALETTERGB (  0,  0,128)},
  {"cornflower blue"           , PALETTERGB (100,149,237)},
  {"CornflowerBlue"            , PALETTERGB (100,149,237)},
  {"dark slate blue"           , PALETTERGB ( 72, 61,139)},
  {"DarkSlateBlue"             , PALETTERGB ( 72, 61,139)},
  {"slate blue"                , PALETTERGB (106, 90,205)},
  {"SlateBlue"                 , PALETTERGB (106, 90,205)},
  {"medium slate blue"         , PALETTERGB (123,104,238)},
  {"MediumSlateBlue"           , PALETTERGB (123,104,238)},
  {"light slate blue"          , PALETTERGB (132,112,255)},
  {"LightSlateBlue"            , PALETTERGB (132,112,255)},
  {"medium blue"               , PALETTERGB (  0,  0,205)},
  {"MediumBlue"                , PALETTERGB (  0,  0,205)},
  {"royal blue"                , PALETTERGB ( 65,105,225)},
  {"RoyalBlue"                 , PALETTERGB ( 65,105,225)},
  {"blue"                      , PALETTERGB (  0,  0,255)},
  {"dodger blue"               , PALETTERGB ( 30,144,255)},
  {"DodgerBlue"                , PALETTERGB ( 30,144,255)},
  {"deep sky blue"             , PALETTERGB (  0,191,255)},
  {"DeepSkyBlue"               , PALETTERGB (  0,191,255)},
  {"sky blue"                  , PALETTERGB (135,206,235)},
  {"SkyBlue"                   , PALETTERGB (135,206,235)},
  {"light sky blue"            , PALETTERGB (135,206,250)},
  {"LightSkyBlue"              , PALETTERGB (135,206,250)},
  {"steel blue"                , PALETTERGB ( 70,130,180)},
  {"SteelBlue"                 , PALETTERGB ( 70,130,180)},
  {"light steel blue"          , PALETTERGB (176,196,222)},
  {"LightSteelBlue"            , PALETTERGB (176,196,222)},
  {"light blue"                , PALETTERGB (173,216,230)},
  {"LightBlue"                 , PALETTERGB (173,216,230)},
  {"powder blue"               , PALETTERGB (176,224,230)},
  {"PowderBlue"                , PALETTERGB (176,224,230)},
  {"pale turquoise"            , PALETTERGB (175,238,238)},
  {"PaleTurquoise"             , PALETTERGB (175,238,238)},
  {"dark turquoise"            , PALETTERGB (  0,206,209)},
  {"DarkTurquoise"             , PALETTERGB (  0,206,209)},
  {"medium turquoise"          , PALETTERGB ( 72,209,204)},
  {"MediumTurquoise"           , PALETTERGB ( 72,209,204)},
  {"turquoise"                 , PALETTERGB ( 64,224,208)},
  {"cyan"                      , PALETTERGB (  0,255,255)},
  {"light cyan"                , PALETTERGB (224,255,255)},
  {"LightCyan"                 , PALETTERGB (224,255,255)},
  {"cadet blue"                , PALETTERGB ( 95,158,160)},
  {"CadetBlue"                 , PALETTERGB ( 95,158,160)},
  {"medium aquamarine"         , PALETTERGB (102,205,170)},
  {"MediumAquamarine"          , PALETTERGB (102,205,170)},
  {"aquamarine"                , PALETTERGB (127,255,212)},
  {"dark green"                , PALETTERGB (  0,100,  0)},
  {"DarkGreen"                 , PALETTERGB (  0,100,  0)},
  {"dark olive green"          , PALETTERGB ( 85,107, 47)},
  {"DarkOliveGreen"            , PALETTERGB ( 85,107, 47)},
  {"dark sea green"            , PALETTERGB (143,188,143)},
  {"DarkSeaGreen"              , PALETTERGB (143,188,143)},
  {"sea green"                 , PALETTERGB ( 46,139, 87)},
  {"SeaGreen"                  , PALETTERGB ( 46,139, 87)},
  {"medium sea green"          , PALETTERGB ( 60,179,113)},
  {"MediumSeaGreen"            , PALETTERGB ( 60,179,113)},
  {"light sea green"           , PALETTERGB ( 32,178,170)},
  {"LightSeaGreen"             , PALETTERGB ( 32,178,170)},
  {"pale green"                , PALETTERGB (152,251,152)},
  {"PaleGreen"                 , PALETTERGB (152,251,152)},
  {"spring green"              , PALETTERGB (  0,255,127)},
  {"SpringGreen"               , PALETTERGB (  0,255,127)},
  {"lawn green"                , PALETTERGB (124,252,  0)},
  {"LawnGreen"                 , PALETTERGB (124,252,  0)},
  {"green"                     , PALETTERGB (  0,255,  0)},
  {"chartreuse"                , PALETTERGB (127,255,  0)},
  {"medium spring green"       , PALETTERGB (  0,250,154)},
  {"MediumSpringGreen"         , PALETTERGB (  0,250,154)},
  {"green yellow"              , PALETTERGB (173,255, 47)},
  {"GreenYellow"               , PALETTERGB (173,255, 47)},
  {"lime green"                , PALETTERGB ( 50,205, 50)},
  {"LimeGreen"                 , PALETTERGB ( 50,205, 50)},
  {"yellow green"              , PALETTERGB (154,205, 50)},
  {"YellowGreen"               , PALETTERGB (154,205, 50)},
  {"forest green"              , PALETTERGB ( 34,139, 34)},
  {"ForestGreen"               , PALETTERGB ( 34,139, 34)},
  {"olive drab"                , PALETTERGB (107,142, 35)},
  {"OliveDrab"                 , PALETTERGB (107,142, 35)},
  {"dark khaki"                , PALETTERGB (189,183,107)},
  {"DarkKhaki"                 , PALETTERGB (189,183,107)},
  {"khaki"                     , PALETTERGB (240,230,140)},
  {"pale goldenrod"            , PALETTERGB (238,232,170)},
  {"PaleGoldenrod"             , PALETTERGB (238,232,170)},
  {"light goldenrod yellow"    , PALETTERGB (250,250,210)},
  {"LightGoldenrodYellow"      , PALETTERGB (250,250,210)},
  {"light yellow"              , PALETTERGB (255,255,224)},
  {"LightYellow"               , PALETTERGB (255,255,224)},
  {"yellow"                    , PALETTERGB (255,255,  0)},
  {"gold"                      , PALETTERGB (255,215,  0)},
  {"light goldenrod"           , PALETTERGB (238,221,130)},
  {"LightGoldenrod"            , PALETTERGB (238,221,130)},
  {"goldenrod"                 , PALETTERGB (218,165, 32)},
  {"dark goldenrod"            , PALETTERGB (184,134, 11)},
  {"DarkGoldenrod"             , PALETTERGB (184,134, 11)},
  {"rosy brown"                , PALETTERGB (188,143,143)},
  {"RosyBrown"                 , PALETTERGB (188,143,143)},
  {"indian red"                , PALETTERGB (205, 92, 92)},
  {"IndianRed"                 , PALETTERGB (205, 92, 92)},
  {"saddle brown"              , PALETTERGB (139, 69, 19)},
  {"SaddleBrown"               , PALETTERGB (139, 69, 19)},
  {"sienna"                    , PALETTERGB (160, 82, 45)},
  {"peru"                      , PALETTERGB (205,133, 63)},
  {"burlywood"                 , PALETTERGB (222,184,135)},
  {"beige"                     , PALETTERGB (245,245,220)},
  {"wheat"                     , PALETTERGB (245,222,179)},
  {"sandy brown"               , PALETTERGB (244,164, 96)},
  {"SandyBrown"                , PALETTERGB (244,164, 96)},
  {"tan"                       , PALETTERGB (210,180,140)},
  {"chocolate"                 , PALETTERGB (210,105, 30)},
  {"firebrick"                 , PALETTERGB (178,34, 34)},
  {"brown"                     , PALETTERGB (165,42, 42)},
  {"dark salmon"               , PALETTERGB (233,150,122)},
  {"DarkSalmon"                , PALETTERGB (233,150,122)},
  {"salmon"                    , PALETTERGB (250,128,114)},
  {"light salmon"              , PALETTERGB (255,160,122)},
  {"LightSalmon"               , PALETTERGB (255,160,122)},
  {"orange"                    , PALETTERGB (255,165,  0)},
  {"dark orange"               , PALETTERGB (255,140,  0)},
  {"DarkOrange"                , PALETTERGB (255,140,  0)},
  {"coral"                     , PALETTERGB (255,127, 80)},
  {"light coral"               , PALETTERGB (240,128,128)},
  {"LightCoral"                , PALETTERGB (240,128,128)},
  {"tomato"                    , PALETTERGB (255, 99, 71)},
  {"orange red"                , PALETTERGB (255, 69,  0)},
  {"OrangeRed"                 , PALETTERGB (255, 69,  0)},
  {"red"                       , PALETTERGB (255,  0,  0)},
  {"hot pink"                  , PALETTERGB (255,105,180)},
  {"HotPink"                   , PALETTERGB (255,105,180)},
  {"deep pink"                 , PALETTERGB (255, 20,147)},
  {"DeepPink"                  , PALETTERGB (255, 20,147)},
  {"pink"                      , PALETTERGB (255,192,203)},
  {"light pink"                , PALETTERGB (255,182,193)},
  {"LightPink"                 , PALETTERGB (255,182,193)},
  {"pale violet red"           , PALETTERGB (219,112,147)},
  {"PaleVioletRed"             , PALETTERGB (219,112,147)},
  {"maroon"                    , PALETTERGB (176, 48, 96)},
  {"medium violet red"         , PALETTERGB (199, 21,133)},
  {"MediumVioletRed"           , PALETTERGB (199, 21,133)},
  {"violet red"                , PALETTERGB (208, 32,144)},
  {"VioletRed"                 , PALETTERGB (208, 32,144)},
  {"magenta"                   , PALETTERGB (255,  0,255)},
  {"violet"                    , PALETTERGB (238,130,238)},
  {"plum"                      , PALETTERGB (221,160,221)},
  {"orchid"                    , PALETTERGB (218,112,214)},
  {"medium orchid"             , PALETTERGB (186, 85,211)},
  {"MediumOrchid"              , PALETTERGB (186, 85,211)},
  {"dark orchid"               , PALETTERGB (153, 50,204)},
  {"DarkOrchid"                , PALETTERGB (153, 50,204)},
  {"dark violet"               , PALETTERGB (148,  0,211)},
  {"DarkViolet"                , PALETTERGB (148,  0,211)},
  {"blue violet"               , PALETTERGB (138, 43,226)},
  {"BlueViolet"                , PALETTERGB (138, 43,226)},
  {"purple"                    , PALETTERGB (160, 32,240)},
  {"medium purple"             , PALETTERGB (147,112,219)},
  {"MediumPurple"              , PALETTERGB (147,112,219)},
  {"thistle"                   , PALETTERGB (216,191,216)},
  {"gray0"                     , PALETTERGB (  0,  0,  0)},
  {"grey0"                     , PALETTERGB (  0,  0,  0)},
  {"dark grey"                 , PALETTERGB (169,169,169)},
  {"DarkGrey"                  , PALETTERGB (169,169,169)},
  {"dark gray"                 , PALETTERGB (169,169,169)},
  {"DarkGray"                  , PALETTERGB (169,169,169)},
  {"dark blue"                 , PALETTERGB (  0,  0,139)},
  {"DarkBlue"                  , PALETTERGB (  0,  0,139)},
  {"dark cyan"                 , PALETTERGB (  0,139,139)},
  {"DarkCyan"                  , PALETTERGB (  0,139,139)},
  {"dark magenta"              , PALETTERGB (139,  0,139)},
  {"DarkMagenta"               , PALETTERGB (139,  0,139)},
  {"dark red"                  , PALETTERGB (139,  0,  0)},
  {"DarkRed"                   , PALETTERGB (139,  0,  0)},
  {"light green"               , PALETTERGB (144,238,144)},
  {"LightGreen"                , PALETTERGB (144,238,144)},
};

DEFUN ("w32-default-color-map", Fw32_default_color_map, Sw32_default_color_map,
       0, 0, 0, doc: /* Return the default color map.  */)
     ()
{
  int i;
  colormap_t *pc = w32_color_map;
  Lisp_Object cmap;

  BLOCK_INPUT;

  cmap = Qnil;

  for (i = 0; i < sizeof (w32_color_map) / sizeof (w32_color_map[0]);
       pc++, i++)
    cmap = Fcons (Fcons (build_string (pc->name),
			 make_number (pc->colorref)),
		  cmap);

  UNBLOCK_INPUT;

  return (cmap);
}

static Lisp_Object
w32_to_x_color (rgb)
     Lisp_Object rgb;
{
  Lisp_Object color;

  CHECK_NUMBER (rgb);

  BLOCK_INPUT;

  color = Frassq (rgb, Vw32_color_map);

  UNBLOCK_INPUT;

  if (!NILP (color))
    return (Fcar (color));
  else
    return Qnil;
}

static Lisp_Object
w32_color_map_lookup (colorname)
     char *colorname;
{
  Lisp_Object tail, ret = Qnil;

  BLOCK_INPUT;

  for (tail = Vw32_color_map; CONSP (tail); tail = XCDR (tail))
    {
      register Lisp_Object elt, tem;

      elt = XCAR (tail);
      if (!CONSP (elt)) continue;

      tem = Fcar (elt);

      if (lstrcmpi (SDATA (tem), colorname) == 0)
	{
	  ret = Fcdr (elt);
	  break;
	}

      QUIT;
    }


  UNBLOCK_INPUT;

  return ret;
}


static void
add_system_logical_colors_to_map (system_colors)
     Lisp_Object *system_colors;
{
  HKEY colors_key;

  /* Other registry operations are done with input blocked.  */
  BLOCK_INPUT;

  /* Look for "Control Panel/Colors" under User and Machine registry
     settings.  */
  if (RegOpenKeyEx (HKEY_CURRENT_USER, "Control Panel\\Colors", 0,
		    KEY_READ, &colors_key) == ERROR_SUCCESS
      || RegOpenKeyEx (HKEY_LOCAL_MACHINE, "Control Panel\\Colors", 0,
		       KEY_READ, &colors_key) == ERROR_SUCCESS)
    {
      /* List all keys.  */
      char color_buffer[64];
      char full_name_buffer[MAX_PATH + SYSTEM_COLOR_PREFIX_LEN];
      int index = 0;
      DWORD name_size, color_size;
      char *name_buffer = full_name_buffer + SYSTEM_COLOR_PREFIX_LEN;

      name_size = sizeof (full_name_buffer) - SYSTEM_COLOR_PREFIX_LEN;
      color_size = sizeof (color_buffer);

      strcpy (full_name_buffer, SYSTEM_COLOR_PREFIX);

      while (RegEnumValueA (colors_key, index, name_buffer, &name_size,
			    NULL, NULL, color_buffer, &color_size)
	     == ERROR_SUCCESS)
	{
	  int r, g, b;
	  if (sscanf (color_buffer, " %u %u %u", &r, &g, &b) == 3)
	    *system_colors = Fcons (Fcons (build_string (full_name_buffer),
					   make_number (RGB (r, g, b))),
				    *system_colors);

	  name_size = sizeof (full_name_buffer) - SYSTEM_COLOR_PREFIX_LEN;
	  color_size = sizeof (color_buffer);
	  index++;
	}
      RegCloseKey (colors_key);
    }

  UNBLOCK_INPUT;
}


static Lisp_Object
x_to_w32_color (colorname)
     char * colorname;
{
  register Lisp_Object ret = Qnil;

  BLOCK_INPUT;

  if (colorname[0] == '#')
    {
      /* Could be an old-style RGB Device specification.  */
      char *color;
      int size;
      color = colorname + 1;

      size = strlen (color);
      if (size == 3 || size == 6 || size == 9 || size == 12)
	{
	  UINT colorval;
	  int i, pos;
	  pos = 0;
	  size /= 3;
	  colorval = 0;

	  for (i = 0; i < 3; i++)
	    {
	      char *end;
	      char t;
	      unsigned long value;

	      /* The check for 'x' in the following conditional takes into
		 account the fact that strtol allows a "0x" in front of
		 our numbers, and we don't.  */
	      if (!isxdigit (color[0]) || color[1] == 'x')
		break;
	      t = color[size];
	      color[size] = '\0';
	      value = strtoul (color, &end, 16);
	      color[size] = t;
	      if (errno == ERANGE || end - color != size)
		break;
	      switch (size)
		{
		case 1:
		  value = value * 0x10;
		  break;
		case 2:
		  break;
		case 3:
		  value /= 0x10;
		  break;
		case 4:
		  value /= 0x100;
		  break;
		}
	      colorval |= (value << pos);
	      pos += 0x8;
	      if (i == 2)
		{
		  UNBLOCK_INPUT;
		  XSETINT (ret, colorval);
		  return ret;
		}
	      color = end;
	    }
	}
    }
  else if (strnicmp (colorname, "rgb:", 4) == 0)
    {
      char *color;
      UINT colorval;
      int i, pos;
      pos = 0;

      colorval = 0;
      color = colorname + 4;
      for (i = 0; i < 3; i++)
	{
	  char *end;
	  unsigned long value;

	  /* The check for 'x' in the following conditional takes into
	     account the fact that strtol allows a "0x" in front of
	     our numbers, and we don't.  */
	  if (!isxdigit (color[0]) || color[1] == 'x')
	    break;
	  value = strtoul (color, &end, 16);
	  if (errno == ERANGE)
	    break;
	  switch (end - color)
	    {
	    case 1:
	      value = value * 0x10 + value;
	      break;
	    case 2:
	      break;
	    case 3:
	      value /= 0x10;
	      break;
	    case 4:
	      value /= 0x100;
	      break;
	    default:
	      value = ULONG_MAX;
	    }
	  if (value == ULONG_MAX)
	    break;
	  colorval |= (value << pos);
	  pos += 0x8;
	  if (i == 2)
	    {
	      if (*end != '\0')
		break;
	      UNBLOCK_INPUT;
	      XSETINT (ret, colorval);
	      return ret;
	    }
	  if (*end != '/')
	    break;
	  color = end + 1;
	}
    }
  else if (strnicmp (colorname, "rgbi:", 5) == 0)
    {
      /* This is an RGB Intensity specification.  */
      char *color;
      UINT colorval;
      int i, pos;
      pos = 0;

      colorval = 0;
      color = colorname + 5;
      for (i = 0; i < 3; i++)
	{
	  char *end;
	  double value;
	  UINT val;

	  value = strtod (color, &end);
	  if (errno == ERANGE)
	    break;
	  if (value < 0.0 || value > 1.0)
	    break;
	  val = (UINT)(0x100 * value);
	  /* We used 0x100 instead of 0xFF to give a continuous
             range between 0.0 and 1.0 inclusive.  The next statement
             fixes the 1.0 case.  */
	  if (val == 0x100)
	    val = 0xFF;
	  colorval |= (val << pos);
	  pos += 0x8;
	  if (i == 2)
	    {
	      if (*end != '\0')
		break;
	      UNBLOCK_INPUT;
	      XSETINT (ret, colorval);
	      return ret;
	    }
	  if (*end != '/')
	    break;
	  color = end + 1;
	}
    }
  /* I am not going to attempt to handle any of the CIE color schemes
     or TekHVC, since I don't know the algorithms for conversion to
     RGB.  */

  /* If we fail to lookup the color name in w32_color_map, then check the
     colorname to see if it can be crudely approximated: If the X color
     ends in a number (e.g., "darkseagreen2"), strip the number and
     return the result of looking up the base color name.  */
  ret = w32_color_map_lookup (colorname);
  if (NILP (ret))
    {
      int len = strlen (colorname);

      if (isdigit (colorname[len - 1]))
	{
	  char *ptr, *approx = alloca (len + 1);

	  strcpy (approx, colorname);
	  ptr = &approx[len - 1];
	  while (ptr > approx && isdigit (*ptr))
	      *ptr-- = '\0';

	  ret = w32_color_map_lookup (approx);
	}
    }

  UNBLOCK_INPUT;
  return ret;
}

void
w32_regenerate_palette (FRAME_PTR f)
{
  struct w32_palette_entry * list;
  LOGPALETTE *          log_palette;
  HPALETTE              new_palette;
  int                   i;

  /* don't bother trying to create palette if not supported */
  if (! FRAME_W32_DISPLAY_INFO (f)->has_palette)
    return;

  log_palette = (LOGPALETTE *)
    alloca (sizeof (LOGPALETTE) +
	     FRAME_W32_DISPLAY_INFO (f)->num_colors * sizeof (PALETTEENTRY));
  log_palette->palVersion = 0x300;
  log_palette->palNumEntries = FRAME_W32_DISPLAY_INFO (f)->num_colors;

  list = FRAME_W32_DISPLAY_INFO (f)->color_list;
  for (i = 0;
       i < FRAME_W32_DISPLAY_INFO (f)->num_colors;
       i++, list = list->next)
    log_palette->palPalEntry[i] = list->entry;

  new_palette = CreatePalette (log_palette);

  enter_crit ();

  if (FRAME_W32_DISPLAY_INFO (f)->palette)
    DeleteObject (FRAME_W32_DISPLAY_INFO (f)->palette);
  FRAME_W32_DISPLAY_INFO (f)->palette = new_palette;

  /* Realize display palette and garbage all frames. */
  release_frame_dc (f, get_frame_dc (f));

  leave_crit ();
}

#define W32_COLOR(pe)  RGB (pe.peRed, pe.peGreen, pe.peBlue)
#define SET_W32_COLOR(pe, color) \
  do \
    { \
      pe.peRed = GetRValue (color); \
      pe.peGreen = GetGValue (color); \
      pe.peBlue = GetBValue (color); \
      pe.peFlags = 0; \
    } while (0)

#if 0
/* Keep these around in case we ever want to track color usage. */
void
w32_map_color (FRAME_PTR f, COLORREF color)
{
  struct w32_palette_entry * list = FRAME_W32_DISPLAY_INFO (f)->color_list;

  if (NILP (Vw32_enable_palette))
    return;

  /* check if color is already mapped */
  while (list)
    {
      if (W32_COLOR (list->entry) == color)
        {
	  ++list->refcount;
	  return;
	}
      list = list->next;
    }

  /* not already mapped, so add to list and recreate Windows palette */
  list = (struct w32_palette_entry *)
    xmalloc (sizeof (struct w32_palette_entry));
  SET_W32_COLOR (list->entry, color);
  list->refcount = 1;
  list->next = FRAME_W32_DISPLAY_INFO (f)->color_list;
  FRAME_W32_DISPLAY_INFO (f)->color_list = list;
  FRAME_W32_DISPLAY_INFO (f)->num_colors++;

  /* set flag that palette must be regenerated */
  FRAME_W32_DISPLAY_INFO (f)->regen_palette = TRUE;
}

void
w32_unmap_color (FRAME_PTR f, COLORREF color)
{
  struct w32_palette_entry * list = FRAME_W32_DISPLAY_INFO (f)->color_list;
  struct w32_palette_entry **prev = &FRAME_W32_DISPLAY_INFO (f)->color_list;

  if (NILP (Vw32_enable_palette))
    return;

  /* check if color is already mapped */
  while (list)
    {
      if (W32_COLOR (list->entry) == color)
        {
	  if (--list->refcount == 0)
	    {
	      *prev = list->next;
	      xfree (list);
	      FRAME_W32_DISPLAY_INFO (f)->num_colors--;
	      break;
	    }
	  else
	    return;
	}
      prev = &list->next;
      list = list->next;
    }

  /* set flag that palette must be regenerated */
  FRAME_W32_DISPLAY_INFO (f)->regen_palette = TRUE;
}
#endif


/* Gamma-correct COLOR on frame F.  */

void
gamma_correct (f, color)
     struct frame *f;
     COLORREF *color;
{
  if (f->gamma)
    {
      *color = PALETTERGB (
        pow (GetRValue (*color) / 255.0, f->gamma) * 255.0 + 0.5,
        pow (GetGValue (*color) / 255.0, f->gamma) * 255.0 + 0.5,
        pow (GetBValue (*color) / 255.0, f->gamma) * 255.0 + 0.5);
    }
}


/* Decide if color named COLOR is valid for the display associated with
   the selected frame; if so, return the rgb values in COLOR_DEF.
   If ALLOC is nonzero, allocate a new colormap cell.  */

int
w32_defined_color (f, color, color_def, alloc)
     FRAME_PTR f;
     char *color;
     XColor *color_def;
     int alloc;
{
  register Lisp_Object tem;
  COLORREF w32_color_ref;

  tem = x_to_w32_color (color);

  if (!NILP (tem))
    {
      if (f)
        {
          /* Apply gamma correction.  */
          w32_color_ref = XUINT (tem);
          gamma_correct (f, &w32_color_ref);
          XSETINT (tem, w32_color_ref);
        }

      /* Map this color to the palette if it is enabled. */
      if (!NILP (Vw32_enable_palette))
	{
	  struct w32_palette_entry * entry =
	    one_w32_display_info.color_list;
	  struct w32_palette_entry ** prev =
	    &one_w32_display_info.color_list;

	  /* check if color is already mapped */
	  while (entry)
	    {
	      if (W32_COLOR (entry->entry) == XUINT (tem))
		break;
	      prev = &entry->next;
	      entry = entry->next;
	    }

	  if (entry == NULL && alloc)
	    {
	      /* not already mapped, so add to list */
	      entry = (struct w32_palette_entry *)
		xmalloc (sizeof (struct w32_palette_entry));
	      SET_W32_COLOR (entry->entry, XUINT (tem));
	      entry->next = NULL;
	      *prev = entry;
	      one_w32_display_info.num_colors++;

	      /* set flag that palette must be regenerated */
	      one_w32_display_info.regen_palette = TRUE;
	    }
	}
      /* Ensure COLORREF value is snapped to nearest color in (default)
	 palette by simulating the PALETTERGB macro.  This works whether
	 or not the display device has a palette. */
      w32_color_ref = XUINT (tem) | 0x2000000;

      color_def->pixel = w32_color_ref;
      color_def->red = GetRValue (w32_color_ref) * 256;
      color_def->green = GetGValue (w32_color_ref) * 256;
      color_def->blue = GetBValue (w32_color_ref) * 256;

      return 1;
    }
  else
    {
      return 0;
    }
}

/* Given a string ARG naming a color, compute a pixel value from it
   suitable for screen F.
   If F is not a color screen, return DEF (default) regardless of what
   ARG says.  */

int
x_decode_color (f, arg, def)
     FRAME_PTR f;
     Lisp_Object arg;
     int def;
{
  XColor cdef;

  CHECK_STRING (arg);

  if (strcmp (SDATA (arg), "black") == 0)
    return BLACK_PIX_DEFAULT (f);
  else if (strcmp (SDATA (arg), "white") == 0)
    return WHITE_PIX_DEFAULT (f);

  if ((FRAME_W32_DISPLAY_INFO (f)->n_planes * FRAME_W32_DISPLAY_INFO (f)->n_cbits) == 1)
    return def;

  /* w32_defined_color is responsible for coping with failures
     by looking for a near-miss.  */
  if (w32_defined_color (f, SDATA (arg), &cdef, 1))
    return cdef.pixel;

  /* defined_color failed; return an ultimate default.  */
  return def;
}



/* Functions called only from `x_set_frame_param'
   to set individual parameters.

   If FRAME_W32_WINDOW (f) is 0,
   the frame is being created and its window does not exist yet.
   In that case, just record the parameter's new value
   in the standard place; do not attempt to change the window.  */

void
x_set_foreground_color (f, arg, oldval)
     struct frame *f;
     Lisp_Object arg, oldval;
{
  struct w32_output *x = f->output_data.w32;
  PIX_TYPE fg, old_fg;

  fg = x_decode_color (f, arg, BLACK_PIX_DEFAULT (f));
  old_fg = FRAME_FOREGROUND_PIXEL (f);
  FRAME_FOREGROUND_PIXEL (f) = fg;

  if (FRAME_W32_WINDOW (f) != 0)
    {
      if (x->cursor_pixel == old_fg)
	x->cursor_pixel = fg;

      update_face_from_frame_parameter (f, Qforeground_color, arg);
      if (FRAME_VISIBLE_P (f))
        redraw_frame (f);
    }
}

void
x_set_background_color (f, arg, oldval)
     struct frame *f;
     Lisp_Object arg, oldval;
{
  FRAME_BACKGROUND_PIXEL (f)
    = x_decode_color (f, arg, WHITE_PIX_DEFAULT (f));

  if (FRAME_W32_WINDOW (f) != 0)
    {
      SetWindowLong (FRAME_W32_WINDOW (f), WND_BACKGROUND_INDEX,
                     FRAME_BACKGROUND_PIXEL (f));

      update_face_from_frame_parameter (f, Qbackground_color, arg);

      if (FRAME_VISIBLE_P (f))
        redraw_frame (f);
    }
}

void
x_set_mouse_color (f, arg, oldval)
     struct frame *f;
     Lisp_Object arg, oldval;
{
  Cursor cursor, nontext_cursor, mode_cursor, hand_cursor;
  int count;
  int mask_color;

  if (!EQ (Qnil, arg))
    f->output_data.w32->mouse_pixel
      = x_decode_color (f, arg, BLACK_PIX_DEFAULT (f));
  mask_color = FRAME_BACKGROUND_PIXEL (f);

  /* Don't let pointers be invisible.  */
  if (mask_color == f->output_data.w32->mouse_pixel
	&& mask_color == FRAME_BACKGROUND_PIXEL (f))
    f->output_data.w32->mouse_pixel = FRAME_FOREGROUND_PIXEL (f);

#if 0 /* TODO : cursor changes */
  BLOCK_INPUT;

  /* It's not okay to crash if the user selects a screwy cursor.  */
  count = x_catch_errors (FRAME_W32_DISPLAY (f));

  if (!EQ (Qnil, Vx_pointer_shape))
    {
      CHECK_NUMBER (Vx_pointer_shape);
      cursor = XCreateFontCursor (FRAME_W32_DISPLAY (f), XINT (Vx_pointer_shape));
    }
  else
    cursor = XCreateFontCursor (FRAME_W32_DISPLAY (f), XC_xterm);
  x_check_errors (FRAME_W32_DISPLAY (f), "bad text pointer cursor: %s");

  if (!EQ (Qnil, Vx_nontext_pointer_shape))
    {
      CHECK_NUMBER (Vx_nontext_pointer_shape);
      nontext_cursor = XCreateFontCursor (FRAME_W32_DISPLAY (f),
					  XINT (Vx_nontext_pointer_shape));
    }
  else
    nontext_cursor = XCreateFontCursor (FRAME_W32_DISPLAY (f), XC_left_ptr);
  x_check_errors (FRAME_W32_DISPLAY (f), "bad nontext pointer cursor: %s");

  if (!EQ (Qnil, Vx_hourglass_pointer_shape))
    {
      CHECK_NUMBER (Vx_hourglass_pointer_shape);
      hourglass_cursor = XCreateFontCursor (FRAME_W32_DISPLAY (f),
					    XINT (Vx_hourglass_pointer_shape));
    }
  else
    hourglass_cursor = XCreateFontCursor (FRAME_W32_DISPLAY (f), XC_watch);
  x_check_errors (FRAME_W32_DISPLAY (f), "bad busy pointer cursor: %s");

  x_check_errors (FRAME_W32_DISPLAY (f), "bad nontext pointer cursor: %s");
  if (!EQ (Qnil, Vx_mode_pointer_shape))
    {
      CHECK_NUMBER (Vx_mode_pointer_shape);
      mode_cursor = XCreateFontCursor (FRAME_W32_DISPLAY (f),
				       XINT (Vx_mode_pointer_shape));
    }
  else
    mode_cursor = XCreateFontCursor (FRAME_W32_DISPLAY (f), XC_xterm);
  x_check_errors (FRAME_W32_DISPLAY (f), "bad modeline pointer cursor: %s");

  if (!EQ (Qnil, Vx_sensitive_text_pointer_shape))
    {
      CHECK_NUMBER (Vx_sensitive_text_pointer_shape);
      hand_cursor
	= XCreateFontCursor (FRAME_W32_DISPLAY (f),
			     XINT (Vx_sensitive_text_pointer_shape));
    }
  else
    hand_cursor = XCreateFontCursor (FRAME_W32_DISPLAY (f), XC_crosshair);

  if (!NILP (Vx_window_horizontal_drag_shape))
    {
      CHECK_NUMBER (Vx_window_horizontal_drag_shape);
      horizontal_drag_cursor
	= XCreateFontCursor (FRAME_X_DISPLAY (f),
			     XINT (Vx_window_horizontal_drag_shape));
    }
  else
    horizontal_drag_cursor
      = XCreateFontCursor (FRAME_X_DISPLAY (f), XC_sb_h_double_arrow);

  /* Check and report errors with the above calls.  */
  x_check_errors (FRAME_W32_DISPLAY (f), "can't set cursor shape: %s");
  x_uncatch_errors (FRAME_W32_DISPLAY (f), count);

  {
    XColor fore_color, back_color;

    fore_color.pixel = f->output_data.w32->mouse_pixel;
    back_color.pixel = mask_color;
    XQueryColor (FRAME_W32_DISPLAY (f),
		 DefaultColormap (FRAME_W32_DISPLAY (f),
				  DefaultScreen (FRAME_W32_DISPLAY (f))),
		 &fore_color);
    XQueryColor (FRAME_W32_DISPLAY (f),
		 DefaultColormap (FRAME_W32_DISPLAY (f),
				  DefaultScreen (FRAME_W32_DISPLAY (f))),
		 &back_color);
    XRecolorCursor (FRAME_W32_DISPLAY (f), cursor,
		    &fore_color, &back_color);
    XRecolorCursor (FRAME_W32_DISPLAY (f), nontext_cursor,
		    &fore_color, &back_color);
    XRecolorCursor (FRAME_W32_DISPLAY (f), mode_cursor,
		    &fore_color, &back_color);
    XRecolorCursor (FRAME_W32_DISPLAY (f), hand_cursor,
                    &fore_color, &back_color);
    XRecolorCursor (FRAME_W32_DISPLAY (f), hourglass_cursor,
                    &fore_color, &back_color);
  }

  if (FRAME_W32_WINDOW (f) != 0)
    XDefineCursor (FRAME_W32_DISPLAY (f), FRAME_W32_WINDOW (f), cursor);

  if (cursor != f->output_data.w32->text_cursor && f->output_data.w32->text_cursor != 0)
    XFreeCursor (FRAME_W32_DISPLAY (f), f->output_data.w32->text_cursor);
  f->output_data.w32->text_cursor = cursor;

  if (nontext_cursor != f->output_data.w32->nontext_cursor
      && f->output_data.w32->nontext_cursor != 0)
    XFreeCursor (FRAME_W32_DISPLAY (f), f->output_data.w32->nontext_cursor);
  f->output_data.w32->nontext_cursor = nontext_cursor;

  if (hourglass_cursor != f->output_data.w32->hourglass_cursor
      && f->output_data.w32->hourglass_cursor != 0)
    XFreeCursor (FRAME_W32_DISPLAY (f), f->output_data.w32->hourglass_cursor);
  f->output_data.w32->hourglass_cursor = hourglass_cursor;

  if (mode_cursor != f->output_data.w32->modeline_cursor
      && f->output_data.w32->modeline_cursor != 0)
    XFreeCursor (FRAME_W32_DISPLAY (f), f->output_data.w32->modeline_cursor);
  f->output_data.w32->modeline_cursor = mode_cursor;

  if (hand_cursor != f->output_data.w32->hand_cursor
      && f->output_data.w32->hand_cursor != 0)
    XFreeCursor (FRAME_W32_DISPLAY (f), f->output_data.w32->hand_cursor);
  f->output_data.w32->hand_cursor = hand_cursor;

  XFlush (FRAME_W32_DISPLAY (f));
  UNBLOCK_INPUT;

  update_face_from_frame_parameter (f, Qmouse_color, arg);
#endif /* TODO */
}

void
x_set_cursor_color (f, arg, oldval)
     struct frame *f;
     Lisp_Object arg, oldval;
{
  unsigned long fore_pixel, pixel;

  if (!NILP (Vx_cursor_fore_pixel))
    fore_pixel = x_decode_color (f, Vx_cursor_fore_pixel,
                                 WHITE_PIX_DEFAULT (f));
  else
    fore_pixel = FRAME_BACKGROUND_PIXEL (f);

  pixel = x_decode_color (f, arg, BLACK_PIX_DEFAULT (f));

  /* Make sure that the cursor color differs from the background color.  */
  if (pixel == FRAME_BACKGROUND_PIXEL (f))
    {
      pixel = f->output_data.w32->mouse_pixel;
      if (pixel == fore_pixel)
	fore_pixel = FRAME_BACKGROUND_PIXEL (f);
    }

  f->output_data.w32->cursor_foreground_pixel = fore_pixel;
  f->output_data.w32->cursor_pixel = pixel;

  if (FRAME_W32_WINDOW (f) != 0)
    {
      BLOCK_INPUT;
      /* Update frame's cursor_gc.  */
      f->output_data.w32->cursor_gc->foreground = fore_pixel;
      f->output_data.w32->cursor_gc->background = pixel;

      UNBLOCK_INPUT;

      if (FRAME_VISIBLE_P (f))
	{
	  x_update_cursor (f, 0);
	  x_update_cursor (f, 1);
	}
    }

  update_face_from_frame_parameter (f, Qcursor_color, arg);
}

/* Set the border-color of frame F to pixel value PIX.
   Note that this does not fully take effect if done before
   F has a window.  */

void
x_set_border_pixel (f, pix)
     struct frame *f;
     int pix;
{

  f->output_data.w32->border_pixel = pix;

  if (FRAME_W32_WINDOW (f) != 0 && f->border_width > 0)
    {
      if (FRAME_VISIBLE_P (f))
        redraw_frame (f);
    }
}

/* Set the border-color of frame F to value described by ARG.
   ARG can be a string naming a color.
   The border-color is used for the border that is drawn by the server.
   Note that this does not fully take effect if done before
   F has a window; it must be redone when the window is created.  */

void
x_set_border_color (f, arg, oldval)
     struct frame *f;
     Lisp_Object arg, oldval;
{
  int pix;

  CHECK_STRING (arg);
  pix = x_decode_color (f, arg, BLACK_PIX_DEFAULT (f));
  x_set_border_pixel (f, pix);
  update_face_from_frame_parameter (f, Qborder_color, arg);
}


void
x_set_cursor_type (f, arg, oldval)
     FRAME_PTR f;
     Lisp_Object arg, oldval;
{
  set_frame_cursor_types (f, arg);

  /* Make sure the cursor gets redrawn.  */
  cursor_type_changed = 1;
}

void
x_set_icon_type (f, arg, oldval)
     struct frame *f;
     Lisp_Object arg, oldval;
{
  int result;

  if (NILP (arg) && NILP (oldval))
    return;

  if (STRINGP (arg) && STRINGP (oldval)
      && EQ (Fstring_equal (oldval, arg), Qt))
    return;

  if (SYMBOLP (arg) && SYMBOLP (oldval) && EQ (arg, oldval))
    return;

  BLOCK_INPUT;

  result = x_bitmap_icon (f, arg);
  if (result)
    {
      UNBLOCK_INPUT;
      error ("No icon window available");
    }

  UNBLOCK_INPUT;
}

void
x_set_icon_name (f, arg, oldval)
     struct frame *f;
     Lisp_Object arg, oldval;
{
  if (STRINGP (arg))
    {
      if (STRINGP (oldval) && EQ (Fstring_equal (oldval, arg), Qt))
	return;
    }
  else if (!NILP (arg) || NILP (oldval))
    return;

  f->icon_name = arg;

#if 0
  if (f->output_data.w32->icon_bitmap != 0)
    return;

  BLOCK_INPUT;

  result = x_text_icon (f,
			(char *) SDATA ((!NILP (f->icon_name)
					 ? f->icon_name
					 : !NILP (f->title)
					 ? f->title
					 : f->name)));

  if (result)
    {
      UNBLOCK_INPUT;
      error ("No icon window available");
    }

  /* If the window was unmapped (and its icon was mapped),
     the new icon is not mapped, so map the window in its stead.  */
  if (FRAME_VISIBLE_P (f))
    {
#ifdef USE_X_TOOLKIT
      XtPopup (f->output_data.w32->widget, XtGrabNone);
#endif
      XMapWindow (FRAME_W32_DISPLAY (f), FRAME_W32_WINDOW (f));
    }

  XFlush (FRAME_W32_DISPLAY (f));
  UNBLOCK_INPUT;
#endif
}


void
x_set_menu_bar_lines (f, value, oldval)
     struct frame *f;
     Lisp_Object value, oldval;
{
  int nlines;
  int olines = FRAME_MENU_BAR_LINES (f);

  /* Right now, menu bars don't work properly in minibuf-only frames;
     most of the commands try to apply themselves to the minibuffer
     frame itself, and get an error because you can't switch buffers
     in or split the minibuffer window.  */
  if (FRAME_MINIBUF_ONLY_P (f))
    return;

  if (INTEGERP (value))
    nlines = XINT (value);
  else
    nlines = 0;

  FRAME_MENU_BAR_LINES (f) = 0;
  if (nlines)
    FRAME_EXTERNAL_MENU_BAR (f) = 1;
  else
    {
      if (FRAME_EXTERNAL_MENU_BAR (f) == 1)
	free_frame_menubar (f);
      FRAME_EXTERNAL_MENU_BAR (f) = 0;

      /* Adjust the frame size so that the client (text) dimensions
	 remain the same.  This depends on FRAME_EXTERNAL_MENU_BAR being
	 set correctly.  */
      x_set_window_size (f, 0, FRAME_COLS (f), FRAME_LINES (f));
      do_pending_window_change (0);
    }
  adjust_glyphs (f);
}


/* Set the number of lines used for the tool bar of frame F to VALUE.
   VALUE not an integer, or < 0 means set the lines to zero.  OLDVAL
   is the old number of tool bar lines.  This function changes the
   height of all windows on frame F to match the new tool bar height.
   The frame's height doesn't change.  */

void
x_set_tool_bar_lines (f, value, oldval)
     struct frame *f;
     Lisp_Object value, oldval;
{
  int delta, nlines, root_height;
  Lisp_Object root_window;

  /* Treat tool bars like menu bars.  */
  if (FRAME_MINIBUF_ONLY_P (f))
    return;

  /* Use VALUE only if an integer >= 0.  */
  if (INTEGERP (value) && XINT (value) >= 0)
    nlines = XFASTINT (value);
  else
    nlines = 0;

  /* Make sure we redisplay all windows in this frame.  */
  ++windows_or_buffers_changed;

  delta = nlines - FRAME_TOOL_BAR_LINES (f);

  /* Don't resize the tool-bar to more than we have room for.  */
  root_window = FRAME_ROOT_WINDOW (f);
  root_height = WINDOW_TOTAL_LINES (XWINDOW (root_window));
  if (root_height - delta < 1)
    {
      delta = root_height - 1;
      nlines = FRAME_TOOL_BAR_LINES (f) + delta;
    }

  FRAME_TOOL_BAR_LINES (f) = nlines;
  change_window_heights (root_window, delta);
  adjust_glyphs (f);

  /* We also have to make sure that the internal border at the top of
     the frame, below the menu bar or tool bar, is redrawn when the
     tool bar disappears.  This is so because the internal border is
     below the tool bar if one is displayed, but is below the menu bar
     if there isn't a tool bar.  The tool bar draws into the area
     below the menu bar.  */
  if (FRAME_W32_WINDOW (f) && FRAME_TOOL_BAR_LINES (f) == 0)
    {
      clear_frame (f);
      clear_current_matrices (f);
    }

  /* If the tool bar gets smaller, the internal border below it
     has to be cleared.  It was formerly part of the display
     of the larger tool bar, and updating windows won't clear it.  */
  if (delta < 0)
    {
      int height = FRAME_INTERNAL_BORDER_WIDTH (f);
      int width = FRAME_PIXEL_WIDTH (f);
      int y = nlines * FRAME_LINE_HEIGHT (f);

      BLOCK_INPUT;
      {
        HDC hdc = get_frame_dc (f);
        w32_clear_area (f, hdc, 0, y, width, height);
        release_frame_dc (f, hdc);
      }
      UNBLOCK_INPUT;

      if (WINDOWP (f->tool_bar_window))
	clear_glyph_matrix (XWINDOW (f->tool_bar_window)->current_matrix);
    }
}


/* Change the name of frame F to NAME.  If NAME is nil, set F's name to
       w32_id_name.

   If EXPLICIT is non-zero, that indicates that lisp code is setting the
       name; if NAME is a string, set F's name to NAME and set
       F->explicit_name; if NAME is Qnil, then clear F->explicit_name.

   If EXPLICIT is zero, that indicates that Emacs redisplay code is
       suggesting a new name, which lisp code should override; if
       F->explicit_name is set, ignore the new name; otherwise, set it.  */

void
x_set_name (f, name, explicit)
     struct frame *f;
     Lisp_Object name;
     int explicit;
{
  /* Make sure that requests from lisp code override requests from
     Emacs redisplay code.  */
  if (explicit)
    {
      /* If we're switching from explicit to implicit, we had better
	 update the mode lines and thereby update the title.  */
      if (f->explicit_name && NILP (name))
	update_mode_lines = 1;

      f->explicit_name = ! NILP (name);
    }
  else if (f->explicit_name)
    return;

  /* If NAME is nil, set the name to the w32_id_name.  */
  if (NILP (name))
    {
      /* Check for no change needed in this very common case
	 before we do any consing.  */
      if (!strcmp (FRAME_W32_DISPLAY_INFO (f)->w32_id_name,
		   SDATA (f->name)))
	return;
      name = build_string (FRAME_W32_DISPLAY_INFO (f)->w32_id_name);
    }
  else
    CHECK_STRING (name);

  /* Don't change the name if it's already NAME.  */
  if (! NILP (Fstring_equal (name, f->name)))
    return;

  f->name = name;

  /* For setting the frame title, the title parameter should override
     the name parameter.  */
  if (! NILP (f->title))
    name = f->title;

  if (FRAME_W32_WINDOW (f))
    {
      if (STRING_MULTIBYTE (name))
	name = ENCODE_SYSTEM (name);

      BLOCK_INPUT;
      SetWindowText (FRAME_W32_WINDOW (f), SDATA (name));
      UNBLOCK_INPUT;
    }
}

/* This function should be called when the user's lisp code has
   specified a name for the frame; the name will override any set by the
   redisplay code.  */
void
x_explicitly_set_name (f, arg, oldval)
     FRAME_PTR f;
     Lisp_Object arg, oldval;
{
  x_set_name (f, arg, 1);
}

/* This function should be called by Emacs redisplay code to set the
   name; names set this way will never override names set by the user's
   lisp code.  */
void
x_implicitly_set_name (f, arg, oldval)
     FRAME_PTR f;
     Lisp_Object arg, oldval;
{
  x_set_name (f, arg, 0);
}

/* Change the title of frame F to NAME.
   If NAME is nil, use the frame name as the title.  */

void
x_set_title (f, name, old_name)
     struct frame *f;
     Lisp_Object name, old_name;
{
  /* Don't change the title if it's already NAME.  */
  if (EQ (name, f->title))
    return;

  update_mode_lines = 1;

  f->title = name;

  if (NILP (name))
    name = f->name;

  if (FRAME_W32_WINDOW (f))
    {
      if (STRING_MULTIBYTE (name))
	name = ENCODE_SYSTEM (name);

      BLOCK_INPUT;
      SetWindowText (FRAME_W32_WINDOW (f), SDATA (name));
      UNBLOCK_INPUT;
    }
}


void x_set_scroll_bar_default_width (f)
     struct frame *f;
{
  int wid = FRAME_COLUMN_WIDTH (f);

  FRAME_CONFIG_SCROLL_BAR_WIDTH (f) = GetSystemMetrics (SM_CXVSCROLL);
  FRAME_CONFIG_SCROLL_BAR_COLS (f) = (FRAME_CONFIG_SCROLL_BAR_WIDTH (f) +
				      wid - 1) / wid;
}


/* Subroutines of creating a frame.  */


/* Return the value of parameter PARAM.

   First search ALIST, then Vdefault_frame_alist, then the X defaults
   database, using ATTRIBUTE as the attribute name and CLASS as its class.

   Convert the resource to the type specified by desired_type.

   If no default is specified, return Qunbound.  If you call
   w32_get_arg, make sure you deal with Qunbound in a reasonable way,
   and don't let it get stored in any Lisp-visible variables!  */

static Lisp_Object
w32_get_arg (alist, param, attribute, class, type)
     Lisp_Object alist, param;
     char *attribute;
     char *class;
     enum resource_types type;
{
  return x_get_arg (check_x_display_info (Qnil),
		    alist, param, attribute, class, type);
}


Cursor
w32_load_cursor (LPCTSTR name)
{
  /* Try first to load cursor from application resource.  */
  Cursor cursor = LoadImage ((HINSTANCE) GetModuleHandle (NULL),
			     name, IMAGE_CURSOR, 0, 0,
			     LR_DEFAULTCOLOR | LR_DEFAULTSIZE | LR_SHARED);
  if (!cursor)
    {
      /* Then try to load a shared predefined cursor.  */
      cursor = LoadImage (NULL, name, IMAGE_CURSOR, 0, 0,
			  LR_DEFAULTCOLOR | LR_DEFAULTSIZE | LR_SHARED);
    }
  return cursor;
}

extern LRESULT CALLBACK w32_wnd_proc ();

static BOOL
w32_init_class (hinst)
     HINSTANCE hinst;
{
  WNDCLASS wc;

  wc.style = CS_HREDRAW | CS_VREDRAW;
  wc.lpfnWndProc = (WNDPROC) w32_wnd_proc;
  wc.cbClsExtra = 0;
  wc.cbWndExtra = WND_EXTRA_BYTES;
  wc.hInstance = hinst;
  wc.hIcon = LoadIcon (hinst, EMACS_CLASS);
  wc.hCursor = w32_load_cursor (IDC_ARROW);
  wc.hbrBackground = NULL; /* GetStockObject (WHITE_BRUSH);  */
  wc.lpszMenuName = NULL;
  wc.lpszClassName = EMACS_CLASS;

  return (RegisterClass (&wc));
}

static HWND
w32_createscrollbar (f, bar)
     struct frame *f;
     struct scroll_bar * bar;
{
  return (CreateWindow ("SCROLLBAR", "", SBS_VERT | WS_CHILD | WS_VISIBLE,
			/* Position and size of scroll bar.  */
			XINT (bar->left) + VERTICAL_SCROLL_BAR_WIDTH_TRIM,
                        XINT (bar->top),
			XINT (bar->width) - VERTICAL_SCROLL_BAR_WIDTH_TRIM * 2,
                        XINT (bar->height),
			FRAME_W32_WINDOW (f),
			NULL,
			hinst,
			NULL));
}

static void
w32_createwindow (f)
     struct frame *f;
{
  HWND hwnd;
  RECT rect;
  Lisp_Object top = Qunbound;
  Lisp_Object left = Qunbound;

  rect.left = rect.top = 0;
  rect.right = FRAME_PIXEL_WIDTH (f);
  rect.bottom = FRAME_PIXEL_HEIGHT (f);

  AdjustWindowRect (&rect, f->output_data.w32->dwStyle,
		    FRAME_EXTERNAL_MENU_BAR (f));

  /* Do first time app init */

  if (!hprevinst)
    {
      w32_init_class (hinst);
    }

  if (f->size_hint_flags & USPosition || f->size_hint_flags & PPosition)
    {
      XSETINT (left, f->left_pos);
      XSETINT (top, f->top_pos);
    }
  else if (EQ (left, Qunbound) && EQ (top, Qunbound))
    {
      /* When called with RES_TYPE_NUMBER, w32_get_arg will return zero
	 for anything that is not a number and is not Qunbound.  */
      left = w32_get_arg (Qnil, Qleft, "left", "Left", RES_TYPE_NUMBER);
      top = w32_get_arg (Qnil, Qtop, "top", "Top", RES_TYPE_NUMBER);
    }

  FRAME_W32_WINDOW (f) = hwnd
    = CreateWindow (EMACS_CLASS,
		    f->namebuf,
		    f->output_data.w32->dwStyle | WS_CLIPCHILDREN,
		    EQ (left, Qunbound) ? CW_USEDEFAULT : XINT (left),
		    EQ (top, Qunbound) ? CW_USEDEFAULT : XINT (top),
		    rect.right - rect.left,
		    rect.bottom - rect.top,
		    NULL,
		    NULL,
		    hinst,
		    NULL);

  if (hwnd)
    {
      SetWindowLong (hwnd, WND_FONTWIDTH_INDEX, FRAME_COLUMN_WIDTH (f));
      SetWindowLong (hwnd, WND_LINEHEIGHT_INDEX, FRAME_LINE_HEIGHT (f));
      SetWindowLong (hwnd, WND_BORDER_INDEX, FRAME_INTERNAL_BORDER_WIDTH (f));
      SetWindowLong (hwnd, WND_SCROLLBAR_INDEX, f->scroll_bar_actual_width);
      SetWindowLong (hwnd, WND_BACKGROUND_INDEX, FRAME_BACKGROUND_PIXEL (f));

      /* Enable drag-n-drop.  */
      DragAcceptFiles (hwnd, TRUE);

      /* Do this to discard the default setting specified by our parent. */
      ShowWindow (hwnd, SW_HIDE);

      /* Update frame positions. */
      GetWindowRect (hwnd, &rect);
      f->left_pos = rect.left;
      f->top_pos = rect.top;
    }
}

static void
my_post_msg (wmsg, hwnd, msg, wParam, lParam)
     W32Msg * wmsg;
     HWND hwnd;
     UINT msg;
     WPARAM wParam;
     LPARAM lParam;
{
  wmsg->msg.hwnd = hwnd;
  wmsg->msg.message = msg;
  wmsg->msg.wParam = wParam;
  wmsg->msg.lParam = lParam;
  wmsg->msg.time = GetMessageTime ();

  post_msg (wmsg);
}

/* GetKeyState and MapVirtualKey on Windows 95 do not actually distinguish
   between left and right keys as advertised.  We test for this
   support dynamically, and set a flag when the support is absent.  If
   absent, we keep track of the left and right control and alt keys
   ourselves.  This is particularly necessary on keyboards that rely
   upon the AltGr key, which is represented as having the left control
   and right alt keys pressed.  For these keyboards, we need to know
   when the left alt key has been pressed in addition to the AltGr key
   so that we can properly support M-AltGr-key sequences (such as M-@
   on Swedish keyboards).  */

#define EMACS_LCONTROL 0
#define EMACS_RCONTROL 1
#define EMACS_LMENU    2
#define EMACS_RMENU    3

static int modifiers[4];
static int modifiers_recorded;
static int modifier_key_support_tested;

static void
test_modifier_support (unsigned int wparam)
{
  unsigned int l, r;

  if (wparam != VK_CONTROL && wparam != VK_MENU)
    return;
  if (wparam == VK_CONTROL)
    {
      l = VK_LCONTROL;
      r = VK_RCONTROL;
    }
  else
    {
      l = VK_LMENU;
      r = VK_RMENU;
    }
  if (!(GetKeyState (l) & 0x8000) && !(GetKeyState (r) & 0x8000))
    modifiers_recorded = 1;
  else
    modifiers_recorded = 0;
  modifier_key_support_tested = 1;
}

static void
record_keydown (unsigned int wparam, unsigned int lparam)
{
  int i;

  if (!modifier_key_support_tested)
    test_modifier_support (wparam);

  if ((wparam != VK_CONTROL && wparam != VK_MENU) || !modifiers_recorded)
    return;

  if (wparam == VK_CONTROL)
    i = (lparam & 0x1000000) ? EMACS_RCONTROL : EMACS_LCONTROL;
  else
    i = (lparam & 0x1000000) ? EMACS_RMENU : EMACS_LMENU;

  modifiers[i] = 1;
}

static void
record_keyup (unsigned int wparam, unsigned int lparam)
{
  int i;

  if ((wparam != VK_CONTROL && wparam != VK_MENU) || !modifiers_recorded)
    return;

  if (wparam == VK_CONTROL)
    i = (lparam & 0x1000000) ? EMACS_RCONTROL : EMACS_LCONTROL;
  else
    i = (lparam & 0x1000000) ? EMACS_RMENU : EMACS_LMENU;

  modifiers[i] = 0;
}

/* Emacs can lose focus while a modifier key has been pressed.  When
   it regains focus, be conservative and clear all modifiers since
   we cannot reconstruct the left and right modifier state.  */
static void
reset_modifiers ()
{
  SHORT ctrl, alt;

  if (GetFocus () == NULL)
    /* Emacs doesn't have keyboard focus.  Do nothing.  */
    return;

  ctrl = GetAsyncKeyState (VK_CONTROL);
  alt = GetAsyncKeyState (VK_MENU);

  if (!(ctrl & 0x08000))
    /* Clear any recorded control modifier state.  */
    modifiers[EMACS_RCONTROL] = modifiers[EMACS_LCONTROL] = 0;

  if (!(alt & 0x08000))
    /* Clear any recorded alt modifier state.  */
    modifiers[EMACS_RMENU] = modifiers[EMACS_LMENU] = 0;

  /* Update the state of all modifier keys, because modifiers used in
     hot-key combinations can get stuck on if Emacs loses focus as a
     result of a hot-key being pressed.  */
  {
    BYTE keystate[256];

#define CURRENT_STATE(key) ((GetAsyncKeyState (key) & 0x8000) >> 8)

    GetKeyboardState (keystate);
    keystate[VK_SHIFT] = CURRENT_STATE (VK_SHIFT);
    keystate[VK_CONTROL] = CURRENT_STATE (VK_CONTROL);
    keystate[VK_LCONTROL] = CURRENT_STATE (VK_LCONTROL);
    keystate[VK_RCONTROL] = CURRENT_STATE (VK_RCONTROL);
    keystate[VK_MENU] = CURRENT_STATE (VK_MENU);
    keystate[VK_LMENU] = CURRENT_STATE (VK_LMENU);
    keystate[VK_RMENU] = CURRENT_STATE (VK_RMENU);
    keystate[VK_LWIN] = CURRENT_STATE (VK_LWIN);
    keystate[VK_RWIN] = CURRENT_STATE (VK_RWIN);
    keystate[VK_APPS] = CURRENT_STATE (VK_APPS);
    SetKeyboardState (keystate);
  }
}

/* Synchronize modifier state with what is reported with the current
   keystroke.  Even if we cannot distinguish between left and right
   modifier keys, we know that, if no modifiers are set, then neither
   the left or right modifier should be set.  */
static void
sync_modifiers ()
{
  if (!modifiers_recorded)
    return;

  if (!(GetKeyState (VK_CONTROL) & 0x8000))
    modifiers[EMACS_RCONTROL] = modifiers[EMACS_LCONTROL] = 0;

  if (!(GetKeyState (VK_MENU) & 0x8000))
    modifiers[EMACS_RMENU] = modifiers[EMACS_LMENU] = 0;
}

static int
modifier_set (int vkey)
{
  if (vkey == VK_CAPITAL || vkey == VK_SCROLL)
    return (GetKeyState (vkey) & 0x1);
  if (!modifiers_recorded)
    return (GetKeyState (vkey) & 0x8000);

  switch (vkey)
    {
    case VK_LCONTROL:
      return modifiers[EMACS_LCONTROL];
    case VK_RCONTROL:
      return modifiers[EMACS_RCONTROL];
    case VK_LMENU:
      return modifiers[EMACS_LMENU];
    case VK_RMENU:
      return modifiers[EMACS_RMENU];
    }
  return (GetKeyState (vkey) & 0x8000);
}

/* Convert between the modifier bits W32 uses and the modifier bits
   Emacs uses.  */

unsigned int
w32_key_to_modifier (int key)
{
  Lisp_Object key_mapping;

  switch (key)
    {
    case VK_LWIN:
      key_mapping = Vw32_lwindow_modifier;
      break;
    case VK_RWIN:
      key_mapping = Vw32_rwindow_modifier;
      break;
    case VK_APPS:
      key_mapping = Vw32_apps_modifier;
      break;
    case VK_SCROLL:
      key_mapping = Vw32_scroll_lock_modifier;
      break;
    default:
      key_mapping = Qnil;
    }

  /* NB. This code runs in the input thread, asychronously to the lisp
     thread, so we must be careful to ensure access to lisp data is
     thread-safe.  The following code is safe because the modifier
     variable values are updated atomically from lisp and symbols are
     not relocated by GC.  Also, we don't have to worry about seeing GC
     markbits here.  */
  if (EQ (key_mapping, Qhyper))
    return hyper_modifier;
  if (EQ (key_mapping, Qsuper))
    return super_modifier;
  if (EQ (key_mapping, Qmeta))
    return meta_modifier;
  if (EQ (key_mapping, Qalt))
    return alt_modifier;
  if (EQ (key_mapping, Qctrl))
    return ctrl_modifier;
  if (EQ (key_mapping, Qcontrol)) /* synonym for ctrl */
    return ctrl_modifier;
  if (EQ (key_mapping, Qshift))
    return shift_modifier;

  /* Don't generate any modifier if not explicitly requested.  */
  return 0;
}

static unsigned int
w32_get_modifiers ()
{
  return ((modifier_set (VK_SHIFT)   ? shift_modifier : 0) |
	  (modifier_set (VK_CONTROL) ? ctrl_modifier  : 0) |
	  (modifier_set (VK_LWIN)    ? w32_key_to_modifier (VK_LWIN) : 0) |
	  (modifier_set (VK_RWIN)    ? w32_key_to_modifier (VK_RWIN) : 0) |
	  (modifier_set (VK_APPS)    ? w32_key_to_modifier (VK_APPS) : 0) |
	  (modifier_set (VK_SCROLL)  ? w32_key_to_modifier (VK_SCROLL) : 0) |
          (modifier_set (VK_MENU)    ?
	   ((NILP (Vw32_alt_is_meta)) ? alt_modifier : meta_modifier) : 0));
}

/* We map the VK_* modifiers into console modifier constants
   so that we can use the same routines to handle both console
   and window input.  */

static int
construct_console_modifiers ()
{
  int mods;

  mods = 0;
  mods |= (modifier_set (VK_SHIFT)) ? SHIFT_PRESSED : 0;
  mods |= (modifier_set (VK_CAPITAL)) ? CAPSLOCK_ON : 0;
  mods |= (modifier_set (VK_SCROLL)) ? SCROLLLOCK_ON : 0;
  mods |= (modifier_set (VK_NUMLOCK)) ? NUMLOCK_ON : 0;
  mods |= (modifier_set (VK_LCONTROL)) ? LEFT_CTRL_PRESSED : 0;
  mods |= (modifier_set (VK_RCONTROL)) ? RIGHT_CTRL_PRESSED : 0;
  mods |= (modifier_set (VK_LMENU)) ? LEFT_ALT_PRESSED : 0;
  mods |= (modifier_set (VK_RMENU)) ? RIGHT_ALT_PRESSED : 0;
  mods |= (modifier_set (VK_LWIN)) ? LEFT_WIN_PRESSED : 0;
  mods |= (modifier_set (VK_RWIN)) ? RIGHT_WIN_PRESSED : 0;
  mods |= (modifier_set (VK_APPS)) ? APPS_PRESSED : 0;

  return mods;
}

static int
w32_get_key_modifiers (unsigned int wparam, unsigned int lparam)
{
  int mods;

  /* Convert to emacs modifiers.  */
  mods = w32_kbd_mods_to_emacs (construct_console_modifiers (), wparam);

  return mods;
}

unsigned int
map_keypad_keys (unsigned int virt_key, unsigned int extended)
{
  if (virt_key < VK_CLEAR || virt_key > VK_DELETE)
    return virt_key;

  if (virt_key == VK_RETURN)
    return (extended ? VK_NUMPAD_ENTER : VK_RETURN);

  if (virt_key >= VK_PRIOR && virt_key <= VK_DOWN)
    return (!extended ? (VK_NUMPAD_PRIOR + (virt_key - VK_PRIOR)) : virt_key);

  if (virt_key == VK_INSERT || virt_key == VK_DELETE)
    return (!extended ? (VK_NUMPAD_INSERT + (virt_key - VK_INSERT)) : virt_key);

  if (virt_key == VK_CLEAR)
    return (!extended ? VK_NUMPAD_CLEAR : virt_key);

  return virt_key;
}

/* List of special key combinations which w32 would normally capture,
   but Emacs should grab instead.  Not directly visible to lisp, to
   simplify synchronization.  Each item is an integer encoding a virtual
   key code and modifier combination to capture.  */
static Lisp_Object w32_grabbed_keys;

#define HOTKEY(vk, mods)      make_number (((vk) & 255) | ((mods) << 8))
#define HOTKEY_ID(k)          (XFASTINT (k) & 0xbfff)
#define HOTKEY_VK_CODE(k)     (XFASTINT (k) & 255)
#define HOTKEY_MODIFIERS(k)   (XFASTINT (k) >> 8)

#define RAW_HOTKEY_ID(k)        ((k) & 0xbfff)
#define RAW_HOTKEY_VK_CODE(k)   ((k) & 255)
#define RAW_HOTKEY_MODIFIERS(k) ((k) >> 8)

/* Register hot-keys for reserved key combinations when Emacs has
   keyboard focus, since this is the only way Emacs can receive key
   combinations like Alt-Tab which are used by the system.  */

static void
register_hot_keys (hwnd)
     HWND hwnd;
{
  Lisp_Object keylist;

  /* Use CONSP, since we are called asynchronously.  */
  for (keylist = w32_grabbed_keys; CONSP (keylist); keylist = XCDR (keylist))
    {
      Lisp_Object key = XCAR (keylist);

      /* Deleted entries get set to nil.  */
      if (!INTEGERP (key))
	continue;

      RegisterHotKey (hwnd, HOTKEY_ID (key),
		      HOTKEY_MODIFIERS (key), HOTKEY_VK_CODE (key));
    }
}

static void
unregister_hot_keys (hwnd)
     HWND hwnd;
{
  Lisp_Object keylist;

  for (keylist = w32_grabbed_keys; CONSP (keylist); keylist = XCDR (keylist))
    {
      Lisp_Object key = XCAR (keylist);

      if (!INTEGERP (key))
	continue;

      UnregisterHotKey (hwnd, HOTKEY_ID (key));
    }
}

/* Main message dispatch loop. */

static void
w32_msg_pump (deferred_msg * msg_buf)
{
  MSG msg;
  int result;
  HWND focus_window;

  msh_mousewheel = RegisterWindowMessage (MSH_MOUSEWHEEL);

  while (GetMessage (&msg, NULL, 0, 0))
    {
      if (msg.hwnd == NULL)
	{
	  switch (msg.message)
	    {
	    case WM_NULL:
	      /* Produced by complete_deferred_msg; just ignore.  */
	      break;
	    case WM_EMACS_CREATEWINDOW:
              /* Initialize COM for this window. Even though we don't use it,
                 some third party shell extensions can cause it to be used in
                 system dialogs, which causes a crash if it is not initialized.
                 This is a known bug in Windows, which was fixed long ago, but
                 the patch for XP is not publically available until XP SP3,
                 and older versions will never be patched.  */
              CoInitialize (NULL);
	      w32_createwindow ((struct frame *) msg.wParam);
	      if (!PostThreadMessage (dwMainThreadId, WM_EMACS_DONE, 0, 0))
		abort ();
	      break;
	    case WM_EMACS_SETLOCALE:
	      SetThreadLocale (msg.wParam);
	      /* Reply is not expected.  */
	      break;
	    case WM_EMACS_SETKEYBOARDLAYOUT:
	      result = (int) ActivateKeyboardLayout ((HKL) msg.wParam, 0);
	      if (!PostThreadMessage (dwMainThreadId, WM_EMACS_DONE,
				      result, 0))
		abort ();
	      break;
	    case WM_EMACS_REGISTER_HOT_KEY:
	      focus_window = GetFocus ();
	      if (focus_window != NULL)
		RegisterHotKey (focus_window,
				RAW_HOTKEY_ID (msg.wParam),
				RAW_HOTKEY_MODIFIERS (msg.wParam),
				RAW_HOTKEY_VK_CODE (msg.wParam));
	      /* Reply is not expected.  */
	      break;
	    case WM_EMACS_UNREGISTER_HOT_KEY:
	      focus_window = GetFocus ();
	      if (focus_window != NULL)
		UnregisterHotKey (focus_window, RAW_HOTKEY_ID (msg.wParam));
	      /* Mark item as erased.  NB: this code must be
                 thread-safe.  The next line is okay because the cons
                 cell is never made into garbage and is not relocated by
                 GC.  */
	      XSETCAR ((Lisp_Object) ((EMACS_INT) msg.lParam), Qnil);
	      if (!PostThreadMessage (dwMainThreadId, WM_EMACS_DONE, 0, 0))
		abort ();
	      break;
	    case WM_EMACS_TOGGLE_LOCK_KEY:
	      {
		int vk_code = (int) msg.wParam;
		int cur_state = (GetKeyState (vk_code) & 1);
		Lisp_Object new_state = (Lisp_Object) ((EMACS_INT) msg.lParam);

		/* NB: This code must be thread-safe.  It is safe to
                   call NILP because symbols are not relocated by GC,
                   and pointer here is not touched by GC (so the markbit
                   can't be set).  Numbers are safe because they are
                   immediate values.  */
		if (NILP (new_state)
		    || (NUMBERP (new_state)
			&& ((XUINT (new_state)) & 1) != cur_state))
		  {
		    one_w32_display_info.faked_key = vk_code;

		    keybd_event ((BYTE) vk_code,
				 (BYTE) MapVirtualKey (vk_code, 0),
				 KEYEVENTF_EXTENDEDKEY | KEYEVENTF_KEYUP, 0);
		    keybd_event ((BYTE) vk_code,
				 (BYTE) MapVirtualKey (vk_code, 0),
				 KEYEVENTF_EXTENDEDKEY | 0, 0);
		    keybd_event ((BYTE) vk_code,
				 (BYTE) MapVirtualKey (vk_code, 0),
				 KEYEVENTF_EXTENDEDKEY | KEYEVENTF_KEYUP, 0);
		    cur_state = !cur_state;
		  }
		if (!PostThreadMessage (dwMainThreadId, WM_EMACS_DONE,
					cur_state, 0))
		  abort ();
	      }
	      break;
	    default:
	      DebPrint (("msg %x not expected by w32_msg_pump\n", msg.message));
	    }
	}
      else
	{
	  DispatchMessage (&msg);
	}

      /* Exit nested loop when our deferred message has completed.  */
      if (msg_buf->completed)
	break;
    }
}

deferred_msg * deferred_msg_head;

static deferred_msg *
find_deferred_msg (HWND hwnd, UINT msg)
{
  deferred_msg * item;

  /* Don't actually need synchronization for read access, since
     modification of single pointer is always atomic.  */
  /* enter_crit (); */

  for (item = deferred_msg_head; item != NULL; item = item->next)
    if (item->w32msg.msg.hwnd == hwnd
	&& item->w32msg.msg.message == msg)
      break;

  /* leave_crit (); */

  return item;
}

static LRESULT
send_deferred_msg (deferred_msg * msg_buf,
		   HWND hwnd,
		   UINT msg,
		   WPARAM wParam,
		   LPARAM lParam)
{
  /* Only input thread can send deferred messages.  */
  if (GetCurrentThreadId () != dwWindowsThreadId)
    abort ();

  /* It is an error to send a message that is already deferred.  */
  if (find_deferred_msg (hwnd, msg) != NULL)
    abort ();

  /* Enforced synchronization is not needed because this is the only
     function that alters deferred_msg_head, and the following critical
     section is guaranteed to only be serially reentered (since only the
     input thread can call us).  */

  /* enter_crit (); */

  msg_buf->completed = 0;
  msg_buf->next = deferred_msg_head;
  deferred_msg_head = msg_buf;
  my_post_msg (&msg_buf->w32msg, hwnd, msg, wParam, lParam);

  /* leave_crit (); */

  /* Start a new nested message loop to process other messages until
     this one is completed.  */
  w32_msg_pump (msg_buf);

  deferred_msg_head = msg_buf->next;

  return msg_buf->result;
}

void
complete_deferred_msg (HWND hwnd, UINT msg, LRESULT result)
{
  deferred_msg * msg_buf = find_deferred_msg (hwnd, msg);

  if (msg_buf == NULL)
    /* Message may have been cancelled, so don't abort.  */
    return;

  msg_buf->result = result;
  msg_buf->completed = 1;

  /* Ensure input thread is woken so it notices the completion.  */
  PostThreadMessage (dwWindowsThreadId, WM_NULL, 0, 0);
}

static void
cancel_all_deferred_msgs ()
{
  deferred_msg * item;

  /* Don't actually need synchronization for read access, since
     modification of single pointer is always atomic.  */
  /* enter_crit (); */

  for (item = deferred_msg_head; item != NULL; item = item->next)
    {
      item->result = 0;
      item->completed = 1;
    }

  /* leave_crit (); */

  /* Ensure input thread is woken so it notices the completion.  */
  PostThreadMessage (dwWindowsThreadId, WM_NULL, 0, 0);
}

DWORD WINAPI
w32_msg_worker (void *arg)
{
  MSG msg;
  deferred_msg dummy_buf;

  /* Ensure our message queue is created */

  PeekMessage (&msg, NULL, 0, 0, PM_NOREMOVE);

  if (!PostThreadMessage (dwMainThreadId, WM_EMACS_DONE, 0, 0))
    abort ();

  memset (&dummy_buf, 0, sizeof (dummy_buf));
  dummy_buf.w32msg.msg.hwnd = NULL;
  dummy_buf.w32msg.msg.message = WM_NULL;

  /* This is the inital message loop which should only exit when the
     application quits.  */
  w32_msg_pump (&dummy_buf);

  return 0;
}

static void
signal_user_input ()
{
  /* Interrupt any lisp that wants to be interrupted by input.  */
  if (!NILP (Vthrow_on_input))
    {
      Vquit_flag = Vthrow_on_input;
      /* If we're inside a function that wants immediate quits,
	 do it now.  */
      if (immediate_quit && NILP (Vinhibit_quit))
	{
	  immediate_quit = 0;
	  QUIT;
	}
    }
}


static void
post_character_message (hwnd, msg, wParam, lParam, modifiers)
     HWND hwnd;
     UINT msg;
     WPARAM wParam;
     LPARAM lParam;
     DWORD  modifiers;

{
  W32Msg wmsg;

  wmsg.dwModifiers = modifiers;

  /* Detect quit_char and set quit-flag directly.  Note that we
     still need to post a message to ensure the main thread will be
     woken up if blocked in sys_select, but we do NOT want to post
     the quit_char message itself (because it will usually be as if
     the user had typed quit_char twice).  Instead, we post a dummy
     message that has no particular effect. */
  {
    int c = wParam;
    if (isalpha (c) && wmsg.dwModifiers == ctrl_modifier)
      c = make_ctrl_char (c) & 0377;
    if (c == quit_char
	|| (wmsg.dwModifiers == 0 &&
	    w32_quit_key && wParam == w32_quit_key))
      {
	Vquit_flag = Qt;

	/* The choice of message is somewhat arbitrary, as long as
	   the main thread handler just ignores it. */
	msg = WM_NULL;

	/* Interrupt any blocking system calls.  */
	signal_quit ();

	/* As a safety precaution, forcibly complete any deferred
           messages.  This is a kludge, but I don't see any particularly
           clean way to handle the situation where a deferred message is
           "dropped" in the lisp thread, and will thus never be
           completed, eg. by the user trying to activate the menubar
           when the lisp thread is busy, and then typing C-g when the
           menubar doesn't open promptly (with the result that the
           menubar never responds at all because the deferred
           WM_INITMENU message is never completed).  Another problem
           situation is when the lisp thread calls SendMessage (to send
           a window manager command) when a message has been deferred;
           the lisp thread gets blocked indefinitely waiting for the
           deferred message to be completed, which itself is waiting for
           the lisp thread to respond.

	   Note that we don't want to block the input thread waiting for
	   a reponse from the lisp thread (although that would at least
	   solve the deadlock problem above), because we want to be able
	   to receive C-g to interrupt the lisp thread.  */
	cancel_all_deferred_msgs ();
      }
    else
      signal_user_input ();
  }

  my_post_msg (&wmsg, hwnd, msg, wParam, lParam);
}

/* Main window procedure */

LRESULT CALLBACK
w32_wnd_proc (hwnd, msg, wParam, lParam)
     HWND hwnd;
     UINT msg;
     WPARAM wParam;
     LPARAM lParam;
{
  struct frame *f;
  struct w32_display_info *dpyinfo = &one_w32_display_info;
  W32Msg wmsg;
  int windows_translate;
  int key;

  /* Note that it is okay to call x_window_to_frame, even though we are
     not running in the main lisp thread, because frame deletion
     requires the lisp thread to synchronize with this thread.  Thus, if
     a frame struct is returned, it can be used without concern that the
     lisp thread might make it disappear while we are using it.

     NB. Walking the frame list in this thread is safe (as long as
     writes of Lisp_Object slots are atomic, which they are on Windows).
     Although delete-frame can destructively modify the frame list while
     we are walking it, a garbage collection cannot occur until after
     delete-frame has synchronized with this thread.

     It is also safe to use functions that make GDI calls, such as
     w32_clear_rect, because these functions must obtain a DC handle
     from the frame struct using get_frame_dc which is thread-aware.  */

  switch (msg)
    {
    case WM_ERASEBKGND:
      f = x_window_to_frame (dpyinfo, hwnd);
      if (f)
	{
          HDC hdc = get_frame_dc (f);
	  GetUpdateRect (hwnd, &wmsg.rect, FALSE);
	  w32_clear_rect (f, hdc, &wmsg.rect);
          release_frame_dc (f, hdc);

#if defined (W32_DEBUG_DISPLAY)
          DebPrint (("WM_ERASEBKGND (frame %p): erasing %d,%d-%d,%d\n",
		     f,
                     wmsg.rect.left, wmsg.rect.top,
		     wmsg.rect.right, wmsg.rect.bottom));
#endif /* W32_DEBUG_DISPLAY */
	}
      return 1;
    case WM_PALETTECHANGED:
      /* ignore our own changes */
      if ((HWND)wParam != hwnd)
        {
	  f = x_window_to_frame (dpyinfo, hwnd);
	  if (f)
	    /* get_frame_dc will realize our palette and force all
	       frames to be redrawn if needed. */
	    release_frame_dc (f, get_frame_dc (f));
	}
      return 0;
    case WM_PAINT:
      {
  	PAINTSTRUCT paintStruct;
        RECT update_rect;
	bzero (&update_rect, sizeof (update_rect));

	f = x_window_to_frame (dpyinfo, hwnd);
	if (f == 0)
	  {
            DebPrint (("WM_PAINT received for unknown window %p\n", hwnd));
	    return 0;
	  }

        /* MSDN Docs say not to call BeginPaint if GetUpdateRect
           fails.  Apparently this can happen under some
           circumstances.  */
        if (GetUpdateRect (hwnd, &update_rect, FALSE) || !w32_strict_painting)
          {
            enter_crit ();
            BeginPaint (hwnd, &paintStruct);

	    /* The rectangles returned by GetUpdateRect and BeginPaint
	       do not always match.  Play it safe by assuming both areas
	       are invalid.  */
	    UnionRect (&(wmsg.rect), &update_rect, &(paintStruct.rcPaint));

#if defined (W32_DEBUG_DISPLAY)
            DebPrint (("WM_PAINT (frame %p): painting %d,%d-%d,%d\n",
		       f,
		       wmsg.rect.left, wmsg.rect.top,
		       wmsg.rect.right, wmsg.rect.bottom));
            DebPrint (("  [update region is %d,%d-%d,%d]\n",
                       update_rect.left, update_rect.top,
                       update_rect.right, update_rect.bottom));
#endif
            EndPaint (hwnd, &paintStruct);
            leave_crit ();

            my_post_msg (&wmsg, hwnd, msg, wParam, lParam);

            return 0;
          }

	/* If GetUpdateRect returns 0 (meaning there is no update
           region), assume the whole window needs to be repainted.  */
	GetClientRect (hwnd, &wmsg.rect);
	my_post_msg (&wmsg, hwnd, msg, wParam, lParam);
        return 0;
      }

    case WM_INPUTLANGCHANGE:
      /* Inform lisp thread of keyboard layout changes.  */
      my_post_msg (&wmsg, hwnd, msg, wParam, lParam);

      /* Clear dead keys in the keyboard state; for simplicity only
         preserve modifier key states.  */
      {
	int i;
	BYTE keystate[256];

	GetKeyboardState (keystate);
	for (i = 0; i < 256; i++)
	  if (1
	      && i != VK_SHIFT
	      && i != VK_LSHIFT
	      && i != VK_RSHIFT
	      && i != VK_CAPITAL
	      && i != VK_NUMLOCK
	      && i != VK_SCROLL
	      && i != VK_CONTROL
	      && i != VK_LCONTROL
	      && i != VK_RCONTROL
	      && i != VK_MENU
	      && i != VK_LMENU
	      && i != VK_RMENU
	      && i != VK_LWIN
	      && i != VK_RWIN)
	    keystate[i] = 0;
	SetKeyboardState (keystate);
      }
      goto dflt;

    case WM_HOTKEY:
      /* Synchronize hot keys with normal input.  */
      PostMessage (hwnd, WM_KEYDOWN, HIWORD (lParam), 0);
      return (0);

    case WM_KEYUP:
    case WM_SYSKEYUP:
      record_keyup (wParam, lParam);
      goto dflt;

    case WM_KEYDOWN:
    case WM_SYSKEYDOWN:
      /* Ignore keystrokes we fake ourself; see below.  */
      if (dpyinfo->faked_key == wParam)
	{
	  dpyinfo->faked_key = 0;
	  /* Make sure TranslateMessage sees them though (as long as
	     they don't produce WM_CHAR messages).  This ensures that
	     indicator lights are toggled promptly on Windows 9x, for
	     example.  */
	  if (lispy_function_keys[wParam] != 0)
	    {
	      windows_translate = 1;
	      goto translate;
	    }
	  return 0;
	}

      /* Synchronize modifiers with current keystroke.  */
      sync_modifiers ();
      record_keydown (wParam, lParam);
      wParam = map_keypad_keys (wParam, (lParam & 0x1000000L) != 0);

      windows_translate = 0;

      switch (wParam)
	{
	case VK_LWIN:
	  if (NILP (Vw32_pass_lwindow_to_system))
	    {
	      /* Prevent system from acting on keyup (which opens the
		 Start menu if no other key was pressed) by simulating a
		 press of Space which we will ignore.  */
	      if (GetAsyncKeyState (wParam) & 1)
		{
		  if (NUMBERP (Vw32_phantom_key_code))
		    key = XUINT (Vw32_phantom_key_code) & 255;
		  else
		    key = VK_SPACE;
		  dpyinfo->faked_key = key;
		  keybd_event (key, (BYTE) MapVirtualKey (key, 0), 0, 0);
		}
	    }
	  if (!NILP (Vw32_lwindow_modifier))
	    return 0;
	  break;
	case VK_RWIN:
	  if (NILP (Vw32_pass_rwindow_to_system))
	    {
	      if (GetAsyncKeyState (wParam) & 1)
		{
		  if (NUMBERP (Vw32_phantom_key_code))
		    key = XUINT (Vw32_phantom_key_code) & 255;
		  else
		    key = VK_SPACE;
		  dpyinfo->faked_key = key;
		  keybd_event (key, (BYTE) MapVirtualKey (key, 0), 0, 0);
		}
	    }
	  if (!NILP (Vw32_rwindow_modifier))
	    return 0;
	  break;
  	case VK_APPS:
	  if (!NILP (Vw32_apps_modifier))
	    return 0;
	  break;
	case VK_MENU:
	  if (NILP (Vw32_pass_alt_to_system))
	    /* Prevent DefWindowProc from activating the menu bar if an
               Alt key is pressed and released by itself.  */
	    return 0;
	  windows_translate = 1;
	  break;
	case VK_CAPITAL:
	  /* Decide whether to treat as modifier or function key.  */
	  if (NILP (Vw32_enable_caps_lock))
	    goto disable_lock_key;
	  windows_translate = 1;
	  break;
	case VK_NUMLOCK:
	  /* Decide whether to treat as modifier or function key.  */
	  if (NILP (Vw32_enable_num_lock))
	    goto disable_lock_key;
	  windows_translate = 1;
	  break;
	case VK_SCROLL:
	  /* Decide whether to treat as modifier or function key.  */
	  if (NILP (Vw32_scroll_lock_modifier))
	    goto disable_lock_key;
	  windows_translate = 1;
	  break;
	disable_lock_key:
	  /* Ensure the appropriate lock key state (and indicator light)
             remains in the same state. We do this by faking another
             press of the relevant key.  Apparently, this really is the
             only way to toggle the state of the indicator lights.  */
	  dpyinfo->faked_key = wParam;
	  keybd_event ((BYTE) wParam, (BYTE) MapVirtualKey (wParam, 0),
		       KEYEVENTF_EXTENDEDKEY | KEYEVENTF_KEYUP, 0);
	  keybd_event ((BYTE) wParam, (BYTE) MapVirtualKey (wParam, 0),
		       KEYEVENTF_EXTENDEDKEY | 0, 0);
	  keybd_event ((BYTE) wParam, (BYTE) MapVirtualKey (wParam, 0),
		       KEYEVENTF_EXTENDEDKEY | KEYEVENTF_KEYUP, 0);
	  /* Ensure indicator lights are updated promptly on Windows 9x
             (TranslateMessage apparently does this), after forwarding
             input event.  */
	  post_character_message (hwnd, msg, wParam, lParam,
				  w32_get_key_modifiers (wParam, lParam));
	  windows_translate = 1;
	  break;
	case VK_CONTROL:
	case VK_SHIFT:
	case VK_PROCESSKEY:  /* Generated by IME.  */
	  windows_translate = 1;
	  break;
	case VK_CANCEL:
	  /* Windows maps Ctrl-Pause (aka Ctrl-Break) into VK_CANCEL,
             which is confusing for purposes of key binding; convert
	     VK_CANCEL events into VK_PAUSE events.  */
	  wParam = VK_PAUSE;
	  break;
	case VK_PAUSE:
	  /* Windows maps Ctrl-NumLock into VK_PAUSE, which is confusing
             for purposes of key binding; convert these back into
             VK_NUMLOCK events, at least when we want to see NumLock key
             presses.  (Note that there is never any possibility that
             VK_PAUSE with Ctrl really is C-Pause as per above.)  */
	  if (NILP (Vw32_enable_num_lock) && modifier_set (VK_CONTROL))
	    wParam = VK_NUMLOCK;
	  break;
	default:
	  /* If not defined as a function key, change it to a WM_CHAR message. */
	  if (lispy_function_keys[wParam] == 0)
	    {
	      DWORD modifiers = construct_console_modifiers ();

	      if (!NILP (Vw32_recognize_altgr)
		  && modifier_set (VK_LCONTROL) && modifier_set (VK_RMENU))
		{
		  /* Always let TranslateMessage handle AltGr key chords;
		     for some reason, ToAscii doesn't always process AltGr
		     chords correctly.  */
		  windows_translate = 1;
		}
	      else if ((modifiers & (~SHIFT_PRESSED & ~CAPSLOCK_ON)) != 0)
		{
		  /* Handle key chords including any modifiers other
		     than shift directly, in order to preserve as much
		     modifier information as possible.  */
		  if ('A' <= wParam && wParam <= 'Z')
		    {
		      /* Don't translate modified alphabetic keystrokes,
			 so the user doesn't need to constantly switch
			 layout to type control or meta keystrokes when
			 the normal layout translates alphabetic
			 characters to non-ascii characters.  */
		      if (!modifier_set (VK_SHIFT))
			wParam += ('a' - 'A');
		      msg = WM_CHAR;
		    }
		  else
		    {
		      /* Try to handle other keystrokes by determining the
			 base character (ie. translating the base key plus
			 shift modifier).  */
		      int add;
		      int isdead = 0;
		      KEY_EVENT_RECORD key;

		      key.bKeyDown = TRUE;
		      key.wRepeatCount = 1;
		      key.wVirtualKeyCode = wParam;
		      key.wVirtualScanCode = (lParam & 0xFF0000) >> 16;
		      key.uChar.AsciiChar = 0;
		      key.dwControlKeyState = modifiers;

		      add = w32_kbd_patch_key (&key);
		      /* 0 means an unrecognised keycode, negative means
			 dead key.  Ignore both.  */
		      while (--add >= 0)
			{
			  /* Forward asciified character sequence.  */
			  post_character_message
			    (hwnd, WM_CHAR, key.uChar.AsciiChar, lParam,
			     w32_get_key_modifiers (wParam, lParam));
			  w32_kbd_patch_key (&key);
			}
		      return 0;
		    }
		}
	      else
		{
		  /* Let TranslateMessage handle everything else.  */
		  windows_translate = 1;
		}
	    }
	}

    translate:
      if (windows_translate)
	{
	  MSG windows_msg = { hwnd, msg, wParam, lParam, 0, {0,0} };
	  windows_msg.time = GetMessageTime ();
	  TranslateMessage (&windows_msg);
	  goto dflt;
	}

      /* Fall through */

    case WM_SYSCHAR:
    case WM_CHAR:
      post_character_message (hwnd, msg, wParam, lParam,
			      w32_get_key_modifiers (wParam, lParam));
      break;

    case WM_UNICHAR:
      /* WM_UNICHAR looks promising from the docs, but the exact
         circumstances in which TranslateMessage sends it is one of those
         Microsoft secret API things that EU and US courts are supposed
         to have put a stop to already. Spy++ shows it being sent to Notepad
         and other MS apps, but never to Emacs.

         Some third party IMEs send it in accordance with the official
         documentation though, so handle it here.

         UNICODE_NOCHAR is used to test for support for this message.
         TRUE indicates that the message is supported.  */
      if (wParam == UNICODE_NOCHAR)
        return TRUE;

      {
        W32Msg wmsg;
        wmsg.dwModifiers = w32_get_key_modifiers (wParam, lParam);
        signal_user_input ();
        my_post_msg (&wmsg, hwnd, msg, wParam, lParam);
      }
      break;

    case WM_IME_CHAR:
      /* If we can't get the IME result as unicode, use default processing,
         which will at least allow characters decodable in the system locale
         get through.  */
      if (!get_composition_string_fn)
        goto dflt;

      else if (!ignore_ime_char)
        {
          wchar_t * buffer;
          int size, i;
          W32Msg wmsg;
          HIMC context = get_ime_context_fn (hwnd);
          wmsg.dwModifiers = w32_get_key_modifiers (wParam, lParam);
          /* Get buffer size.  */
          size = get_composition_string_fn (context, GCS_RESULTSTR, buffer, 0);
          buffer = alloca(size);
          size = get_composition_string_fn (context, GCS_RESULTSTR,
                                            buffer, size);
          signal_user_input ();
          for (i = 0; i < size / sizeof (wchar_t); i++)
            {
              my_post_msg (&wmsg, hwnd, WM_UNICHAR, (WPARAM) buffer[i],
                           lParam);
            }
          /* We output the whole string above, so ignore following ones
             until we are notified of the end of composition.  */
          ignore_ime_char = 1;
        }
      break;

    case WM_IME_ENDCOMPOSITION:
      ignore_ime_char = 0;
      goto dflt;

      /* Simulate middle mouse button events when left and right buttons
	 are used together, but only if user has two button mouse. */
    case WM_LBUTTONDOWN:
    case WM_RBUTTONDOWN:
      if (w32_num_mouse_buttons > 2)
	goto handle_plain_button;

      {
	int this = (msg == WM_LBUTTONDOWN) ? LMOUSE : RMOUSE;
	int other = (msg == WM_LBUTTONDOWN) ? RMOUSE : LMOUSE;

	if (button_state & this)
	  return 0;

	if (button_state == 0)
	  SetCapture (hwnd);

	button_state |= this;

	if (button_state & other)
	  {
	    if (mouse_button_timer)
	      {
		KillTimer (hwnd, mouse_button_timer);
		mouse_button_timer = 0;

		/* Generate middle mouse event instead. */
		msg = WM_MBUTTONDOWN;
		button_state |= MMOUSE;
	      }
	    else if (button_state & MMOUSE)
	      {
		/* Ignore button event if we've already generated a
		   middle mouse down event.  This happens if the
		   user releases and press one of the two buttons
		   after we've faked a middle mouse event. */
		return 0;
	      }
	    else
	      {
		/* Flush out saved message. */
		post_msg (&saved_mouse_button_msg);
	      }
	    wmsg.dwModifiers = w32_get_modifiers ();
	    my_post_msg (&wmsg, hwnd, msg, wParam, lParam);
	    signal_user_input ();

	    /* Clear message buffer. */
	    saved_mouse_button_msg.msg.hwnd = 0;
	  }
	else
	  {
	    /* Hold onto message for now. */
	    mouse_button_timer =
	      SetTimer (hwnd, MOUSE_BUTTON_ID,
			w32_mouse_button_tolerance, NULL);
	    saved_mouse_button_msg.msg.hwnd = hwnd;
	    saved_mouse_button_msg.msg.message = msg;
	    saved_mouse_button_msg.msg.wParam = wParam;
	    saved_mouse_button_msg.msg.lParam = lParam;
	    saved_mouse_button_msg.msg.time = GetMessageTime ();
	    saved_mouse_button_msg.dwModifiers = w32_get_modifiers ();
	  }
      }
      return 0;

    case WM_LBUTTONUP:
    case WM_RBUTTONUP:
      if (w32_num_mouse_buttons > 2)
	goto handle_plain_button;

      {
	int this = (msg == WM_LBUTTONUP) ? LMOUSE : RMOUSE;
	int other = (msg == WM_LBUTTONUP) ? RMOUSE : LMOUSE;

	if ((button_state & this) == 0)
	  return 0;

	button_state &= ~this;

	if (button_state & MMOUSE)
	  {
	    /* Only generate event when second button is released. */
	    if ((button_state & other) == 0)
	      {
		msg = WM_MBUTTONUP;
		button_state &= ~MMOUSE;

		if (button_state) abort ();
	      }
	    else
	      return 0;
	  }
	else
	  {
	    /* Flush out saved message if necessary. */
	    if (saved_mouse_button_msg.msg.hwnd)
	      {
		post_msg (&saved_mouse_button_msg);
	      }
	  }
	wmsg.dwModifiers = w32_get_modifiers ();
	my_post_msg (&wmsg, hwnd, msg, wParam, lParam);
	signal_user_input ();

	/* Always clear message buffer and cancel timer. */
	saved_mouse_button_msg.msg.hwnd = 0;
	KillTimer (hwnd, mouse_button_timer);
	mouse_button_timer = 0;

	if (button_state == 0)
	  ReleaseCapture ();
      }
      return 0;

    case WM_XBUTTONDOWN:
    case WM_XBUTTONUP:
      if (w32_pass_extra_mouse_buttons_to_system)
	goto dflt;
      /* else fall through and process them.  */
    case WM_MBUTTONDOWN:
    case WM_MBUTTONUP:
    handle_plain_button:
      {
	BOOL up;
	int button;

	/* Ignore middle and extra buttons as long as the menu is active.  */
	f = x_window_to_frame (dpyinfo, hwnd);
	if (f && f->output_data.w32->menubar_active)
	  return 0;

	if (parse_button (msg, HIWORD (wParam), &button, &up))
	  {
	    if (up) ReleaseCapture ();
	    else SetCapture (hwnd);
	    button = (button == 0) ? LMOUSE :
	      ((button == 1) ? MMOUSE  : RMOUSE);
	    if (up)
	      button_state &= ~button;
	    else
	      button_state |= button;
	  }
      }

      wmsg.dwModifiers = w32_get_modifiers ();
      my_post_msg (&wmsg, hwnd, msg, wParam, lParam);
      signal_user_input ();

      /* Need to return true for XBUTTON messages, false for others,
         to indicate that we processed the message.  */
      return (msg == WM_XBUTTONDOWN || msg == WM_XBUTTONUP);

    case WM_MOUSEMOVE:
      /* Ignore mouse movements as long as the menu is active.  These
	 movements are processed by the window manager anyway, and
	 it's wrong to handle them as if they happened on the
	 underlying frame.  */
      f = x_window_to_frame (dpyinfo, hwnd);
      if (f && f->output_data.w32->menubar_active)
	return 0;

      /* If the mouse has just moved into the frame, start tracking
	 it, so we will be notified when it leaves the frame.  Mouse
	 tracking only works under W98 and NT4 and later. On earlier
	 versions, there is no way of telling when the mouse leaves the
	 frame, so we just have to put up with help-echo and mouse
	 highlighting remaining while the frame is not active.  */
      if (track_mouse_event_fn && !track_mouse_window)
	{
	  TRACKMOUSEEVENT tme;
	  tme.cbSize = sizeof (tme);
	  tme.dwFlags = TME_LEAVE;
	  tme.hwndTrack = hwnd;

	  track_mouse_event_fn (&tme);
	  track_mouse_window = hwnd;
	}
    case WM_VSCROLL:
      if (w32_mouse_move_interval <= 0
	  || (msg == WM_MOUSEMOVE && button_state == 0))
  	{
	  wmsg.dwModifiers = w32_get_modifiers ();
	  my_post_msg (&wmsg, hwnd, msg, wParam, lParam);
	  return 0;
  	}

      /* Hang onto mouse move and scroll messages for a bit, to avoid
	 sending such events to Emacs faster than it can process them.
	 If we get more events before the timer from the first message
	 expires, we just replace the first message. */

      if (saved_mouse_move_msg.msg.hwnd == 0)
	mouse_move_timer =
	  SetTimer (hwnd, MOUSE_MOVE_ID,
		    w32_mouse_move_interval, NULL);

      /* Hold onto message for now. */
      saved_mouse_move_msg.msg.hwnd = hwnd;
      saved_mouse_move_msg.msg.message = msg;
      saved_mouse_move_msg.msg.wParam = wParam;
      saved_mouse_move_msg.msg.lParam = lParam;
      saved_mouse_move_msg.msg.time = GetMessageTime ();
      saved_mouse_move_msg.dwModifiers = w32_get_modifiers ();

      return 0;

    case WM_MOUSEWHEEL:
    case WM_DROPFILES:
      wmsg.dwModifiers = w32_get_modifiers ();
      my_post_msg (&wmsg, hwnd, msg, wParam, lParam);
      signal_user_input ();
      return 0;

    case WM_APPCOMMAND:
      if (w32_pass_multimedia_buttons_to_system)
        goto dflt;
      /* Otherwise, pass to lisp, the same way we do with mousehwheel.  */
    case WM_MOUSEHWHEEL:
      wmsg.dwModifiers = w32_get_modifiers ();
      my_post_msg (&wmsg, hwnd, msg, wParam, lParam);
      signal_user_input ();
      /* Non-zero must be returned when WM_MOUSEHWHEEL messages are
         handled, to prevent the system trying to handle it by faking
         scroll bar events.  */
      return 1;

    case WM_TIMER:
      /* Flush out saved messages if necessary. */
      if (wParam == mouse_button_timer)
	{
	  if (saved_mouse_button_msg.msg.hwnd)
	    {
	      post_msg (&saved_mouse_button_msg);
	      signal_user_input ();
	      saved_mouse_button_msg.msg.hwnd = 0;
	    }
	  KillTimer (hwnd, mouse_button_timer);
	  mouse_button_timer = 0;
	}
      else if (wParam == mouse_move_timer)
	{
	  if (saved_mouse_move_msg.msg.hwnd)
	    {
	      post_msg (&saved_mouse_move_msg);
	      saved_mouse_move_msg.msg.hwnd = 0;
	    }
	  KillTimer (hwnd, mouse_move_timer);
	  mouse_move_timer = 0;
	}
      else if (wParam == menu_free_timer)
	{
	  KillTimer (hwnd, menu_free_timer);
	  menu_free_timer = 0;
	  f = x_window_to_frame (dpyinfo, hwnd);
          /* If a popup menu is active, don't wipe its strings.  */
	  if (menubar_in_use
              && current_popup_menu == NULL)
	    {
	      /* Free memory used by owner-drawn and help-echo strings.  */
	      w32_free_menu_strings (hwnd);
	      f->output_data.w32->menubar_active = 0;
              menubar_in_use = 0;
	    }
	}
      return 0;

    case WM_NCACTIVATE:
      /* Windows doesn't send us focus messages when putting up and
	 taking down a system popup dialog as for Ctrl-Alt-Del on Windows 95.
	 The only indication we get that something happened is receiving
	 this message afterwards.  So this is a good time to reset our
	 keyboard modifiers' state. */
      reset_modifiers ();
      goto dflt;

    case WM_INITMENU:
      button_state = 0;
      ReleaseCapture ();
      /* We must ensure menu bar is fully constructed and up to date
	 before allowing user interaction with it.  To achieve this
	 we send this message to the lisp thread and wait for a
	 reply (whose value is not actually needed) to indicate that
	 the menu bar is now ready for use, so we can now return.

	 To remain responsive in the meantime, we enter a nested message
	 loop that can process all other messages.

	 However, we skip all this if the message results from calling
	 TrackPopupMenu - in fact, we must NOT attempt to send the lisp
	 thread a message because it is blocked on us at this point.  We
	 set menubar_active before calling TrackPopupMenu to indicate
	 this (there is no possibility of confusion with real menubar
	 being active).  */

      f = x_window_to_frame (dpyinfo, hwnd);
      if (f
	  && (f->output_data.w32->menubar_active
	      /* We can receive this message even in the absence of a
		 menubar (ie. when the system menu is activated) - in this
		 case we do NOT want to forward the message, otherwise it
		 will cause the menubar to suddenly appear when the user
		 had requested it to be turned off!  */
	      || f->output_data.w32->menubar_widget == NULL))
	return 0;

      {
	deferred_msg msg_buf;

	/* Detect if message has already been deferred; in this case
	   we cannot return any sensible value to ignore this.  */
	if (find_deferred_msg (hwnd, msg) != NULL)
	  abort ();

        menubar_in_use = 1;

	return send_deferred_msg (&msg_buf, hwnd, msg, wParam, lParam);
      }

    case WM_EXITMENULOOP:
      f = x_window_to_frame (dpyinfo, hwnd);

      /* If a menu is still active, check again after a short delay,
	 since Windows often (always?) sends the WM_EXITMENULOOP
	 before the corresponding WM_COMMAND message.
         Don't do this if a popup menu is active, since it is only
         menubar menus that require cleaning up in this way.
      */
      if (f && menubar_in_use && current_popup_menu == NULL)
	menu_free_timer = SetTimer (hwnd, MENU_FREE_ID, MENU_FREE_DELAY, NULL);
      goto dflt;

    case WM_MENUSELECT:
      /* Direct handling of help_echo in menus.  Should be safe now
	 that we generate the help_echo by placing a help event in the
	 keyboard buffer.  */
      {
	HMENU menu = (HMENU) lParam;
	UINT menu_item = (UINT) LOWORD (wParam);
	UINT flags = (UINT) HIWORD (wParam);

	w32_menu_display_help (hwnd, menu, menu_item, flags);
      }
      return 0;

    case WM_MEASUREITEM:
      f = x_window_to_frame (dpyinfo, hwnd);
      if (f)
	{
	  MEASUREITEMSTRUCT * pMis = (MEASUREITEMSTRUCT *) lParam;

	  if (pMis->CtlType == ODT_MENU)
	    {
	      /* Work out dimensions for popup menu titles. */
	      char * title = (char *) pMis->itemData;
	      HDC hdc = GetDC (hwnd);
	      HFONT menu_font = GetCurrentObject (hdc, OBJ_FONT);
	      LOGFONT menu_logfont;
	      HFONT old_font;
	      SIZE size;

	      GetObject (menu_font, sizeof (menu_logfont), &menu_logfont);
	      menu_logfont.lfWeight = FW_BOLD;
	      menu_font = CreateFontIndirect (&menu_logfont);
	      old_font = SelectObject (hdc, menu_font);

              pMis->itemHeight = GetSystemMetrics (SM_CYMENUSIZE);
              if (title)
                {
		  if (unicode_append_menu)
		    GetTextExtentPoint32W (hdc, (WCHAR *) title,
					   wcslen ((WCHAR *) title),
					   &size);
		  else
		    GetTextExtentPoint32 (hdc, title, strlen (title), &size);

                  pMis->itemWidth = size.cx;
                  if (pMis->itemHeight < size.cy)
                    pMis->itemHeight = size.cy;
                }
              else
                pMis->itemWidth = 0;

	      SelectObject (hdc, old_font);
	      DeleteObject (menu_font);
	      ReleaseDC (hwnd, hdc);
	      return TRUE;
	    }
	}
      return 0;

    case WM_DRAWITEM:
      f = x_window_to_frame (dpyinfo, hwnd);
      if (f)
	{
	  DRAWITEMSTRUCT * pDis = (DRAWITEMSTRUCT *) lParam;

	  if (pDis->CtlType == ODT_MENU)
	    {
	      /* Draw popup menu title. */
	      char * title = (char *) pDis->itemData;
              if (title)
                {
                  HDC hdc = pDis->hDC;
                  HFONT menu_font = GetCurrentObject (hdc, OBJ_FONT);
                  LOGFONT menu_logfont;
                  HFONT old_font;

                  GetObject (menu_font, sizeof (menu_logfont), &menu_logfont);
                  menu_logfont.lfWeight = FW_BOLD;
                  menu_font = CreateFontIndirect (&menu_logfont);
                  old_font = SelectObject (hdc, menu_font);

		  /* Always draw title as if not selected.  */
		  if (unicode_append_menu)
		    ExtTextOutW (hdc,
				 pDis->rcItem.left
				 + GetSystemMetrics (SM_CXMENUCHECK),
				 pDis->rcItem.top,
				 ETO_OPAQUE, &pDis->rcItem,
				 (WCHAR *) title,
				 wcslen ((WCHAR *) title), NULL);
		  else
		    ExtTextOut (hdc,
				pDis->rcItem.left
				+ GetSystemMetrics (SM_CXMENUCHECK),
				pDis->rcItem.top,
				ETO_OPAQUE, &pDis->rcItem,
				title, strlen (title), NULL);

                  SelectObject (hdc, old_font);
                  DeleteObject (menu_font);
                }
	      return TRUE;
	    }
	}
      return 0;

#if 0
      /* Still not right - can't distinguish between clicks in the
	 client area of the frame from clicks forwarded from the scroll
	 bars - may have to hook WM_NCHITTEST to remember the mouse
	 position and then check if it is in the client area ourselves.  */
    case WM_MOUSEACTIVATE:
      /* Discard the mouse click that activates a frame, allowing the
	 user to click anywhere without changing point (or worse!).
	 Don't eat mouse clicks on scrollbars though!!  */
      if (LOWORD (lParam) == HTCLIENT )
	return MA_ACTIVATEANDEAT;
      goto dflt;
#endif

    case WM_MOUSELEAVE:
      /* No longer tracking mouse.  */
      track_mouse_window = NULL;

    case WM_ACTIVATEAPP:
    case WM_ACTIVATE:
    case WM_WINDOWPOSCHANGED:
    case WM_SHOWWINDOW:
      /* Inform lisp thread that a frame might have just been obscured
	 or exposed, so should recheck visibility of all frames.  */
      my_post_msg (&wmsg, hwnd, msg, wParam, lParam);
      goto dflt;

    case WM_SETFOCUS:
      dpyinfo->faked_key = 0;
      reset_modifiers ();
      register_hot_keys (hwnd);
      goto command;
    case WM_KILLFOCUS:
      unregister_hot_keys (hwnd);
      button_state = 0;
      ReleaseCapture ();
      /* Relinquish the system caret.  */
      if (w32_system_caret_hwnd)
	{
	  w32_visible_system_caret_hwnd = NULL;
	  w32_system_caret_hwnd = NULL;
	  DestroyCaret ();
	}
      goto command;
    case WM_COMMAND:
      menubar_in_use = 0;
      f = x_window_to_frame (dpyinfo, hwnd);
      if (f && HIWORD (wParam) == 0)
	{
	  if (menu_free_timer)
	    {
	      KillTimer (hwnd, menu_free_timer);
	      menu_free_timer = 0;
	    }
	}
    case WM_MOVE:
    case WM_SIZE:
    command:
      wmsg.dwModifiers = w32_get_modifiers ();
      my_post_msg (&wmsg, hwnd, msg, wParam, lParam);
      goto dflt;

    case WM_DESTROY:
      CoUninitialize ();
      return 0;

    case WM_CLOSE:
      wmsg.dwModifiers = w32_get_modifiers ();
      my_post_msg (&wmsg, hwnd, msg, wParam, lParam);
      return 0;

    case WM_WINDOWPOSCHANGING:
      /* Don't restrict the sizing of tip frames.  */
      if (hwnd == tip_window)
	return 0;
      {
	WINDOWPLACEMENT wp;
	LPWINDOWPOS lppos = (WINDOWPOS *) lParam;

	wp.length = sizeof (WINDOWPLACEMENT);
	GetWindowPlacement (hwnd, &wp);

	if (wp.showCmd != SW_SHOWMINIMIZED && (lppos->flags & SWP_NOSIZE) == 0)
	  {
	    RECT rect;
	    int wdiff;
	    int hdiff;
	    DWORD font_width;
	    DWORD line_height;
	    DWORD internal_border;
	    DWORD scrollbar_extra;
	    RECT wr;

	    wp.length = sizeof (wp);
	    GetWindowRect (hwnd, &wr);

	    enter_crit ();

	    font_width = GetWindowLong (hwnd, WND_FONTWIDTH_INDEX);
	    line_height = GetWindowLong (hwnd, WND_LINEHEIGHT_INDEX);
	    internal_border = GetWindowLong (hwnd, WND_BORDER_INDEX);
	    scrollbar_extra = GetWindowLong (hwnd, WND_SCROLLBAR_INDEX);

	    leave_crit ();

	    memset (&rect, 0, sizeof (rect));
	    AdjustWindowRect (&rect, GetWindowLong (hwnd, GWL_STYLE),
			      GetMenu (hwnd) != NULL);

	    /* Force width and height of client area to be exact
	       multiples of the character cell dimensions.  */
	    wdiff = (lppos->cx - (rect.right - rect.left)
		     - 2 * internal_border - scrollbar_extra)
	      % font_width;
	    hdiff = (lppos->cy - (rect.bottom - rect.top)
		     - 2 * internal_border)
	      % line_height;

	    if (wdiff || hdiff)
	      {
		/* For right/bottom sizing we can just fix the sizes.
		   However for top/left sizing we will need to fix the X
		   and Y positions as well.  */

		int cx_mintrack = GetSystemMetrics (SM_CXMINTRACK);
		int cy_mintrack = GetSystemMetrics (SM_CYMINTRACK);

		lppos->cx = max (lppos->cx - wdiff, cx_mintrack);
		lppos->cy = max (lppos->cy - hdiff, cy_mintrack);

		if (wp.showCmd != SW_SHOWMAXIMIZED
		    && (lppos->flags & SWP_NOMOVE) == 0)
		  {
		    if (lppos->x != wr.left || lppos->y != wr.top)
		      {
			lppos->x += wdiff;
			lppos->y += hdiff;
		      }
		    else
		      {
			lppos->flags |= SWP_NOMOVE;
		      }
		  }

		return 0;
	      }
	  }
      }

      goto dflt;

    case WM_GETMINMAXINFO:
      /* Hack to allow resizing the Emacs frame above the screen size.
	 Note that Windows 9x limits coordinates to 16-bits.  */
      ((LPMINMAXINFO) lParam)->ptMaxTrackSize.x = 32767;
      ((LPMINMAXINFO) lParam)->ptMaxTrackSize.y = 32767;
      return 0;

    case WM_SETCURSOR:
      if (LOWORD (lParam) == HTCLIENT)
	return 0;

      goto dflt;

    case WM_EMACS_SETCURSOR:
      {
	Cursor cursor = (Cursor) wParam;
	if (cursor)
	  SetCursor (cursor);
	return 0;
      }

    case WM_EMACS_CREATESCROLLBAR:
      return (LRESULT) w32_createscrollbar ((struct frame *) wParam,
					    (struct scroll_bar *) lParam);

    case WM_EMACS_SHOWWINDOW:
      return ShowWindow ((HWND) wParam, (WPARAM) lParam);

    case WM_EMACS_SETFOREGROUND:
      {
        HWND foreground_window;
        DWORD foreground_thread, retval;

        /* On NT 5.0, and apparently Windows 98, it is necessary to
           attach to the thread that currently has focus in order to
           pull the focus away from it.  */
        foreground_window = GetForegroundWindow ();
	foreground_thread = GetWindowThreadProcessId (foreground_window, NULL);
        if (!foreground_window
            || foreground_thread == GetCurrentThreadId ()
            || !AttachThreadInput (GetCurrentThreadId (),
                                   foreground_thread, TRUE))
          foreground_thread = 0;

        retval = SetForegroundWindow ((HWND) wParam);

        /* Detach from the previous foreground thread.  */
        if (foreground_thread)
          AttachThreadInput (GetCurrentThreadId (),
                             foreground_thread, FALSE);

        return retval;
      }

    case WM_EMACS_SETWINDOWPOS:
      {
	WINDOWPOS * pos = (WINDOWPOS *) wParam;
	return SetWindowPos (hwnd, pos->hwndInsertAfter,
			     pos->x, pos->y, pos->cx, pos->cy, pos->flags);
      }

    case WM_EMACS_DESTROYWINDOW:
      DragAcceptFiles ((HWND) wParam, FALSE);
      return DestroyWindow ((HWND) wParam);

    case WM_EMACS_HIDE_CARET:
      return HideCaret (hwnd);

    case WM_EMACS_SHOW_CARET:
      return ShowCaret (hwnd);

    case WM_EMACS_DESTROY_CARET:
      w32_system_caret_hwnd = NULL;
      w32_visible_system_caret_hwnd = NULL;
      return DestroyCaret ();

    case WM_EMACS_TRACK_CARET:
      /* If there is currently no system caret, create one.  */
      if (w32_system_caret_hwnd == NULL)
	{
	  /* Use the default caret width, and avoid changing it
	     unneccesarily, as it confuses screen reader software.  */
	  w32_system_caret_hwnd = hwnd;
	  CreateCaret (hwnd, NULL, 0,
		       w32_system_caret_height);
	}

      if (!SetCaretPos (w32_system_caret_x, w32_system_caret_y))
	return 0;
      /* Ensure visible caret gets turned on when requested.  */
      else if (w32_use_visible_system_caret
	       && w32_visible_system_caret_hwnd != hwnd)
	{
	  w32_visible_system_caret_hwnd = hwnd;
	  return ShowCaret (hwnd);
	}
      /* Ensure visible caret gets turned off when requested.  */
      else if (!w32_use_visible_system_caret
	       && w32_visible_system_caret_hwnd)
	{
	  w32_visible_system_caret_hwnd = NULL;
	  return HideCaret (hwnd);
	}
      else
	return 1;

    case WM_EMACS_TRACKPOPUPMENU:
      {
	UINT flags;
	POINT *pos;
	int retval;
	pos = (POINT *)lParam;
	flags = TPM_CENTERALIGN;
	if (button_state & LMOUSE)
	  flags |= TPM_LEFTBUTTON;
	else if (button_state & RMOUSE)
	  flags |= TPM_RIGHTBUTTON;

	/* Remember we did a SetCapture on the initial mouse down event,
	   so for safety, we make sure the capture is cancelled now.  */
	ReleaseCapture ();
	button_state = 0;

	/* Use menubar_active to indicate that WM_INITMENU is from
           TrackPopupMenu below, and should be ignored.  */
	f = x_window_to_frame (dpyinfo, hwnd);
	if (f)
	  f->output_data.w32->menubar_active = 1;

	if (TrackPopupMenu ((HMENU)wParam, flags, pos->x, pos->y,
			    0, hwnd, NULL))
	  {
	    MSG amsg;
	    /* Eat any mouse messages during popupmenu */
	    while (PeekMessage (&amsg, hwnd, WM_MOUSEFIRST, WM_MOUSELAST,
				PM_REMOVE));
	    /* Get the menu selection, if any */
	    if (PeekMessage (&amsg, hwnd, WM_COMMAND, WM_COMMAND, PM_REMOVE))
	      {
		retval =  LOWORD (amsg.wParam);
	      }
	    else
	      {
		retval = 0;
	      }
	  }
	else
	  {
	    retval = -1;
	  }

	return retval;
      }

    default:
      /* Check for messages registered at runtime. */
      if (msg == msh_mousewheel)
	{
	  wmsg.dwModifiers = w32_get_modifiers ();
	  my_post_msg (&wmsg, hwnd, msg, wParam, lParam);
	  signal_user_input ();
	  return 0;
	}

    dflt:
      return DefWindowProc (hwnd, msg, wParam, lParam);
    }


  /* The most common default return code for handled messages is 0.  */
  return 0;
}

static void
my_create_window (f)
     struct frame * f;
{
  MSG msg;

  if (!PostThreadMessage (dwWindowsThreadId, WM_EMACS_CREATEWINDOW, (WPARAM)f, 0))
    abort ();
  GetMessage (&msg, NULL, WM_EMACS_DONE, WM_EMACS_DONE);
}


/* Create a tooltip window. Unlike my_create_window, we do not do this
   indirectly via the Window thread, as we do not need to process Window
   messages for the tooltip.  Creating tooltips indirectly also creates
   deadlocks when tooltips are created for menu items.  */
static void
my_create_tip_window (f)
     struct frame *f;
{
  RECT rect;

  rect.left = rect.top = 0;
  rect.right = FRAME_PIXEL_WIDTH (f);
  rect.bottom = FRAME_PIXEL_HEIGHT (f);

  AdjustWindowRect (&rect, f->output_data.w32->dwStyle,
		    FRAME_EXTERNAL_MENU_BAR (f));

  tip_window = FRAME_W32_WINDOW (f)
    = CreateWindow (EMACS_CLASS,
		    f->namebuf,
		    f->output_data.w32->dwStyle,
		    f->left_pos,
		    f->top_pos,
		    rect.right - rect.left,
		    rect.bottom - rect.top,
		    FRAME_W32_WINDOW (SELECTED_FRAME ()), /* owner */
		    NULL,
		    hinst,
		    NULL);

  if (tip_window)
    {
      SetWindowLong (tip_window, WND_FONTWIDTH_INDEX, FRAME_COLUMN_WIDTH (f));
      SetWindowLong (tip_window, WND_LINEHEIGHT_INDEX, FRAME_LINE_HEIGHT (f));
      SetWindowLong (tip_window, WND_BORDER_INDEX, FRAME_INTERNAL_BORDER_WIDTH (f));
      SetWindowLong (tip_window, WND_BACKGROUND_INDEX, FRAME_BACKGROUND_PIXEL (f));

      /* Tip frames have no scrollbars.  */
      SetWindowLong (tip_window, WND_SCROLLBAR_INDEX, 0);

      /* Do this to discard the default setting specified by our parent. */
      ShowWindow (tip_window, SW_HIDE);
    }
}


/* Create and set up the w32 window for frame F.  */

static void
w32_window (f, window_prompting, minibuffer_only)
     struct frame *f;
     long window_prompting;
     int minibuffer_only;
{
  BLOCK_INPUT;

  /* Use the resource name as the top-level window name
     for looking up resources.  Make a non-Lisp copy
     for the window manager, so GC relocation won't bother it.

     Elsewhere we specify the window name for the window manager.  */

  {
    char *str = (char *) SDATA (Vx_resource_name);
    f->namebuf = (char *) xmalloc (strlen (str) + 1);
    strcpy (f->namebuf, str);
  }

  my_create_window (f);

  validate_x_resource_name ();

  /* x_set_name normally ignores requests to set the name if the
     requested name is the same as the current name.  This is the one
     place where that assumption isn't correct; f->name is set, but
     the server hasn't been told.  */
  {
    Lisp_Object name;
    int explicit = f->explicit_name;

    f->explicit_name = 0;
    name = f->name;
    f->name = Qnil;
    x_set_name (f, name, explicit);
  }

  UNBLOCK_INPUT;

  if (!minibuffer_only && FRAME_EXTERNAL_MENU_BAR (f))
    initialize_frame_menubar (f);

  if (FRAME_W32_WINDOW (f) == 0)
    error ("Unable to create window");
}

/* Handle the icon stuff for this window.  Perhaps later we might
   want an x_set_icon_position which can be called interactively as
   well.  */

static void
x_icon (f, parms)
     struct frame *f;
     Lisp_Object parms;
{
  Lisp_Object icon_x, icon_y;

  /* Set the position of the icon.  Note that Windows 95 groups all
     icons in the tray.  */
  icon_x = w32_get_arg (parms, Qicon_left, 0, 0, RES_TYPE_NUMBER);
  icon_y = w32_get_arg (parms, Qicon_top, 0, 0, RES_TYPE_NUMBER);
  if (!EQ (icon_x, Qunbound) && !EQ (icon_y, Qunbound))
    {
      CHECK_NUMBER (icon_x);
      CHECK_NUMBER (icon_y);
    }
  else if (!EQ (icon_x, Qunbound) || !EQ (icon_y, Qunbound))
    error ("Both left and top icon corners of icon must be specified");

  BLOCK_INPUT;

  if (! EQ (icon_x, Qunbound))
    x_wm_set_icon_position (f, XINT (icon_x), XINT (icon_y));

#if 0 /* TODO */
  /* Start up iconic or window? */
  x_wm_set_window_state
    (f, (EQ (w32_get_arg (parms, Qvisibility, 0, 0, RES_TYPE_SYMBOL), Qicon)
	 ? IconicState
	 : NormalState));

  x_text_icon (f, (char *) SDATA ((!NILP (f->icon_name)
				     ? f->icon_name
				     : f->name)));
#endif

  UNBLOCK_INPUT;
}


static void
x_make_gc (f)
     struct frame *f;
{
  XGCValues gc_values;

  BLOCK_INPUT;

  /* Create the GC's of this frame.
     Note that many default values are used.  */

  /* Normal video */
  gc_values.font = FRAME_FONT (f);

  /* Cursor has cursor-color background, background-color foreground.  */
  gc_values.foreground = FRAME_BACKGROUND_PIXEL (f);
  gc_values.background = f->output_data.w32->cursor_pixel;
  f->output_data.w32->cursor_gc
    = XCreateGC (NULL, FRAME_W32_WINDOW (f),
		 (GCFont | GCForeground | GCBackground),
		 &gc_values);

  /* Reliefs.  */
  f->output_data.w32->white_relief.gc = 0;
  f->output_data.w32->black_relief.gc = 0;

  UNBLOCK_INPUT;
}


/* Handler for signals raised during x_create_frame and
   x_create_top_frame.  FRAME is the frame which is partially
   constructed.  */

static Lisp_Object
unwind_create_frame (frame)
     Lisp_Object frame;
{
  struct frame *f = XFRAME (frame);

  /* If frame is ``official'', nothing to do.  */
  if (!CONSP (Vframe_list) || !EQ (XCAR (Vframe_list), frame))
    {
#ifdef GLYPH_DEBUG
      struct w32_display_info *dpyinfo = FRAME_W32_DISPLAY_INFO (f);
#endif

      x_free_frame_resources (f);

      /* Check that reference counts are indeed correct.  */
      xassert (dpyinfo->reference_count == dpyinfo_refcount);
      xassert (dpyinfo->image_cache->refcount == image_cache_refcount);

      return Qt;
    }

  return Qnil;
}

#ifdef USE_FONT_BACKEND
static void
x_default_font_parameter (f, parms)
     struct frame *f;
     Lisp_Object parms;
{
  struct w32_display_info *dpyinfo = FRAME_W32_DISPLAY_INFO (f);
  Lisp_Object font = x_get_arg (dpyinfo, parms, Qfont, "font", "Font",
                                RES_TYPE_STRING);

  if (!STRINGP (font))
    {
      int i;
      static char *names[]
        = { "Courier New-10",
            "-*-Courier-normal-r-*-*-13-*-*-*-c-*-iso8859-1",
            "-*-Fixedsys-normal-r-*-*-12-*-*-*-c-*-iso8859-1",
            "Fixedsys",
            NULL };

      for (i = 0; names[i]; i++)
        {
          font = font_open_by_name (f, names[i]);
          if (! NILP (font))
            break;
        }
      if (NILP (font))
        error ("No suitable font was found");
    }
  x_default_parameter (f, parms, Qfont, font, "font", "Font", RES_TYPE_STRING);
}
#endif

DEFUN ("x-create-frame", Fx_create_frame, Sx_create_frame,
       1, 1, 0,
       doc: /* Make a new window, which is called a \"frame\" in Emacs terms.
Return an Emacs frame object.
PARAMETERS is an alist of frame parameters.
If the parameters specify that the frame should not have a minibuffer,
and do not specify a specific minibuffer window to use,
then `default-minibuffer-frame' must be a frame whose minibuffer can
be shared by the new frame.

This function is an internal primitive--use `make-frame' instead.  */)
  (parameters)
     Lisp_Object parameters;
{
  struct frame *f;
  Lisp_Object frame, tem;
  Lisp_Object name;
  int minibuffer_only = 0;
  long window_prompting = 0;
  int width, height;
  int count = SPECPDL_INDEX ();
  struct gcpro gcpro1, gcpro2, gcpro3, gcpro4;
  Lisp_Object display;
  struct w32_display_info *dpyinfo = NULL;
  Lisp_Object parent;
  struct kboard *kb;

  check_w32 ();

  /* Use this general default value to start with
     until we know if this frame has a specified name.  */
  Vx_resource_name = Vinvocation_name;

  display = w32_get_arg (parameters, Qdisplay, 0, 0, RES_TYPE_STRING);
  if (EQ (display, Qunbound))
    display = Qnil;
  dpyinfo = check_x_display_info (display);
#ifdef MULTI_KBOARD
  kb = dpyinfo->terminal->kboard;
#else
  kb = &the_only_kboard;
#endif

  name = w32_get_arg (parameters, Qname, "name", "Name", RES_TYPE_STRING);
  if (!STRINGP (name)
      && ! EQ (name, Qunbound)
      && ! NILP (name))
    error ("Invalid frame name--not a string or nil");

  if (STRINGP (name))
    Vx_resource_name = name;

  /* See if parent window is specified.  */
  parent = w32_get_arg (parameters, Qparent_id, NULL, NULL, RES_TYPE_NUMBER);
  if (EQ (parent, Qunbound))
    parent = Qnil;
  if (! NILP (parent))
    CHECK_NUMBER (parent);

  /* make_frame_without_minibuffer can run Lisp code and garbage collect.  */
  /* No need to protect DISPLAY because that's not used after passing
     it to make_frame_without_minibuffer.  */
  frame = Qnil;
  GCPRO4 (parameters, parent, name, frame);
  tem = w32_get_arg (parameters, Qminibuffer, "minibuffer", "Minibuffer",
                     RES_TYPE_SYMBOL);
  if (EQ (tem, Qnone) || NILP (tem))
    f = make_frame_without_minibuffer (Qnil, kb, display);
  else if (EQ (tem, Qonly))
    {
      f = make_minibuffer_frame ();
      minibuffer_only = 1;
    }
  else if (WINDOWP (tem))
    f = make_frame_without_minibuffer (tem, kb, display);
  else
    f = make_frame (1);

  XSETFRAME (frame, f);

  /* Note that Windows does support scroll bars.  */
  FRAME_CAN_HAVE_SCROLL_BARS (f) = 1;

  /* By default, make scrollbars the system standard width. */
  FRAME_CONFIG_SCROLL_BAR_WIDTH (f) = GetSystemMetrics (SM_CXVSCROLL);

  f->terminal = dpyinfo->terminal;
  f->terminal->reference_count++;

  f->output_method = output_w32;
  f->output_data.w32 =
    (struct w32_output *) xmalloc (sizeof (struct w32_output));
  bzero (f->output_data.w32, sizeof (struct w32_output));
  FRAME_FONTSET (f) = -1;
  record_unwind_protect (unwind_create_frame, frame);

  f->icon_name
    = w32_get_arg (parameters, Qicon_name, "iconName", "Title", RES_TYPE_STRING);
  if (! STRINGP (f->icon_name))
    f->icon_name = Qnil;

/*  FRAME_W32_DISPLAY_INFO (f) = dpyinfo; */
#ifdef MULTI_KBOARD
  FRAME_KBOARD (f) = kb;
#endif

  /* Specify the parent under which to make this window.  */

  if (!NILP (parent))
    {
      f->output_data.w32->parent_desc = (Window) XFASTINT (parent);
      f->output_data.w32->explicit_parent = 1;
    }
  else
    {
      f->output_data.w32->parent_desc = FRAME_W32_DISPLAY_INFO (f)->root_window;
      f->output_data.w32->explicit_parent = 0;
    }

  /* Set the name; the functions to which we pass f expect the name to
     be set.  */
  if (EQ (name, Qunbound) || NILP (name))
    {
      f->name = build_string (dpyinfo->w32_id_name);
      f->explicit_name = 0;
    }
  else
    {
      f->name = name;
      f->explicit_name = 1;
      /* use the frame's title when getting resources for this frame.  */
      specbind (Qx_resource_name, name);
    }

  f->resx = dpyinfo->resx;
  f->resy = dpyinfo->resy;

#ifdef USE_FONT_BACKEND
  if (enable_font_backend)
    {
      /* Perhaps, we must allow frame parameter, say `font-backend',
	 to specify which font backends to use.  */
      register_font_driver (&w32font_driver, f);

      x_default_parameter (f, parameters, Qfont_backend, Qnil,
			   "fontBackend", "FontBackend", RES_TYPE_STRING);
    }
#endif	/* USE_FONT_BACKEND */

  /* Extract the window parameters from the supplied values
     that are needed to determine window geometry.  */
#ifdef USE_FONT_BACKEND
  if (enable_font_backend)
    x_default_font_parameter (f, parameters);
  else
#endif 
  {
    Lisp_Object font;

    font = w32_get_arg (parameters, Qfont, "font", "Font", RES_TYPE_STRING);

    BLOCK_INPUT;
    /* First, try whatever font the caller has specified.  */
    if (STRINGP (font))
      {
        tem = Fquery_fontset (font, Qnil);
        if (STRINGP (tem))
          font = x_new_fontset (f, tem);
        else
          font = x_new_font (f, SDATA (font));
      }
    /* Try out a font which we hope has bold and italic variations.  */
    if (!STRINGP (font))
      font = x_new_font (f, "-*-Courier New-normal-r-*-*-*-100-*-*-c-*-iso8859-1");
    if (! STRINGP (font))
      font = x_new_font (f, "-*-Courier-normal-r-*-*-13-*-*-*-c-*-iso8859-1");
    /* If those didn't work, look for something which will at least work.  */
    if (! STRINGP (font))
      font = x_new_font (f, "-*-Fixedsys-normal-r-*-*-12-*-*-*-c-*-iso8859-1");
    UNBLOCK_INPUT;
    if (! STRINGP (font))
      font = build_string ("Fixedsys");

    x_default_parameter (f, parameters, Qfont, font,
			 "font", "Font", RES_TYPE_STRING);
  }

  x_default_parameter (f, parameters, Qborder_width, make_number (2),
		       "borderWidth", "BorderWidth", RES_TYPE_NUMBER);
  /* This defaults to 2 in order to match xterm.  We recognize either
     internalBorderWidth or internalBorder (which is what xterm calls
     it).  */
  if (NILP (Fassq (Qinternal_border_width, parameters)))
    {
      Lisp_Object value;

      value = w32_get_arg (parameters, Qinternal_border_width,
                           "internalBorder", "InternalBorder", RES_TYPE_NUMBER);
      if (! EQ (value, Qunbound))
	parameters = Fcons (Fcons (Qinternal_border_width, value),
                            parameters);
    }
  /* Default internalBorderWidth to 0 on Windows to match other programs.  */
  x_default_parameter (f, parameters, Qinternal_border_width, make_number (0),
		       "internalBorderWidth", "InternalBorder", RES_TYPE_NUMBER);
  x_default_parameter (f, parameters, Qvertical_scroll_bars, Qright,
		       "verticalScrollBars", "ScrollBars", RES_TYPE_SYMBOL);

  /* Also do the stuff which must be set before the window exists.  */
  x_default_parameter (f, parameters, Qforeground_color, build_string ("black"),
		       "foreground", "Foreground", RES_TYPE_STRING);
  x_default_parameter (f, parameters, Qbackground_color, build_string ("white"),
		       "background", "Background", RES_TYPE_STRING);
  x_default_parameter (f, parameters, Qmouse_color, build_string ("black"),
		       "pointerColor", "Foreground", RES_TYPE_STRING);
  x_default_parameter (f, parameters, Qcursor_color, build_string ("black"),
		       "cursorColor", "Foreground", RES_TYPE_STRING);
  x_default_parameter (f, parameters, Qborder_color, build_string ("black"),
		       "borderColor", "BorderColor", RES_TYPE_STRING);
  x_default_parameter (f, parameters, Qscreen_gamma, Qnil,
		       "screenGamma", "ScreenGamma", RES_TYPE_FLOAT);
  x_default_parameter (f, parameters, Qline_spacing, Qnil,
		       "lineSpacing", "LineSpacing", RES_TYPE_NUMBER);
  x_default_parameter (f, parameters, Qleft_fringe, Qnil,
		       "leftFringe", "LeftFringe", RES_TYPE_NUMBER);
  x_default_parameter (f, parameters, Qright_fringe, Qnil,
		       "rightFringe", "RightFringe", RES_TYPE_NUMBER);


  /* Init faces before x_default_parameter is called for scroll-bar
     parameters because that function calls x_set_scroll_bar_width,
     which calls change_frame_size, which calls Fset_window_buffer,
     which runs hooks, which call Fvertical_motion.  At the end, we
     end up in init_iterator with a null face cache, which should not
     happen.  */
  init_frame_faces (f);

  x_default_parameter (f, parameters, Qmenu_bar_lines, make_number (1),
		       "menuBar", "MenuBar", RES_TYPE_NUMBER);
  x_default_parameter (f, parameters, Qtool_bar_lines, make_number (1),
                       "toolBar", "ToolBar", RES_TYPE_NUMBER);

  x_default_parameter (f, parameters, Qbuffer_predicate, Qnil,
		       "bufferPredicate", "BufferPredicate", RES_TYPE_SYMBOL);
  x_default_parameter (f, parameters, Qtitle, Qnil,
		       "title", "Title", RES_TYPE_STRING);
  x_default_parameter (f, parameters, Qfullscreen, Qnil,
                       "fullscreen", "Fullscreen", RES_TYPE_SYMBOL);

  f->output_data.w32->dwStyle = WS_OVERLAPPEDWINDOW;
  f->output_data.w32->parent_desc = FRAME_W32_DISPLAY_INFO (f)->root_window;

  f->output_data.w32->text_cursor = w32_load_cursor (IDC_IBEAM);
  f->output_data.w32->nontext_cursor = w32_load_cursor (IDC_ARROW);
  f->output_data.w32->modeline_cursor = w32_load_cursor (IDC_ARROW);
  f->output_data.w32->hand_cursor = w32_load_cursor (IDC_HAND);
  f->output_data.w32->hourglass_cursor = w32_load_cursor (IDC_WAIT);
  f->output_data.w32->horizontal_drag_cursor = w32_load_cursor (IDC_SIZEWE);

  window_prompting = x_figure_window_size (f, parameters, 1);

  tem = w32_get_arg (parameters, Qunsplittable, 0, 0, RES_TYPE_BOOLEAN);
  f->no_split = minibuffer_only || EQ (tem, Qt);

  w32_window (f, window_prompting, minibuffer_only);
  x_icon (f, parameters);

  x_make_gc (f);

  /* Now consider the frame official.  */
  FRAME_W32_DISPLAY_INFO (f)->reference_count++;
  Vframe_list = Fcons (frame, Vframe_list);

  /* We need to do this after creating the window, so that the
     icon-creation functions can say whose icon they're describing.  */
  x_default_parameter (f, parameters, Qicon_type, Qnil,
		       "bitmapIcon", "BitmapIcon", RES_TYPE_SYMBOL);

  x_default_parameter (f, parameters, Qauto_raise, Qnil,
		       "autoRaise", "AutoRaiseLower", RES_TYPE_BOOLEAN);
  x_default_parameter (f, parameters, Qauto_lower, Qnil,
		       "autoLower", "AutoRaiseLower", RES_TYPE_BOOLEAN);
  x_default_parameter (f, parameters, Qcursor_type, Qbox,
		       "cursorType", "CursorType", RES_TYPE_SYMBOL);
  x_default_parameter (f, parameters, Qscroll_bar_width, Qnil,
		       "scrollBarWidth", "ScrollBarWidth", RES_TYPE_NUMBER);

  /* Dimensions, especially FRAME_LINES (f), must be done via change_frame_size.
     Change will not be effected unless different from the current
     FRAME_LINES (f).  */
  width = FRAME_COLS (f);
  height = FRAME_LINES (f);

  FRAME_LINES (f) = 0;
  SET_FRAME_COLS (f, 0);
  change_frame_size (f, height, width, 1, 0, 0);

  /* Tell the server what size and position, etc, we want, and how
     badly we want them.  This should be done after we have the menu
     bar so that its size can be taken into account.  */
  BLOCK_INPUT;
  x_wm_set_size_hint (f, window_prompting, 0);
  UNBLOCK_INPUT;

  /* Make the window appear on the frame and enable display, unless
     the caller says not to.  However, with explicit parent, Emacs
     cannot control visibility, so don't try.  */
  if (! f->output_data.w32->explicit_parent)
    {
      Lisp_Object visibility;

      visibility = w32_get_arg (parameters, Qvisibility, 0, 0, RES_TYPE_SYMBOL);
      if (EQ (visibility, Qunbound))
	visibility = Qt;

      if (EQ (visibility, Qicon))
	x_iconify_frame (f);
      else if (! NILP (visibility))
	x_make_frame_visible (f);
      else
	/* Must have been Qnil.  */
	;
    }

  /* Initialize `default-minibuffer-frame' in case this is the first
     frame on this terminal.  */
  if (FRAME_HAS_MINIBUF_P (f)
      && (!FRAMEP (kb->Vdefault_minibuffer_frame)
          || !FRAME_LIVE_P (XFRAME (kb->Vdefault_minibuffer_frame))))
    kb->Vdefault_minibuffer_frame = frame;

  /* All remaining specified parameters, which have not been "used"
     by x_get_arg and friends, now go in the misc. alist of the frame.  */
  for (tem = parameters; CONSP (tem); tem = XCDR (tem))
    if (CONSP (XCAR (tem)) && !NILP (XCAR (XCAR (tem))))
      f->param_alist = Fcons (XCAR (tem), f->param_alist);

  UNGCPRO;

  /* Make sure windows on this frame appear in calls to next-window
     and similar functions.  */
  Vwindow_list = Qnil;

  return unbind_to (count, frame);
}

/* FRAME is used only to get a handle on the X display.  We don't pass the
   display info directly because we're called from frame.c, which doesn't
   know about that structure.  */
Lisp_Object
x_get_focus_frame (frame)
     struct frame *frame;
{
  struct w32_display_info *dpyinfo = FRAME_W32_DISPLAY_INFO (frame);
  Lisp_Object xfocus;
  if (! dpyinfo->w32_focus_frame)
    return Qnil;

  XSETFRAME (xfocus, dpyinfo->w32_focus_frame);
  return xfocus;
}

DEFUN ("x-focus-frame", Fx_focus_frame, Sx_focus_frame, 1, 1, 0,
       doc: /* Give FRAME input focus, raising to foreground if necessary.  */)
  (frame)
     Lisp_Object frame;
{
  x_focus_on_frame (check_x_frame (frame));
  return Qnil;
}


/* Return the charset portion of a font name.  */
char *
xlfd_charset_of_font (char * fontname)
{
  char *charset, *encoding;

  encoding = strrchr (fontname, '-');
  if (!encoding || encoding == fontname)
    return NULL;

  for (charset = encoding - 1; charset >= fontname; charset--)
    if (*charset == '-')
      break;

  if (charset == fontname || strcmp (charset, "-*-*") == 0)
    return NULL;

  return charset + 1;
}

struct font_info *w32_load_bdf_font (struct frame *f, char *fontname,
                                     int size, char* filename);
static Lisp_Object w32_list_bdf_fonts (Lisp_Object pattern, int max_names);
static BOOL w32_to_x_font (LOGFONT * lplf, char * lpxstr, int len,
			   char * charset);
static BOOL x_to_w32_font (char *lpxstr, LOGFONT *lplogfont);

static struct font_info *
w32_load_system_font (f, fontname, size)
     struct frame *f;
     char * fontname;
     int size;
{
  struct w32_display_info *dpyinfo = FRAME_W32_DISPLAY_INFO (f);
  Lisp_Object font_names;

  /* Get a list of all the fonts that match this name.  Once we
     have a list of matching fonts, we compare them against the fonts
     we already have loaded by comparing names.  */
  font_names = w32_list_fonts (f, build_string (fontname), size, 100);

  if (!NILP (font_names))
  {
      Lisp_Object tail;
      int i;

      /* First check if any are already loaded, as that is cheaper
         than loading another one. */
      for (i = 0; i < dpyinfo->n_fonts; i++)
	for (tail = font_names; CONSP (tail); tail = XCDR (tail))
	  if (dpyinfo->font_table[i].name
              && (!strcmp (dpyinfo->font_table[i].name,
                           SDATA (XCAR (tail)))
                  || !strcmp (dpyinfo->font_table[i].full_name,
                              SDATA (XCAR (tail)))))
	    return (dpyinfo->font_table + i);

      fontname = (char *) SDATA (XCAR (font_names));
    }
  else if (w32_strict_fontnames)
    {
      /* If EnumFontFamiliesEx was available, we got a full list of
         fonts back so stop now to avoid the possibility of loading a
         random font.  If we had to fall back to EnumFontFamilies, the
         list is incomplete, so continue whether the font we want was
         listed or not. */
      HMODULE gdi32 = GetModuleHandle ("gdi32.dll");
      FARPROC enum_font_families_ex
        = GetProcAddress (gdi32, "EnumFontFamiliesExA");
      if (enum_font_families_ex)
        return NULL;
    }

  /* Load the font and add it to the table. */
  {
    char *full_name, *encoding, *charset;
    XFontStruct *font;
    struct font_info *fontp;
    LOGFONT lf;
    BOOL ok;
    int codepage;
    int i;

    if (!fontname || !x_to_w32_font (fontname, &lf))
      return (NULL);

    if (!*lf.lfFaceName)
        /* If no name was specified for the font, we get a random font
           from CreateFontIndirect - this is not particularly
           desirable, especially since CreateFontIndirect does not
           fill out the missing name in lf, so we never know what we
           ended up with. */
      return NULL;

    lf.lfQuality = DEFAULT_QUALITY;

    font = (XFontStruct *) xmalloc (sizeof (XFontStruct));
    bzero (font, sizeof (*font));

    /* Set bdf to NULL to indicate that this is a Windows font.  */
    font->bdf = NULL;

    BLOCK_INPUT;

    font->hfont = CreateFontIndirect (&lf);

    if (font->hfont == NULL)
      {
	ok = FALSE;
      }
    else
      {
	HDC hdc;
	HANDLE oldobj;

        codepage = w32_codepage_for_font (fontname);

	hdc = GetDC (dpyinfo->root_window);
	oldobj = SelectObject (hdc, font->hfont);

	ok = GetTextMetrics (hdc, &font->tm);
        if (codepage == CP_UNICODE)
          font->double_byte_p = 1;
        else
	  {
	    /* Unfortunately, some fonts (eg. MingLiU, a big5 ttf font)
               don't report themselves as double byte fonts, when
               patently they are.  So instead of trusting
               GetFontLanguageInfo, we check the properties of the
               codepage directly, since that is ultimately what we are
               working from anyway.  */
	    /* font->double_byte_p = GetFontLanguageInfo (hdc) & GCP_DBCS; */
	    CPINFO cpi = {0};
	    GetCPInfo (codepage, &cpi);
	    font->double_byte_p = cpi.MaxCharSize > 1;
	  }

	SelectObject (hdc, oldobj);
	ReleaseDC (dpyinfo->root_window, hdc);
        /* Fill out details in lf according to the font that was
           actually loaded.  */
        lf.lfHeight = font->tm.tmInternalLeading - font->tm.tmHeight;
        lf.lfWidth = font->tm.tmMaxCharWidth;
        lf.lfWeight = font->tm.tmWeight;
        lf.lfItalic = font->tm.tmItalic;
        lf.lfCharSet = font->tm.tmCharSet;
        lf.lfPitchAndFamily = ((font->tm.tmPitchAndFamily & TMPF_FIXED_PITCH)
                               ? VARIABLE_PITCH : FIXED_PITCH);
        lf.lfOutPrecision = ((font->tm.tmPitchAndFamily & TMPF_VECTOR)
                             ? OUT_STROKE_PRECIS : OUT_STRING_PRECIS);

	w32_cache_char_metrics (font);
      }

    UNBLOCK_INPUT;

    if (!ok)
      {
	w32_unload_font (dpyinfo, font);
	return (NULL);
      }

    /* Find a free slot in the font table.  */
    for (i = 0; i < dpyinfo->n_fonts; ++i)
      if (dpyinfo->font_table[i].name == NULL)
	break;

    /* If no free slot found, maybe enlarge the font table.  */
    if (i == dpyinfo->n_fonts
	&& dpyinfo->n_fonts == dpyinfo->font_table_size)
      {
	int sz;
	dpyinfo->font_table_size = max (16, 2 * dpyinfo->font_table_size);
	sz = dpyinfo->font_table_size * sizeof *dpyinfo->font_table;
	dpyinfo->font_table
	  = (struct font_info *) xrealloc (dpyinfo->font_table, sz);
      }

    fontp = dpyinfo->font_table + i;
    if (i == dpyinfo->n_fonts)
      ++dpyinfo->n_fonts;

    /* Now fill in the slots of *FONTP.  */
    BLOCK_INPUT;
    bzero (fontp, sizeof (*fontp));
    fontp->font = font;
    fontp->font_idx = i;
    fontp->name = (char *) xmalloc (strlen (fontname) + 1);
    bcopy (fontname, fontp->name, strlen (fontname) + 1);

    if ((lf.lfPitchAndFamily & 0x03) == FIXED_PITCH)
      {
	/* Fixed width font.  */
	fontp->average_width = fontp->space_width = FONT_AVG_WIDTH (font);
      }
    else
      {
	wchar_t space = 32;
	XCharStruct* pcm;
	pcm = w32_per_char_metric (font, &space, ANSI_FONT);
	if (pcm)
	  fontp->space_width = pcm->width;
	else
	  fontp->space_width = FONT_AVG_WIDTH (font);

	fontp->average_width = font->tm.tmAveCharWidth;
      }

    fontp->charset = -1;
    charset = xlfd_charset_of_font (fontname);

  /* Cache the W32 codepage for a font.  This makes w32_encode_char
     (called for every glyph during redisplay) much faster.  */
    fontp->codepage = codepage;

    /* Work out the font's full name.  */
    full_name = (char *)xmalloc (100);
    if (full_name && w32_to_x_font (&lf, full_name, 100, charset))
        fontp->full_name = full_name;
    else
      {
        /* If all else fails - just use the name we used to load it.  */
        xfree (full_name);
        fontp->full_name = fontp->name;
      }

    fontp->size = FONT_WIDTH (font);
    fontp->height = FONT_HEIGHT (font);

    /* The slot `encoding' specifies how to map a character
       code-points (0x20..0x7F or 0x2020..0x7F7F) of each charset to
       the font code-points (0:0x20..0x7F, 1:0xA0..0xFF), or
       (0:0x20..0x7F, 1:0xA0..0xFF,
       (0:0x2020..0x7F7F, 1:0xA0A0..0xFFFF, 3:0x20A0..0x7FFF,
       2:0xA020..0xFF7F).  For the moment, we don't know which charset
       uses this font.  So, we set information in fontp->encoding_type
       which is never used by any charset.  If mapping can't be
       decided, set FONT_ENCODING_NOT_DECIDED.  */

    /* SJIS fonts need to be set to type 4, all others seem to work as
       type FONT_ENCODING_NOT_DECIDED.  */
    encoding = strrchr (fontp->name, '-');
    if (encoding && strnicmp (encoding+1, "sjis", 4) == 0)
      fontp->encoding_type = 4;
    else
      fontp->encoding_type = FONT_ENCODING_NOT_DECIDED;

    /* The following three values are set to 0 under W32, which is
       what they get set to if XGetFontProperty fails under X.  */
    fontp->baseline_offset = 0;
    fontp->relative_compose = 0;
    fontp->default_ascent = 0;

    /* Set global flag fonts_changed_p to non-zero if the font loaded
       has a character with a smaller width than any other character
       before, or if the font loaded has a smaller height than any
       other font loaded before.  If this happens, it will make a
       glyph matrix reallocation necessary.  */
    fonts_changed_p |= x_compute_min_glyph_bounds (f);
    UNBLOCK_INPUT;
    return fontp;
  }
}

/* Load font named FONTNAME of size SIZE for frame F, and return a
   pointer to the structure font_info while allocating it dynamically.
   If loading fails, return NULL. */
struct font_info *
w32_load_font (f, fontname, size)
     struct frame *f;
     char * fontname;
     int size;
{
  Lisp_Object bdf_fonts;
  struct font_info *retval = NULL;
  struct w32_display_info *dpyinfo = FRAME_W32_DISPLAY_INFO (f);

  bdf_fonts = w32_list_bdf_fonts (build_string (fontname), 1);

  while (!retval && CONSP (bdf_fonts))
    {
      char *bdf_name, *bdf_file;
      Lisp_Object bdf_pair;
      int i;

      bdf_name = SDATA (XCAR (bdf_fonts));
      bdf_pair = Fassoc (XCAR (bdf_fonts), Vw32_bdf_filename_alist);
      bdf_file = SDATA (XCDR (bdf_pair));

      // If the font is already loaded, do not load it again.
      for (i = 0; i < dpyinfo->n_fonts; i++)
	{
	  if ((dpyinfo->font_table[i].name
	       && !strcmp (dpyinfo->font_table[i].name, bdf_name))
	      || (dpyinfo->font_table[i].full_name
		  && !strcmp (dpyinfo->font_table[i].full_name, bdf_name)))
	    return dpyinfo->font_table + i;
	}

      retval = w32_load_bdf_font (f, bdf_name, size, bdf_file);

      bdf_fonts = XCDR (bdf_fonts);
    }

  if (retval)
    return retval;

  return w32_load_system_font (f, fontname, size);
}


void
w32_unload_font (dpyinfo, font)
     struct w32_display_info *dpyinfo;
     XFontStruct * font;
{
  if (font)
    {
      if (font->per_char) xfree (font->per_char);
      if (font->bdf) w32_free_bdf_font (font->bdf);

      if (font->hfont) DeleteObject (font->hfont);
      xfree (font);
    }
}

/* The font conversion stuff between x and w32 */

/* X font string is as follows (from faces.el)
 * (let ((- 		"[-?]")
 *      (foundry	"[^-]+")
 *      (family 	"[^-]+")
 *      (weight		"\\(bold\\|demibold\\|medium\\)")		; 1
 *      (weight\?	"\\([^-]*\\)")					; 1
 *      (slant		"\\([ior]\\)")					; 2
 *      (slant\?	"\\([^-]?\\)")					; 2
 *      (swidth		"\\([^-]*\\)")					; 3
 *      (adstyle	"[^-]*")					; 4
 *      (pixelsize	"[0-9]+")
 *      (pointsize	"[0-9][0-9]+")
 *      (resx		"[0-9][0-9]+")
 *      (resy		"[0-9][0-9]+")
 *      (spacing	"[cmp?*]")
 *      (avgwidth	"[0-9]+")
 *      (registry	"[^-]+")
 *      (encoding	"[^-]+")
 *      )
 */

static LONG
x_to_w32_weight (lpw)
     char * lpw;
{
  if (!lpw) return (FW_DONTCARE);

  if (stricmp (lpw, "heavy") == 0)             return FW_HEAVY;
  else if (stricmp (lpw, "extrabold") == 0)    return FW_EXTRABOLD;
  else if (stricmp (lpw, "bold") == 0)         return FW_BOLD;
  else if (stricmp (lpw, "demibold") == 0)     return FW_SEMIBOLD;
  else if (stricmp (lpw, "semibold") == 0)     return FW_SEMIBOLD;
  else if (stricmp (lpw, "medium") == 0)       return FW_MEDIUM;
  else if (stricmp (lpw, "normal") == 0)       return FW_NORMAL;
  else if (stricmp (lpw, "light") == 0)        return FW_LIGHT;
  else if (stricmp (lpw, "extralight") == 0)   return FW_EXTRALIGHT;
  else if (stricmp (lpw, "thin") == 0)         return FW_THIN;
  else
    return FW_DONTCARE;
}


static char *
w32_to_x_weight (fnweight)
     int fnweight;
{
  if (fnweight >= FW_HEAVY)      return "heavy";
  if (fnweight >= FW_EXTRABOLD)  return "extrabold";
  if (fnweight >= FW_BOLD)       return "bold";
  if (fnweight >= FW_SEMIBOLD)   return "demibold";
  if (fnweight >= FW_MEDIUM)     return "medium";
  if (fnweight >= FW_NORMAL)     return "normal";
  if (fnweight >= FW_LIGHT)      return "light";
  if (fnweight >= FW_EXTRALIGHT) return "extralight";
  if (fnweight >= FW_THIN)       return "thin";
  else
    return "*";
}

LONG
x_to_w32_charset (lpcs)
    char * lpcs;
{
  Lisp_Object this_entry, w32_charset;
  char *charset;
  int len = strlen (lpcs);

  /* Support "*-#nnn" format for unknown charsets.  */
  if (strncmp (lpcs, "*-#", 3) == 0)
    return atoi (lpcs + 3);

  /* All Windows fonts qualify as unicode.  */
  if (!strncmp (lpcs, "iso10646", 8))
    return DEFAULT_CHARSET;

  /* Handle wildcards by ignoring them; eg. treat "big5*-*" as "big5".  */
  charset = alloca (len + 1);
  strcpy (charset, lpcs);
  lpcs = strchr (charset, '*');
  if (lpcs)
    *lpcs = '\0';

  /* Look through w32-charset-info-alist for the character set.
     Format of each entry is
       (CHARSET_NAME . (WINDOWS_CHARSET . CODEPAGE)).
  */
  this_entry = Fassoc (build_string (charset), Vw32_charset_info_alist);

  if (NILP (this_entry))
    {
      /* At startup, we want iso8859-1 fonts to come up properly. */
      if (stricmp (charset, "iso8859-1") == 0)
        return ANSI_CHARSET;
      else
        return DEFAULT_CHARSET;
    }

  w32_charset = Fcar (Fcdr (this_entry));

  /* Translate Lisp symbol to number.  */
  if (EQ (w32_charset, Qw32_charset_ansi))
    return ANSI_CHARSET;
  if (EQ (w32_charset, Qw32_charset_symbol))
    return SYMBOL_CHARSET;
  if (EQ (w32_charset, Qw32_charset_shiftjis))
    return SHIFTJIS_CHARSET;
  if (EQ (w32_charset, Qw32_charset_hangeul))
    return HANGEUL_CHARSET;
  if (EQ (w32_charset, Qw32_charset_chinesebig5))
    return CHINESEBIG5_CHARSET;
  if (EQ (w32_charset, Qw32_charset_gb2312))
    return GB2312_CHARSET;
  if (EQ (w32_charset, Qw32_charset_oem))
    return OEM_CHARSET;
#ifdef JOHAB_CHARSET
  if (EQ (w32_charset, Qw32_charset_johab))
    return JOHAB_CHARSET;
  if (EQ (w32_charset, Qw32_charset_easteurope))
    return EASTEUROPE_CHARSET;
  if (EQ (w32_charset, Qw32_charset_turkish))
    return TURKISH_CHARSET;
  if (EQ (w32_charset, Qw32_charset_baltic))
    return BALTIC_CHARSET;
  if (EQ (w32_charset, Qw32_charset_russian))
    return RUSSIAN_CHARSET;
  if (EQ (w32_charset, Qw32_charset_arabic))
    return ARABIC_CHARSET;
  if (EQ (w32_charset, Qw32_charset_greek))
    return GREEK_CHARSET;
  if (EQ (w32_charset, Qw32_charset_hebrew))
    return HEBREW_CHARSET;
  if (EQ (w32_charset, Qw32_charset_vietnamese))
    return VIETNAMESE_CHARSET;
  if (EQ (w32_charset, Qw32_charset_thai))
    return THAI_CHARSET;
  if (EQ (w32_charset, Qw32_charset_mac))
    return MAC_CHARSET;
#endif /* JOHAB_CHARSET */
#ifdef UNICODE_CHARSET
  if (EQ (w32_charset, Qw32_charset_unicode))
    return UNICODE_CHARSET;
#endif

  return DEFAULT_CHARSET;
}


char *
w32_to_x_charset (fncharset, matching)
    int fncharset;
    char *matching;
{
  static char buf[32];
  Lisp_Object charset_type;
  int match_len = 0;

  if (matching)
    {
      /* If fully specified, accept it as it is.  Otherwise use a
	 substring match. */
      char *wildcard = strchr (matching, '*');
      if (wildcard)
	*wildcard = '\0';
      else if (strchr (matching, '-'))
	return matching;

      match_len = strlen (matching);
    }

  switch (fncharset)
    {
    case ANSI_CHARSET:
      /* Handle startup case of w32-charset-info-alist not
         being set up yet. */
      if (NILP (Vw32_charset_info_alist))
        return "iso8859-1";
      charset_type = Qw32_charset_ansi;
      break;
    case DEFAULT_CHARSET:
      charset_type = Qw32_charset_default;
      break;
    case SYMBOL_CHARSET:
      charset_type = Qw32_charset_symbol;
      break;
    case SHIFTJIS_CHARSET:
      charset_type = Qw32_charset_shiftjis;
      break;
    case HANGEUL_CHARSET:
      charset_type = Qw32_charset_hangeul;
      break;
    case GB2312_CHARSET:
      charset_type = Qw32_charset_gb2312;
      break;
    case CHINESEBIG5_CHARSET:
      charset_type = Qw32_charset_chinesebig5;
      break;
    case OEM_CHARSET:
      charset_type = Qw32_charset_oem;
      break;

      /* More recent versions of Windows (95 and NT4.0) define more
         character sets.  */
#ifdef EASTEUROPE_CHARSET
    case EASTEUROPE_CHARSET:
      charset_type = Qw32_charset_easteurope;
      break;
    case TURKISH_CHARSET:
      charset_type = Qw32_charset_turkish;
      break;
    case BALTIC_CHARSET:
      charset_type = Qw32_charset_baltic;
      break;
    case RUSSIAN_CHARSET:
      charset_type = Qw32_charset_russian;
      break;
    case ARABIC_CHARSET:
      charset_type = Qw32_charset_arabic;
      break;
    case GREEK_CHARSET:
      charset_type = Qw32_charset_greek;
      break;
    case HEBREW_CHARSET:
      charset_type = Qw32_charset_hebrew;
      break;
    case VIETNAMESE_CHARSET:
      charset_type = Qw32_charset_vietnamese;
      break;
    case THAI_CHARSET:
      charset_type = Qw32_charset_thai;
      break;
    case MAC_CHARSET:
      charset_type = Qw32_charset_mac;
      break;
    case JOHAB_CHARSET:
      charset_type = Qw32_charset_johab;
      break;
#endif

#ifdef UNICODE_CHARSET
    case UNICODE_CHARSET:
      charset_type = Qw32_charset_unicode;
      break;
#endif
    default:
      /* Encode numerical value of unknown charset.  */
      sprintf (buf, "*-#%u", fncharset);
      return buf;
    }

  {
    Lisp_Object rest;
    char * best_match = NULL;
    int matching_found = 0;

    /* Look through w32-charset-info-alist for the character set.
       Prefer ISO codepages, and prefer lower numbers in the ISO
       range. Only return charsets for codepages which are installed.

       Format of each entry is
         (CHARSET_NAME . (WINDOWS_CHARSET . CODEPAGE)).
    */
    for (rest = Vw32_charset_info_alist; CONSP (rest); rest = XCDR (rest))
      {
        char * x_charset;
        Lisp_Object w32_charset;
        Lisp_Object codepage;

        Lisp_Object this_entry = XCAR (rest);

        /* Skip invalid entries in alist. */
        if (!CONSP (this_entry) || !STRINGP (XCAR (this_entry))
            || !CONSP (XCDR (this_entry))
            || !SYMBOLP (XCAR (XCDR (this_entry))))
          continue;

        x_charset = SDATA (XCAR (this_entry));
        w32_charset = XCAR (XCDR (this_entry));
        codepage = XCDR (XCDR (this_entry));

        /* Look for Same charset and a valid codepage (or non-int
           which means ignore).  */
        if (EQ (w32_charset, charset_type)
            && (!INTEGERP (codepage) || XINT (codepage) == CP_DEFAULT
                || IsValidCodePage (XINT (codepage))))
          {
            /* If we don't have a match already, then this is the
               best.  */
            if (!best_match)
	      {
		best_match = x_charset;
		if (matching && !strnicmp (x_charset, matching, match_len))
		  matching_found = 1;
	      }
	    /* If we already found a match for MATCHING, then
	       only consider other matches.  */
	    else if (matching_found
		     && strnicmp (x_charset, matching, match_len))
	      continue;
	    /* If this matches what we want, and the best so far doesn't,
	       then this is better.  */
	    else if (!matching_found && matching
		     && !strnicmp (x_charset, matching, match_len))
	      {
		best_match = x_charset;
		matching_found = 1;
	      }
	    /* If this is fully specified, and the best so far isn't,
	       then this is better.  */
	    else if ((!strchr (best_match, '-') && strchr (x_charset, '-'))
	    /* If this is an ISO codepage, and the best so far isn't,
	       then this is better, but only if it fully specifies the
	       encoding.  */
		|| (strnicmp (best_match, "iso", 3) != 0
		    && strnicmp (x_charset, "iso", 3) == 0
		    && strchr (x_charset, '-')))
		best_match = x_charset;
            /* If both are ISO8859 codepages, choose the one with the
               lowest number in the encoding field.  */
            else if (strnicmp (best_match, "iso8859-", 8) == 0
                     && strnicmp (x_charset, "iso8859-", 8) == 0)
              {
                int best_enc = atoi (best_match + 8);
                int this_enc = atoi (x_charset + 8);
                if (this_enc > 0 && this_enc < best_enc)
                  best_match = x_charset;
              }
          }
      }

    /* If no match, encode the numeric value. */
    if (!best_match)
      {
        sprintf (buf, "*-#%u", fncharset);
        return buf;
      }

    strncpy (buf, best_match, 31);
<<<<<<< HEAD
    /* If the charset is not fully specified, put -0 on the end.  */
    if (!strchr (best_match, '-'))
      {
	int pos = strlen (best_match);
	/* Charset specifiers shouldn't be very long.  If it is a made
	   up one, truncating it should not do any harm since it isn't
	   recognized anyway.  */
	if (pos > 29)
	  pos = 29;
	strcpy (buf + pos, "-0");
      }
=======
>>>>>>> 9fb1ba80
    buf[31] = '\0';
    return buf;
  }
}


/* Return all the X charsets that map to a font.  */
static Lisp_Object
w32_to_all_x_charsets (fncharset)
    int fncharset;
{
  static char buf[32];
  Lisp_Object charset_type;
  Lisp_Object retval = Qnil;

  switch (fncharset)
    {
    case ANSI_CHARSET:
      /* Handle startup case of w32-charset-info-alist not
         being set up yet. */
      if (NILP (Vw32_charset_info_alist))
        return Fcons (build_string ("iso8859-1"), Qnil);

      charset_type = Qw32_charset_ansi;
      break;
    case DEFAULT_CHARSET:
      charset_type = Qw32_charset_default;
      break;
    case SYMBOL_CHARSET:
      charset_type = Qw32_charset_symbol;
      break;
    case SHIFTJIS_CHARSET:
      charset_type = Qw32_charset_shiftjis;
      break;
    case HANGEUL_CHARSET:
      charset_type = Qw32_charset_hangeul;
      break;
    case GB2312_CHARSET:
      charset_type = Qw32_charset_gb2312;
      break;
    case CHINESEBIG5_CHARSET:
      charset_type = Qw32_charset_chinesebig5;
      break;
    case OEM_CHARSET:
      charset_type = Qw32_charset_oem;
      break;

      /* More recent versions of Windows (95 and NT4.0) define more
         character sets.  */
#ifdef EASTEUROPE_CHARSET
    case EASTEUROPE_CHARSET:
      charset_type = Qw32_charset_easteurope;
      break;
    case TURKISH_CHARSET:
      charset_type = Qw32_charset_turkish;
      break;
    case BALTIC_CHARSET:
      charset_type = Qw32_charset_baltic;
      break;
    case RUSSIAN_CHARSET:
      charset_type = Qw32_charset_russian;
      break;
    case ARABIC_CHARSET:
      charset_type = Qw32_charset_arabic;
      break;
    case GREEK_CHARSET:
      charset_type = Qw32_charset_greek;
      break;
    case HEBREW_CHARSET:
      charset_type = Qw32_charset_hebrew;
      break;
    case VIETNAMESE_CHARSET:
      charset_type = Qw32_charset_vietnamese;
      break;
    case THAI_CHARSET:
      charset_type = Qw32_charset_thai;
      break;
    case MAC_CHARSET:
      charset_type = Qw32_charset_mac;
      break;
    case JOHAB_CHARSET:
      charset_type = Qw32_charset_johab;
      break;
#endif

#ifdef UNICODE_CHARSET
    case UNICODE_CHARSET:
      charset_type = Qw32_charset_unicode;
      break;
#endif
    default:
      /* Encode numerical value of unknown charset.  */
      sprintf (buf, "*-#%u", fncharset);
      return Fcons (build_string (buf), Qnil);
    }

  {
    Lisp_Object rest;
    /* Look through w32-charset-info-alist for the character set.
       Only return fully specified charsets for codepages which are
       installed.

       Format of each entry in Vw32_charset_info_alist is
         (CHARSET_NAME . (WINDOWS_CHARSET . CODEPAGE)).
    */
    for (rest = Vw32_charset_info_alist; CONSP (rest); rest = XCDR (rest))
      {
        Lisp_Object x_charset;
        Lisp_Object w32_charset;
        Lisp_Object codepage;

        Lisp_Object this_entry = XCAR (rest);

        /* Skip invalid entries in alist. */
        if (!CONSP (this_entry) || !STRINGP (XCAR (this_entry))
            || !CONSP (XCDR (this_entry))
            || !SYMBOLP (XCAR (XCDR (this_entry))))
          continue;

        x_charset = XCAR (this_entry);
        w32_charset = XCAR (XCDR (this_entry));
        codepage = XCDR (XCDR (this_entry));

	if (!strchr (SDATA (x_charset), '-'))
	  continue;

        /* Look for Same charset and a valid codepage (or non-int
           which means ignore).  */
        if (EQ (w32_charset, charset_type)
            && (!INTEGERP (codepage) || XINT (codepage) == CP_DEFAULT
                || IsValidCodePage (XINT (codepage))))
          {
	    retval = Fcons (x_charset, retval);
          }
      }

    /* If no match, encode the numeric value. */
    if (NILP (retval))
      {
        sprintf (buf, "*-#%u", fncharset);
        return Fcons (build_string (buf), Qnil);
      }

    return retval;
  }
}

/* Get the Windows codepage corresponding to the specified font.  The
   charset info in the font name is used to look up
   w32-charset-to-codepage-alist.  */
int
w32_codepage_for_font (char *fontname)
{
  Lisp_Object codepage, entry;
  char *charset_str, *charset, *end;

  /* Extract charset part of font string.  */
  charset = xlfd_charset_of_font (fontname);

  if (!charset)
    return CP_UNKNOWN;

  charset_str = (char *) alloca (strlen (charset) + 1);
  strcpy (charset_str, charset);

#if 0
  /* Remove leading "*-".  */
  if (strncmp ("*-", charset_str, 2) == 0)
    charset = charset_str + 2;
  else
#endif
    charset = charset_str;

  /* Stop match at wildcard (including preceding '-'). */
  if (end = strchr (charset, '*'))
      {
        if (end > charset && *(end-1) == '-')
          end--;
        *end = '\0';
      }

<<<<<<< HEAD
  if (!strcmp (charset, "iso10646"))
    return CP_UNICODE;

  if (NILP (Vw32_charset_info_alist))
    return CP_DEFAULT;

  entry = Fassoc (build_string(charset), Vw32_charset_info_alist);
=======
  entry = Fassoc (build_string (charset), Vw32_charset_info_alist);
>>>>>>> 9fb1ba80
  if (NILP (entry))
    return CP_UNKNOWN;

  codepage = Fcdr (Fcdr (entry));

  if (NILP (codepage))
    return CP_8BIT;
  else if (XFASTINT (codepage) == XFASTINT (Qt))
    return CP_UNICODE;
  else if (INTEGERP (codepage))
    return XINT (codepage);
  else
    return CP_UNKNOWN;
}


static BOOL
w32_to_x_font (lplogfont, lpxstr, len, specific_charset)
     LOGFONT * lplogfont;
     char * lpxstr;
     int len;
     char * specific_charset;
{
  char* fonttype;
  char *fontname;
  char height_pixels[8];
  char height_dpi[8];
  char width_pixels[8];
  char *fontname_dash;
  int display_resy = (int) one_w32_display_info.resy;
  int display_resx = (int) one_w32_display_info.resx;
  struct coding_system coding;

  if (!lpxstr) abort ();

  if (!lplogfont)
    return FALSE;

  if (lplogfont->lfOutPrecision == OUT_STRING_PRECIS)
    fonttype = "raster";
  else if (lplogfont->lfOutPrecision == OUT_STROKE_PRECIS)
    fonttype = "outline";
  else
    fonttype = "unknown";

  setup_coding_system (Fcheck_coding_system (Vlocale_coding_system),
                       &coding);
  coding.src_multibyte = 0;
  coding.dst_multibyte = 1;
  coding.mode |= CODING_MODE_LAST_BLOCK;
  /* We explicitely disable composition handling because selection
     data should not contain any composition sequence.  */
  coding.common_flags &= ~CODING_ANNOTATION_MASK;

  coding.dst_bytes = LF_FACESIZE * 2;
  coding.destination = (unsigned char *) xmalloc (coding.dst_bytes + 1);
  decode_coding_c_string (&coding, lplogfont->lfFaceName,
			  strlen(lplogfont->lfFaceName), Qnil);
  fontname = coding.destination;

<<<<<<< HEAD
=======
  fontname = alloca (sizeof (*fontname) * bufsz);
  decode_coding (&coding, lplogfont->lfFaceName, fontname,
                 strlen (lplogfont->lfFaceName), bufsz - 1);
>>>>>>> 9fb1ba80
  *(fontname + coding.produced) = '\0';

  /* Replace dashes with underscores so the dashes are not
     misinterpreted.  */
  fontname_dash = fontname;
  while (fontname_dash = strchr (fontname_dash, '-'))
      *fontname_dash = '_';

  if (lplogfont->lfHeight)
    {
      sprintf (height_pixels, "%u", eabs (lplogfont->lfHeight));
      sprintf (height_dpi, "%u",
	       eabs (lplogfont->lfHeight) * 720 / display_resy);
    }
  else
    {
      strcpy (height_pixels, "*");
      strcpy (height_dpi, "*");
    }

#if 0 /* Never put the width in the xfld. It fails on fonts with
	 double-width characters.  */
  if (lplogfont->lfWidth)
    sprintf (width_pixels, "%u", lplogfont->lfWidth * 10);
  else
#endif
    strcpy (width_pixels, "*");

  _snprintf (lpxstr, len - 1,
	     "-%s-%s-%s-%c-normal-normal-%s-%s-%d-%d-%c-%s-%s",
             fonttype,                               /* foundry */
	     fontname,                               /* family */
	     w32_to_x_weight (lplogfont->lfWeight),  /* weight */
	     lplogfont->lfItalic?'i':'r',            /* slant */
                                                     /* setwidth name */
                                                     /* add style name */
	     height_pixels,                          /* pixel size */
	     height_dpi,                             /* point size */
             display_resx,                           /* resx */
             display_resy,                           /* resy */
	     ((lplogfont->lfPitchAndFamily & 0x3) == VARIABLE_PITCH)
             ? 'p' : 'c',                            /* spacing */
	     width_pixels,                           /* avg width */
             w32_to_x_charset (lplogfont->lfCharSet, specific_charset)
             /* charset registry and encoding */
	     );

  lpxstr[len - 1] = 0;		/* just to be sure */
  return (TRUE);
}

static BOOL
x_to_w32_font (lpxstr, lplogfont)
     char * lpxstr;
     LOGFONT * lplogfont;
{
  struct coding_system coding;

  if (!lplogfont) return (FALSE);

  memset (lplogfont, 0, sizeof (*lplogfont));

  /* Set default value for each field.  */
#if 1
  lplogfont->lfOutPrecision = OUT_DEFAULT_PRECIS;
  lplogfont->lfClipPrecision = CLIP_DEFAULT_PRECIS;
  lplogfont->lfQuality = DEFAULT_QUALITY;
#else
  /* go for maximum quality */
  lplogfont->lfOutPrecision = OUT_STROKE_PRECIS;
  lplogfont->lfClipPrecision = CLIP_STROKE_PRECIS;
  lplogfont->lfQuality = PROOF_QUALITY;
#endif

  lplogfont->lfCharSet = DEFAULT_CHARSET;
  lplogfont->lfWeight = FW_DONTCARE;
  lplogfont->lfPitchAndFamily = DEFAULT_PITCH | FF_DONTCARE;

  if (!lpxstr)
    return FALSE;

  /* Provide a simple escape mechanism for specifying Windows font names
   * directly -- if font spec does not beginning with '-', assume this
   * format:
   *   "<font name>[:height in pixels[:width in pixels[:weight]]]"
   */

  if (*lpxstr == '-')
    {
      int fields, tem;
      char name[50], weight[20], slant, pitch, pixels[10], height[10],
        width[10], resy[10], remainder[50];
      char * encoding;
      int dpi = (int) one_w32_display_info.resy;

      fields = sscanf (lpxstr,
		       "-%*[^-]-%49[^-]-%19[^-]-%c-%*[^-]-%*[^-]-%9[^-]-%9[^-]-%*[^-]-%9[^-]-%c-%9[^-]-%49s",
		       name, weight, &slant, pixels, height, resy, &pitch, width, remainder);
      if (fields == EOF)
	return (FALSE);

      /* In the general case when wildcards cover more than one field,
	 we don't know which field is which, so don't fill any in.
	 However, we need to cope with this particular form, which is
	 generated by font_list_1 (invoked by try_font_list):
	     "-raster-6x10-*-gb2312*-*"
	 and make sure to correctly parse the charset field.  */
      if (fields == 3)
	{
	  fields = sscanf (lpxstr,
			   "-%*[^-]-%49[^-]-*-%49s",
			   name, remainder);
	}
      else if (fields < 9)
	{
	  fields = 0;
	  remainder[0] = 0;
	}

      if (fields > 0 && name[0] != '*')
        {
	  Lisp_Object string = build_string (name);
          setup_coding_system
            (Fcheck_coding_system (Vlocale_coding_system), &coding);
          coding.mode |= (CODING_MODE_SAFE_ENCODING | CODING_MODE_LAST_BLOCK);
	  /* Disable composition/charset annotation.   */
	  coding.common_flags &= ~CODING_ANNOTATION_MASK;
	  coding.dst_bytes = SCHARS (string) * 2;

	  coding.destination = (unsigned char *) xmalloc (coding.dst_bytes);
          encode_coding_object (&coding, string, 0, 0,
				SCHARS (string), SBYTES (string), Qnil);
	  if (coding.produced >= LF_FACESIZE)
	    coding.produced = LF_FACESIZE - 1;

	  coding.destination[coding.produced] = '\0';

	  strcpy (lplogfont->lfFaceName, coding.destination);
	  xfree (coding.destination);
	}
      else
        {
	  lplogfont->lfFaceName[0] = '\0';
	}

      fields--;

      lplogfont->lfWeight = x_to_w32_weight ((fields > 0 ? weight : ""));

      fields--;

      lplogfont->lfItalic = (fields > 0 && slant == 'i');

      fields--;

      if (fields > 0 && pixels[0] != '*')
	lplogfont->lfHeight = atoi (pixels);

      fields--;
      fields--;
      if (fields > 0 && resy[0] != '*')
        {
          tem = atoi (resy);
          if (tem > 0) dpi = tem;
        }

      if (fields > -1 && lplogfont->lfHeight == 0 && height[0] != '*')
	lplogfont->lfHeight = atoi (height) * dpi / 720;

      if (fields > 0)
        {
          if (pitch == 'p')
            lplogfont->lfPitchAndFamily = VARIABLE_PITCH | FF_DONTCARE;
          else if (pitch == 'c')
            lplogfont->lfPitchAndFamily = FIXED_PITCH | FF_DONTCARE;
        }

      fields--;

      if (fields > 0 && width[0] != '*')
	lplogfont->lfWidth = atoi (width) / 10;

      fields--;

      /* Strip the trailing '-' if present. (it shouldn't be, as it
         fails the test against xlfd-tight-regexp in fontset.el).  */
      {
	int len = strlen (remainder);
	if (len > 0 && remainder[len-1] == '-')
	  remainder[len-1] = 0;
      }
      encoding = remainder;
#if 0
      if (strncmp (encoding, "*-", 2) == 0)
	encoding += 2;
#endif
      lplogfont->lfCharSet = x_to_w32_charset (encoding);
    }
  else
    {
      int fields;
      char name[100], height[10], width[10], weight[20];

      fields = sscanf (lpxstr,
		       "%99[^:]:%9[^:]:%9[^:]:%19s",
		       name, height, width, weight);

      if (fields == EOF) return (FALSE);

      if (fields > 0)
        {
	  strncpy (lplogfont->lfFaceName, name, LF_FACESIZE);
	  lplogfont->lfFaceName[LF_FACESIZE-1] = 0;
	}
      else
        {
	  lplogfont->lfFaceName[0] = 0;
	}

      fields--;

      if (fields > 0)
	lplogfont->lfHeight = atoi (height);

      fields--;

      if (fields > 0)
	lplogfont->lfWidth = atoi (width);

      fields--;

      lplogfont->lfWeight = x_to_w32_weight ((fields > 0 ? weight : ""));
    }

  /* This makes TrueType fonts work better. */
  lplogfont->lfHeight = - eabs (lplogfont->lfHeight);

  return (TRUE);
}

/* Strip the pixel height and point height from the given xlfd, and
   return the pixel height. If no pixel height is specified, calculate
   one from the point height, or if that isn't defined either, return
   0 (which usually signifies a scalable font).
*/
static int
xlfd_strip_height (char *fontname)
{
  int pixel_height, field_number;
  char *read_from, *write_to;

  xassert (fontname);

  pixel_height = field_number = 0;
  write_to = NULL;

  /* Look for height fields.  */
  for (read_from = fontname; *read_from; read_from++)
    {
      if (*read_from == '-')
        {
          field_number++;
          if (field_number == 7) /* Pixel height.  */
            {
              read_from++;
              write_to = read_from;

              /* Find end of field.  */
              for (;*read_from && *read_from != '-'; read_from++)
                ;

              /* Split the fontname at end of field.  */
              if (*read_from)
                {
                  *read_from = '\0';
                  read_from++;
                }
              pixel_height = atoi (write_to);
              /* Blank out field. */
              if (read_from > write_to)
                {
                  *write_to = '-';
                  write_to++;
                }
              /* If the pixel height field is at the end (partial xlfd),
                 return now.  */
              else
                return pixel_height;

              /* If we got a pixel height, the point height can be
                 ignored. Just blank it out and break now.  */
              if (pixel_height)
                {
                  /* Find end of point size field.  */
                  for (; *read_from && *read_from != '-'; read_from++)
                    ;

                  if (*read_from)
                    read_from++;

                  /* Blank out the point size field.  */
                  if (read_from > write_to)
                    {
                      *write_to = '-';
                      write_to++;
                    }
                  else
                    return pixel_height;

                  break;
                }
              /* If the point height is already blank, break now.  */
              if (*read_from == '-')
                {
                  read_from++;
                  break;
                }
            }
          else if (field_number == 8)
            {
              /* If we didn't get a pixel height, try to get the point
                 height and convert that.  */
              int point_size;
              char *point_size_start = read_from++;

              /* Find end of field.  */
              for (; *read_from && *read_from != '-'; read_from++)
                ;

              if (*read_from)
                {
                  *read_from = '\0';
                  read_from++;
                }

              point_size = atoi (point_size_start);

              /* Convert to pixel height. */
              pixel_height = point_size
                           * one_w32_display_info.height_in / 720;

              /* Blank out this field and break.  */
              *write_to = '-';
              write_to++;
              break;
            }
        }
    }

  /* Shift the rest of the font spec into place.  */
  if (write_to && read_from > write_to)
    {
      for (; *read_from; read_from++, write_to++)
        *write_to = *read_from;
      *write_to = '\0';
    }

  return pixel_height;
}

/* Assume parameter 1 is fully qualified, no wildcards. */
static BOOL
w32_font_match (fontname, pattern)
    char * fontname;
    char * pattern;
{
  char *ptr;
  char *font_name_copy;
  char *regex = alloca (strlen (pattern) * 2 + 3);

  font_name_copy = alloca (strlen (fontname) + 1);
  strcpy (font_name_copy, fontname);

  ptr = regex;
  *ptr++ = '^';

  /* Turn pattern into a regexp and do a regexp match.  */
  for (; *pattern; pattern++)
    {
      if (*pattern == '?')
        *ptr++ = '.';
      else if (*pattern == '*')
        {
          *ptr++ = '.';
          *ptr++ = '*';
        }
      else
        *ptr++ = *pattern;
    }
  *ptr = '$';
  *(ptr + 1) = '\0';

  /* Strip out font heights and compare them seperately, since
     rounding error can cause mismatches. This also allows a
     comparison between a font that declares only a pixel height and a
     pattern that declares the point height.
  */
  {
    int font_height, pattern_height;

    font_height = xlfd_strip_height (font_name_copy);
    pattern_height = xlfd_strip_height (regex);

    /* Compare now, and don't bother doing expensive regexp matching
       if the heights differ.  */
    if (font_height && pattern_height && (font_height != pattern_height))
      return FALSE;
  }

  return (fast_string_match_ignore_case (build_string (regex),
                                         build_string (font_name_copy)) >= 0);
}

/* Callback functions, and a structure holding info they need, for
   listing system fonts on W32. We need one set of functions to do the
   job properly, but these don't work on NT 3.51 and earlier, so we
   have a second set which don't handle character sets properly to
   fall back on.

   In both cases, there are two passes made. The first pass gets one
   font from each family, the second pass lists all the fonts from
   each family.  */

typedef struct enumfont_t
{
  HDC hdc;
  int numFonts;
  LOGFONT logfont;
  XFontStruct *size_ref;
  Lisp_Object pattern;
  Lisp_Object list;
} enumfont_t;


static void
enum_font_maybe_add_to_list (enumfont_t *, LOGFONT *, char *, Lisp_Object);


static int CALLBACK
enum_font_cb2 (lplf, lptm, FontType, lpef)
    ENUMLOGFONT * lplf;
    NEWTEXTMETRIC * lptm;
    int FontType;
    enumfont_t * lpef;
{
  /* Ignore struck out and underlined versions of fonts.  */
  if (lplf->elfLogFont.lfStrikeOut || lplf->elfLogFont.lfUnderline)
    return 1;

  /* Only return fonts with names starting with @ if they were
     explicitly specified, since Microsoft uses an initial @ to
     denote fonts for vertical writing, without providing a more
     convenient way of identifying them.  */
  if (lplf->elfLogFont.lfFaceName[0] == '@'
      && lpef->logfont.lfFaceName[0] != '@')
    return 1;

  /* Check that the character set matches if it was specified */
  if (lpef->logfont.lfCharSet != DEFAULT_CHARSET &&
      lplf->elfLogFont.lfCharSet != lpef->logfont.lfCharSet)
    return 1;

  if (FontType == RASTER_FONTTYPE)
    {
      /* DBCS raster fonts have problems displaying, so skip them.  */
      int charset = lplf->elfLogFont.lfCharSet;
      if (charset == SHIFTJIS_CHARSET
	  || charset == HANGEUL_CHARSET
	  || charset == CHINESEBIG5_CHARSET
	  || charset == GB2312_CHARSET
#ifdef JOHAB_CHARSET
	  || charset == JOHAB_CHARSET
#endif
	  )
	return 1;
    }

  {
    char buf[100];
    Lisp_Object width = Qnil;
    Lisp_Object charset_list = Qnil;
    char *charset = NULL;

    /* Truetype fonts do not report their true metrics until loaded */
    if (FontType != RASTER_FONTTYPE)
      {
	if (!NILP (lpef->pattern))
	  {
	    /* Scalable fonts are as big as you want them to be.  */
	    lplf->elfLogFont.lfHeight = lpef->logfont.lfHeight;
	    lplf->elfLogFont.lfWidth = lpef->logfont.lfWidth;
	    width = make_number (lpef->logfont.lfWidth);
	  }
	else
	  {
	    lplf->elfLogFont.lfHeight = 0;
	    lplf->elfLogFont.lfWidth = 0;
	  }
      }

    /* Make sure the height used here is the same as everywhere
       else (ie character height, not cell height).  */
    if (lplf->elfLogFont.lfHeight > 0)
      {
        /* lptm can be trusted for RASTER fonts, but not scalable ones. */
        if (FontType == RASTER_FONTTYPE)
          lplf->elfLogFont.lfHeight = lptm->tmInternalLeading - lptm->tmHeight;
        else
          lplf->elfLogFont.lfHeight = -lplf->elfLogFont.lfHeight;
      }

    if (!NILP (lpef->pattern))
      {
        charset = xlfd_charset_of_font (SDATA (lpef->pattern));

	/* We already checked charsets above, but DEFAULT_CHARSET
           slipped through.  So only allow exact matches for DEFAULT_CHARSET.  */
	if (charset
	    && strncmp (charset, "*-*", 3) != 0
	    && lpef->logfont.lfCharSet == DEFAULT_CHARSET
	    && strcmp (charset, w32_to_x_charset (DEFAULT_CHARSET, NULL)) != 0)
	  return 1;
      }

    if (charset)
      charset_list = Fcons (build_string (charset), Qnil);
    else
      /* Always prefer unicode.  */
      charset_list
	= Fcons (build_string ("iso10646-1"),
		 w32_to_all_x_charsets (lplf->elfLogFont.lfCharSet));

    /* Loop through the charsets.  */
    for ( ; CONSP (charset_list); charset_list = Fcdr (charset_list))
      {
	Lisp_Object this_charset = Fcar (charset_list);
	charset = SDATA (this_charset);

	enum_font_maybe_add_to_list (lpef, &(lplf->elfLogFont),
				     charset, width);

	/* List bold and italic variations if w32-enable-synthesized-fonts
	   is non-nil and this is a plain font.  */
	if (w32_enable_synthesized_fonts
	    && lplf->elfLogFont.lfWeight == FW_NORMAL
	    && lplf->elfLogFont.lfItalic == FALSE)
	  {
	    /* bold.  */
	    lplf->elfLogFont.lfWeight = FW_BOLD;
	    enum_font_maybe_add_to_list (lpef, &(lplf->elfLogFont),
					 charset, width);
	    /* bold italic.  */
	    lplf->elfLogFont.lfItalic = TRUE;
	    enum_font_maybe_add_to_list (lpef, &(lplf->elfLogFont),
					 charset, width);
	    /* italic.  */
	    lplf->elfLogFont.lfWeight = FW_NORMAL;
	    enum_font_maybe_add_to_list (lpef, &(lplf->elfLogFont),
					 charset, width);
	  }
      }
  }

  return 1;
}

static void
enum_font_maybe_add_to_list (lpef, logfont, match_charset, width)
     enumfont_t * lpef;
     LOGFONT * logfont;
     char * match_charset;
     Lisp_Object width;
{
  char buf[100];

  if (!w32_to_x_font (logfont, buf, 100, match_charset))
    return;

  if (NILP (lpef->pattern)
      || w32_font_match (buf, SDATA (lpef->pattern)))
    {
      /* Check if we already listed this font.  This may happen if
         w32_enable_synthesized_fonts is non-nil, and there are real
         bold and italic versions of the font.  */
      Lisp_Object font_name = build_string (buf);
      if (NILP (Fmember (font_name, lpef->list)))
	{
	  Lisp_Object entry = Fcons (font_name, width);
	  lpef->list = Fcons (entry, lpef->list);
	  lpef->numFonts++;
	}
    }
}


static int CALLBACK
enum_font_cb1 (lplf, lptm, FontType, lpef)
     ENUMLOGFONT * lplf;
     NEWTEXTMETRIC * lptm;
     int FontType;
     enumfont_t * lpef;
{
  return EnumFontFamilies (lpef->hdc,
			   lplf->elfLogFont.lfFaceName,
			   (FONTENUMPROC) enum_font_cb2,
			   (LPARAM) lpef);
}


static int CALLBACK
enum_fontex_cb2 (lplf, lptm, font_type, lpef)
     ENUMLOGFONTEX * lplf;
     NEWTEXTMETRICEX * lptm;
     int font_type;
     enumfont_t * lpef;
{
  /* We are not interested in the extra info we get back from the 'Ex
     version - only the fact that we get character set variations
     enumerated seperately.  */
  return enum_font_cb2 ((ENUMLOGFONT *) lplf, (NEWTEXTMETRIC *) lptm,
                        font_type, lpef);
}

static int CALLBACK
enum_fontex_cb1 (lplf, lptm, font_type, lpef)
     ENUMLOGFONTEX * lplf;
     NEWTEXTMETRICEX * lptm;
     int font_type;
     enumfont_t * lpef;
{
  HMODULE gdi32 = GetModuleHandle ("gdi32.dll");
  FARPROC enum_font_families_ex
    = GetProcAddress ( gdi32, "EnumFontFamiliesExA");
  /* We don't really expect EnumFontFamiliesEx to disappear once we
     get here, so don't bother handling it gracefully.  */
  if (enum_font_families_ex == NULL)
    error ("gdi32.dll has disappeared!");
  return enum_font_families_ex (lpef->hdc,
                                &lplf->elfLogFont,
                                (FONTENUMPROC) enum_fontex_cb2,
                                (LPARAM) lpef, 0);
}

/* Interface to fontset handler. (adapted from mw32font.c in Meadow
   and xterm.c in Emacs 20.3) */

static Lisp_Object
w32_list_bdf_fonts (Lisp_Object pattern, int max_names)
{
  char *fontname, *ptnstr;
  Lisp_Object list, tem, newlist = Qnil;
  int n_fonts = 0;

  list = Vw32_bdf_filename_alist;
  ptnstr = SDATA (pattern);

  for ( ; CONSP (list); list = XCDR (list))
    {
      tem = XCAR (list);
      if (CONSP (tem))
        fontname = SDATA (XCAR (tem));
      else if (STRINGP (tem))
        fontname = SDATA (tem);
      else
        continue;

      if (w32_font_match (fontname, ptnstr))
        {
          newlist = Fcons (XCAR (tem), newlist);
          n_fonts++;
          if (max_names >= 0 && n_fonts >= max_names)
            break;
        }
    }

  return newlist;
}


/* Return a list of names of available fonts matching PATTERN on frame
   F.  If SIZE is not 0, it is the size (maximum bound width) of fonts
   to be listed.  Frame F NULL means we have not yet created any
   frame, which means we can't get proper size info, as we don't have
   a device context to use for GetTextMetrics.
   MAXNAMES sets a limit on how many fonts to match.  If MAXNAMES is
   negative, then all matching fonts are returned.  */

Lisp_Object
w32_list_fonts (f, pattern, size, maxnames)
     struct frame *f;
     Lisp_Object pattern;
     int size;
     int maxnames;
{
  Lisp_Object patterns, key = Qnil, tem, tpat;
  Lisp_Object list = Qnil, newlist = Qnil, second_best = Qnil;
  struct w32_display_info *dpyinfo = &one_w32_display_info;
  int n_fonts = 0;

  patterns = Fassoc (pattern, Valternate_fontname_alist);
  if (NILP (patterns))
    patterns = Fcons (pattern, Qnil);

  for (; CONSP (patterns); patterns = XCDR (patterns))
    {
      enumfont_t ef;
      int codepage;

      tpat = XCAR (patterns);

      if (!STRINGP (tpat))
        continue;

      /* Avoid expensive EnumFontFamilies functions if we are not
         going to be able to output one of these anyway. */
      codepage = w32_codepage_for_font (SDATA (tpat));
      if (codepage != CP_8BIT && codepage != CP_UNICODE
          && codepage != CP_DEFAULT && codepage != CP_UNKNOWN
	  && !IsValidCodePage (codepage))
        continue;

      /* See if we cached the result for this particular query.
         The cache is an alist of the form:
           ((PATTERN (FONTNAME . WIDTH) ...) ...)
      */
      if (tem = XCDR (dpyinfo->name_list_element),
          !NILP (list = Fassoc (tpat, tem)))
        {
          list = Fcdr_safe (list);
          /* We have a cached list. Don't have to get the list again.  */
          goto label_cached;
        }

      BLOCK_INPUT;
      /* At first, put PATTERN in the cache.  */
      ef.pattern = tpat;
      ef.list = Qnil;
      ef.numFonts = 0;

      /* Use EnumFontFamiliesEx where it is available, as it knows
         about character sets.  Fall back to EnumFontFamilies for
         older versions of NT that don't support the 'Ex function.  */
      x_to_w32_font (SDATA (tpat), &ef.logfont);
      {
        LOGFONT font_match_pattern;
        HMODULE gdi32 = GetModuleHandle ("gdi32.dll");
        FARPROC enum_font_families_ex
          = GetProcAddress ( gdi32, "EnumFontFamiliesExA");

        /* We do our own pattern matching so we can handle wildcards.  */
        font_match_pattern.lfFaceName[0] = 0;
        font_match_pattern.lfPitchAndFamily = 0;
        /* We can use the charset, because if it is a wildcard it will
           be DEFAULT_CHARSET anyway.  */
        font_match_pattern.lfCharSet = ef.logfont.lfCharSet;

        ef.hdc = GetDC (dpyinfo->root_window);

        if (enum_font_families_ex)
          enum_font_families_ex (ef.hdc,
                                 &font_match_pattern,
                                 (FONTENUMPROC) enum_fontex_cb1,
                                 (LPARAM) &ef, 0);
        else
          EnumFontFamilies (ef.hdc, NULL, (FONTENUMPROC) enum_font_cb1,
                            (LPARAM)&ef);

        ReleaseDC (dpyinfo->root_window, ef.hdc);
      }

      UNBLOCK_INPUT;
      list = ef.list;

      /* Make a list of the fonts we got back.
         Store that in the font cache for the display. */
      XSETCDR (dpyinfo->name_list_element,
	       Fcons (Fcons (tpat, list),
		      XCDR (dpyinfo->name_list_element)));

    label_cached:
      if (NILP (list)) continue; /* Try the remaining alternatives.  */

      newlist = second_best = Qnil;

      /* Make a list of the fonts that have the right width.  */
      for (; CONSP (list); list = XCDR (list))
        {
          int found_size;
          tem = XCAR (list);

          if (!CONSP (tem))
            continue;
          if (NILP (XCAR (tem)))
            continue;
          if (!size)
            {
              newlist = Fcons (XCAR (tem), newlist);
              n_fonts++;
              if (maxnames >= 0 && n_fonts >= maxnames)
                break;
              else
                continue;
            }
          if (!INTEGERP (XCDR (tem)))
            {
              /* Since we don't yet know the size of the font, we must
                 load it and try GetTextMetrics.  */
              W32FontStruct thisinfo;
              LOGFONT lf;
              HDC hdc;
              HANDLE oldobj;

              if (!x_to_w32_font (SDATA (XCAR (tem)), &lf))
                continue;

              BLOCK_INPUT;
              thisinfo.bdf = NULL;
              thisinfo.hfont = CreateFontIndirect (&lf);
              if (thisinfo.hfont == NULL)
                continue;

              hdc = GetDC (dpyinfo->root_window);
              oldobj = SelectObject (hdc, thisinfo.hfont);
              if (GetTextMetrics (hdc, &thisinfo.tm))
                XSETCDR (tem, make_number (FONT_AVG_WIDTH (&thisinfo)));
              else
                XSETCDR (tem, make_number (0));
              SelectObject (hdc, oldobj);
              ReleaseDC (dpyinfo->root_window, hdc);
              DeleteObject (thisinfo.hfont);
              UNBLOCK_INPUT;
            }
          found_size = XINT (XCDR (tem));
          if (found_size == size)
            {
              newlist = Fcons (XCAR (tem), newlist);
              n_fonts++;
              if (maxnames >= 0 && n_fonts >= maxnames)
                break;
            }
          /* keep track of the closest matching size in case
             no exact match is found.  */
          else if (found_size > 0)
            {
              if (NILP (second_best))
                second_best = tem;

              else if (found_size < size)
                {
                  if (XINT (XCDR (second_best)) > size
                      || XINT (XCDR (second_best)) < found_size)
                    second_best = tem;
                }
              else
                {
                  if (XINT (XCDR (second_best)) > size
                      && XINT (XCDR (second_best)) >
                      found_size)
                    second_best = tem;
                }
            }
        }

      if (!NILP (newlist))
        break;
      else if (!NILP (second_best))
        {
          newlist = Fcons (XCAR (second_best), Qnil);
          break;
        }
    }

  /* Include any bdf fonts.  */
  if (n_fonts < maxnames || maxnames < 0)
  {
    Lisp_Object combined[2];
    combined[0] = w32_list_bdf_fonts (pattern, maxnames - n_fonts);
    combined[1] = newlist;
    newlist = Fnconc (2, combined);
  }

  return newlist;
}


/* Return a pointer to struct font_info of font FONT_IDX of frame F.  */
struct font_info *
w32_get_font_info (f, font_idx)
     FRAME_PTR f;
     int font_idx;
{
  return (FRAME_W32_FONT_TABLE (f) + font_idx);
}


struct font_info*
w32_query_font (struct frame *f, char *fontname)
{
  int i;
  struct font_info *pfi;

  pfi = FRAME_W32_FONT_TABLE (f);

  for (i = 0; i < one_w32_display_info.n_fonts ;i++, pfi++)
    {
      if (stricmp (pfi->name, fontname) == 0) return pfi;
    }

  return NULL;
}

/* Find a CCL program for a font specified by FONTP, and set the member
 `encoder' of the structure.  */

void
w32_find_ccl_program (fontp)
     struct font_info *fontp;
{
  Lisp_Object list, elt;

  for (list = Vfont_ccl_encoder_alist; CONSP (list); list = XCDR (list))
    {
      elt = XCAR (list);
      if (CONSP (elt)
	  && STRINGP (XCAR (elt))
	  && (fast_c_string_match_ignore_case (XCAR (elt), fontp->name)
	      >= 0))
	break;
    }
  if (! NILP (list))
    {
      struct ccl_program *ccl
	= (struct ccl_program *) xmalloc (sizeof (struct ccl_program));

      if (setup_ccl_program (ccl, XCDR (elt)) < 0)
	xfree (ccl);
      else
	fontp->font_encoder = ccl;
    }
}

/* directory-files from dired.c.  */
Lisp_Object Fdirectory_files P_ ((Lisp_Object, Lisp_Object, Lisp_Object, Lisp_Object));


/* Find BDF files in a specified directory.  (use GCPRO when calling,
   as this calls lisp to get a directory listing).  */
static Lisp_Object
w32_find_bdf_fonts_in_dir (Lisp_Object directory)
{
  Lisp_Object filelist, list = Qnil;
  char fontname[100];

  if (!STRINGP (directory))
    return Qnil;

  filelist = Fdirectory_files (directory, Qt,
			       build_string (".*\\.[bB][dD][fF]"), Qt);

  for ( ; CONSP (filelist); filelist = XCDR (filelist))
    {
      Lisp_Object filename = XCAR (filelist);
      if (w32_BDF_to_x_font (SDATA (filename), fontname, 100))
          store_in_alist (&list, build_string (fontname), filename);
    }
  return list;
}

DEFUN ("w32-find-bdf-fonts", Fw32_find_bdf_fonts, Sw32_find_bdf_fonts,
       1, 1, 0,
       doc: /* Return a list of BDF fonts in DIRECTORY.
The list is suitable for appending to `w32-bdf-filename-alist'.
Fonts which do not contain an xlfd description will not be included
in the list.  DIRECTORY may be a list of directories.  */)
     (directory)
     Lisp_Object directory;
{
  Lisp_Object list = Qnil;
  struct gcpro gcpro1, gcpro2;

  if (!CONSP (directory))
    return w32_find_bdf_fonts_in_dir (directory);

  for ( ; CONSP (directory); directory = XCDR (directory))
    {
      Lisp_Object pair[2];
      pair[0] = list;
      pair[1] = Qnil;
      GCPRO2 (directory, list);
      pair[1] = w32_find_bdf_fonts_in_dir ( XCAR (directory) );
      list = Fnconc ( 2, pair );
      UNGCPRO;
    }
  return list;
}


DEFUN ("xw-color-defined-p", Fxw_color_defined_p, Sxw_color_defined_p, 1, 2, 0,
       doc: /* Internal function called by `color-defined-p', which see.  */)
  (color, frame)
     Lisp_Object color, frame;
{
  XColor foo;
  FRAME_PTR f = check_x_frame (frame);

  CHECK_STRING (color);

  if (w32_defined_color (f, SDATA (color), &foo, 0))
    return Qt;
  else
    return Qnil;
}

DEFUN ("xw-color-values", Fxw_color_values, Sxw_color_values, 1, 2, 0,
       doc: /* Internal function called by `color-values', which see.  */)
  (color, frame)
     Lisp_Object color, frame;
{
  XColor foo;
  FRAME_PTR f = check_x_frame (frame);

  CHECK_STRING (color);

  if (w32_defined_color (f, SDATA (color), &foo, 0))
    return list3 (make_number ((GetRValue (foo.pixel) << 8)
			       | GetRValue (foo.pixel)),
		  make_number ((GetGValue (foo.pixel) << 8)
			       | GetGValue (foo.pixel)),
		  make_number ((GetBValue (foo.pixel) << 8)
			       | GetBValue (foo.pixel)));
  else
    return Qnil;
}

DEFUN ("xw-display-color-p", Fxw_display_color_p, Sxw_display_color_p, 0, 1, 0,
       doc: /* Internal function called by `display-color-p', which see.  */)
  (display)
     Lisp_Object display;
{
  struct w32_display_info *dpyinfo = check_x_display_info (display);

  if ((dpyinfo->n_planes * dpyinfo->n_cbits) <= 2)
    return Qnil;

  return Qt;
}

DEFUN ("x-display-grayscale-p", Fx_display_grayscale_p,
       Sx_display_grayscale_p, 0, 1, 0,
       doc: /* Return t if DISPLAY supports shades of gray.
Note that color displays do support shades of gray.
The optional argument DISPLAY specifies which display to ask about.
DISPLAY should be either a frame or a display name (a string).
If omitted or nil, that stands for the selected frame's display.  */)
  (display)
     Lisp_Object display;
{
  struct w32_display_info *dpyinfo = check_x_display_info (display);

  if ((dpyinfo->n_planes * dpyinfo->n_cbits) <= 1)
    return Qnil;

  return Qt;
}

DEFUN ("x-display-pixel-width", Fx_display_pixel_width,
       Sx_display_pixel_width, 0, 1, 0,
       doc: /* Return the width in pixels of DISPLAY.
The optional argument DISPLAY specifies which display to ask about.
DISPLAY should be either a frame or a display name (a string).
If omitted or nil, that stands for the selected frame's display.  */)
  (display)
     Lisp_Object display;
{
  struct w32_display_info *dpyinfo = check_x_display_info (display);

  return make_number (dpyinfo->width);
}

DEFUN ("x-display-pixel-height", Fx_display_pixel_height,
       Sx_display_pixel_height, 0, 1, 0,
       doc: /* Return the height in pixels of DISPLAY.
The optional argument DISPLAY specifies which display to ask about.
DISPLAY should be either a frame or a display name (a string).
If omitted or nil, that stands for the selected frame's display.  */)
  (display)
     Lisp_Object display;
{
  struct w32_display_info *dpyinfo = check_x_display_info (display);

  return make_number (dpyinfo->height);
}

DEFUN ("x-display-planes", Fx_display_planes, Sx_display_planes,
       0, 1, 0,
       doc: /* Return the number of bitplanes of DISPLAY.
The optional argument DISPLAY specifies which display to ask about.
DISPLAY should be either a frame or a display name (a string).
If omitted or nil, that stands for the selected frame's display.  */)
  (display)
     Lisp_Object display;
{
  struct w32_display_info *dpyinfo = check_x_display_info (display);

  return make_number (dpyinfo->n_planes * dpyinfo->n_cbits);
}

DEFUN ("x-display-color-cells", Fx_display_color_cells, Sx_display_color_cells,
       0, 1, 0,
       doc: /* Return the number of color cells of DISPLAY.
The optional argument DISPLAY specifies which display to ask about.
DISPLAY should be either a frame or a display name (a string).
If omitted or nil, that stands for the selected frame's display.  */)
  (display)
     Lisp_Object display;
{
  struct w32_display_info *dpyinfo = check_x_display_info (display);
  HDC hdc;
  int cap;

  hdc = GetDC (dpyinfo->root_window);
  if (dpyinfo->has_palette)
    cap = GetDeviceCaps (hdc, SIZEPALETTE);
  else
    cap = GetDeviceCaps (hdc, NUMCOLORS);

  /* We force 24+ bit depths to 24-bit, both to prevent an overflow
     and because probably is more meaningful on Windows anyway */
  if (cap < 0)
    cap = 1 << min (dpyinfo->n_planes * dpyinfo->n_cbits, 24);

  ReleaseDC (dpyinfo->root_window, hdc);

  return make_number (cap);
}

DEFUN ("x-server-max-request-size", Fx_server_max_request_size,
       Sx_server_max_request_size,
       0, 1, 0,
       doc: /* Return the maximum request size of the server of DISPLAY.
The optional argument DISPLAY specifies which display to ask about.
DISPLAY should be either a frame or a display name (a string).
If omitted or nil, that stands for the selected frame's display.  */)
  (display)
     Lisp_Object display;
{
  struct w32_display_info *dpyinfo = check_x_display_info (display);

  return make_number (1);
}

DEFUN ("x-server-vendor", Fx_server_vendor, Sx_server_vendor, 0, 1, 0,
       doc: /* Return the "vendor ID" string of the W32 system (Microsoft).
The optional argument DISPLAY specifies which display to ask about.
DISPLAY should be either a frame or a display name (a string).
If omitted or nil, that stands for the selected frame's display.  */)
  (display)
     Lisp_Object display;
{
  return build_string ("Microsoft Corp.");
}

DEFUN ("x-server-version", Fx_server_version, Sx_server_version, 0, 1, 0,
       doc: /* Return the version numbers of the server of DISPLAY.
The value is a list of three integers: the major and minor
version numbers of the X Protocol in use, and the distributor-specific
release number.  See also the function `x-server-vendor'.

The optional argument DISPLAY specifies which display to ask about.
DISPLAY should be either a frame or a display name (a string).
If omitted or nil, that stands for the selected frame's display.  */)
  (display)
     Lisp_Object display;
{
  return Fcons (make_number (w32_major_version),
		Fcons (make_number (w32_minor_version),
		       Fcons (make_number (w32_build_number), Qnil)));
}

DEFUN ("x-display-screens", Fx_display_screens, Sx_display_screens, 0, 1, 0,
       doc: /* Return the number of screens on the server of DISPLAY.
The optional argument DISPLAY specifies which display to ask about.
DISPLAY should be either a frame or a display name (a string).
If omitted or nil, that stands for the selected frame's display.  */)
  (display)
     Lisp_Object display;
{
  return make_number (1);
}

DEFUN ("x-display-mm-height", Fx_display_mm_height,
       Sx_display_mm_height, 0, 1, 0,
       doc: /* Return the height in millimeters of DISPLAY.
The optional argument DISPLAY specifies which display to ask about.
DISPLAY should be either a frame or a display name (a string).
If omitted or nil, that stands for the selected frame's display.  */)
  (display)
     Lisp_Object display;
{
  struct w32_display_info *dpyinfo = check_x_display_info (display);
  HDC hdc;
  int cap;

  hdc = GetDC (dpyinfo->root_window);

  cap = GetDeviceCaps (hdc, VERTSIZE);

  ReleaseDC (dpyinfo->root_window, hdc);

  return make_number (cap);
}

DEFUN ("x-display-mm-width", Fx_display_mm_width, Sx_display_mm_width, 0, 1, 0,
       doc: /* Return the width in millimeters of DISPLAY.
The optional argument DISPLAY specifies which display to ask about.
DISPLAY should be either a frame or a display name (a string).
If omitted or nil, that stands for the selected frame's display.  */)
  (display)
     Lisp_Object display;
{
  struct w32_display_info *dpyinfo = check_x_display_info (display);

  HDC hdc;
  int cap;

  hdc = GetDC (dpyinfo->root_window);

  cap = GetDeviceCaps (hdc, HORZSIZE);

  ReleaseDC (dpyinfo->root_window, hdc);

  return make_number (cap);
}

DEFUN ("x-display-backing-store", Fx_display_backing_store,
       Sx_display_backing_store, 0, 1, 0,
       doc: /* Return an indication of whether DISPLAY does backing store.
The value may be `always', `when-mapped', or `not-useful'.
The optional argument DISPLAY specifies which display to ask about.
DISPLAY should be either a frame or a display name (a string).
If omitted or nil, that stands for the selected frame's display.  */)
  (display)
     Lisp_Object display;
{
  return intern ("not-useful");
}

DEFUN ("x-display-visual-class", Fx_display_visual_class,
       Sx_display_visual_class, 0, 1, 0,
       doc: /* Return the visual class of DISPLAY.
The value is one of the symbols `static-gray', `gray-scale',
`static-color', `pseudo-color', `true-color', or `direct-color'.

The optional argument DISPLAY specifies which display to ask about.
DISPLAY should be either a frame or a display name (a string).
If omitted or nil, that stands for the selected frame's display.  */)
	(display)
     Lisp_Object display;
{
  struct w32_display_info *dpyinfo = check_x_display_info (display);
  Lisp_Object result = Qnil;

  if (dpyinfo->has_palette)
      result = intern ("pseudo-color");
  else if (dpyinfo->n_planes * dpyinfo->n_cbits == 1)
      result = intern ("static-grey");
  else if (dpyinfo->n_planes * dpyinfo->n_cbits == 4)
      result = intern ("static-color");
  else if (dpyinfo->n_planes * dpyinfo->n_cbits > 8)
      result = intern ("true-color");

  return result;
}

DEFUN ("x-display-save-under", Fx_display_save_under,
       Sx_display_save_under, 0, 1, 0,
       doc: /* Return t if DISPLAY supports the save-under feature.
The optional argument DISPLAY specifies which display to ask about.
DISPLAY should be either a frame or a display name (a string).
If omitted or nil, that stands for the selected frame's display.  */)
  (display)
     Lisp_Object display;
{
  return Qnil;
}

int
x_pixel_width (f)
     register struct frame *f;
{
  return FRAME_PIXEL_WIDTH (f);
}

int
x_pixel_height (f)
     register struct frame *f;
{
  return FRAME_PIXEL_HEIGHT (f);
}

int
x_char_width (f)
     register struct frame *f;
{
  return FRAME_COLUMN_WIDTH (f);
}

int
x_char_height (f)
     register struct frame *f;
{
  return FRAME_LINE_HEIGHT (f);
}

int
x_screen_planes (f)
     register struct frame *f;
{
  return FRAME_W32_DISPLAY_INFO (f)->n_planes;
}

/* Return the display structure for the display named NAME.
   Open a new connection if necessary.  */

struct w32_display_info *
x_display_info_for_name (name)
     Lisp_Object name;
{
  Lisp_Object names;
  struct w32_display_info *dpyinfo;

  CHECK_STRING (name);

  for (dpyinfo = &one_w32_display_info, names = w32_display_name_list;
       dpyinfo;
       dpyinfo = dpyinfo->next, names = XCDR (names))
    {
      Lisp_Object tem;
      tem = Fstring_equal (XCAR (XCAR (names)), name);
      if (!NILP (tem))
	return dpyinfo;
    }

  /* Use this general default value to start with.  */
  Vx_resource_name = Vinvocation_name;

  validate_x_resource_name ();

  dpyinfo = w32_term_init (name, (unsigned char *)0,
			     (char *) SDATA (Vx_resource_name));

  if (dpyinfo == 0)
    error ("Cannot connect to server %s", SDATA (name));

  w32_in_use = 1;
  XSETFASTINT (Vwindow_system_version, 3);

  return dpyinfo;
}

DEFUN ("x-open-connection", Fx_open_connection, Sx_open_connection,
       1, 3, 0, doc: /* Open a connection to a server.
DISPLAY is the name of the display to connect to.
Optional second arg XRM-STRING is a string of resources in xrdb format.
If the optional third arg MUST-SUCCEED is non-nil,
terminate Emacs if we can't open the connection.  */)
  (display, xrm_string, must_succeed)
     Lisp_Object display, xrm_string, must_succeed;
{
  unsigned char *xrm_option;
  struct w32_display_info *dpyinfo;

  /* If initialization has already been done, return now to avoid
     overwriting critical parts of one_w32_display_info.  */
  if (w32_in_use)
    return Qnil;

  CHECK_STRING (display);
  if (! NILP (xrm_string))
    CHECK_STRING (xrm_string);

#if 0
  if (! EQ (Vwindow_system, intern ("w32")))
    error ("Not using Microsoft Windows");
#endif

  /* Allow color mapping to be defined externally; first look in user's
     HOME directory, then in Emacs etc dir for a file called rgb.txt. */
  {
    Lisp_Object color_file;
    struct gcpro gcpro1;

    color_file = build_string ("~/rgb.txt");

    GCPRO1 (color_file);

    if (NILP (Ffile_readable_p (color_file)))
      color_file =
	Fexpand_file_name (build_string ("rgb.txt"),
			   Fsymbol_value (intern ("data-directory")));

    Vw32_color_map = Fw32_load_color_file (color_file);

    UNGCPRO;
  }
  if (NILP (Vw32_color_map))
    Vw32_color_map = Fw32_default_color_map ();

  /* Merge in system logical colors.  */
  add_system_logical_colors_to_map (&Vw32_color_map);

  if (! NILP (xrm_string))
    xrm_option = (unsigned char *) SDATA (xrm_string);
  else
    xrm_option = (unsigned char *) 0;

  /* Use this general default value to start with.  */
  /* First remove .exe suffix from invocation-name - it looks ugly. */
  {
    char basename[ MAX_PATH ], *str;

    strcpy (basename, SDATA (Vinvocation_name));
    str = strrchr (basename, '.');
    if (str) *str = 0;
    Vinvocation_name = build_string (basename);
  }
  Vx_resource_name = Vinvocation_name;

  validate_x_resource_name ();

  /* This is what opens the connection and sets x_current_display.
     This also initializes many symbols, such as those used for input.  */
  dpyinfo = w32_term_init (display, xrm_option,
			     (char *) SDATA (Vx_resource_name));

  if (dpyinfo == 0)
    {
      if (!NILP (must_succeed))
	fatal ("Cannot connect to server %s.\n",
	       SDATA (display));
      else
	error ("Cannot connect to server %s", SDATA (display));
    }

  w32_in_use = 1;

  XSETFASTINT (Vwindow_system_version, 3);
  return Qnil;
}

DEFUN ("x-close-connection", Fx_close_connection,
       Sx_close_connection, 1, 1, 0,
       doc: /* Close the connection to DISPLAY's server.
For DISPLAY, specify either a frame or a display name (a string).
If DISPLAY is nil, that stands for the selected frame's display.  */)
  (display)
  Lisp_Object display;
{
  struct w32_display_info *dpyinfo = check_x_display_info (display);
  int i;

  if (dpyinfo->reference_count > 0)
    error ("Display still has frames on it");

  BLOCK_INPUT;
  /* Free the fonts in the font table.  */
  for (i = 0; i < dpyinfo->n_fonts; i++)
    if (dpyinfo->font_table[i].name)
      {
        if (dpyinfo->font_table[i].name != dpyinfo->font_table[i].full_name)
          xfree (dpyinfo->font_table[i].full_name);
        xfree (dpyinfo->font_table[i].name);
        w32_unload_font (dpyinfo, dpyinfo->font_table[i].font);
      }
  x_destroy_all_bitmaps (dpyinfo);

  x_delete_display (dpyinfo);
  UNBLOCK_INPUT;

  return Qnil;
}

DEFUN ("x-display-list", Fx_display_list, Sx_display_list, 0, 0, 0,
       doc: /* Return the list of display names that Emacs has connections to.  */)
  ()
{
  Lisp_Object tail, result;

  result = Qnil;
  for (tail = w32_display_name_list; CONSP (tail); tail = XCDR (tail))
    result = Fcons (XCAR (XCAR (tail)), result);

  return result;
}

DEFUN ("x-synchronize", Fx_synchronize, Sx_synchronize, 1, 2, 0,
       doc: /* This is a noop on W32 systems.  */)
     (on, display)
     Lisp_Object display, on;
{
  return Qnil;
}



/***********************************************************************
                           Window properties
 ***********************************************************************/

DEFUN ("x-change-window-property", Fx_change_window_property,
       Sx_change_window_property, 2, 6, 0,
       doc: /* Change window property PROP to VALUE on the X window of FRAME.
VALUE may be a string or a list of conses, numbers and/or strings.
If an element in the list is a string, it is converted to
an Atom and the value of the Atom is used.  If an element is a cons,
it is converted to a 32 bit number where the car is the 16 top bits and the
cdr is the lower 16 bits.
FRAME nil or omitted means use the selected frame.
If TYPE is given and non-nil, it is the name of the type of VALUE.
If TYPE is not given or nil, the type is STRING.
FORMAT gives the size in bits of each element if VALUE is a list.
It must be one of 8, 16 or 32.
If VALUE is a string or FORMAT is nil or not given, FORMAT defaults to 8.
If OUTER_P is non-nil, the property is changed for the outer X window of
FRAME.  Default is to change on the edit X window.

Value is VALUE.  */)
     (prop, value, frame, type, format, outer_p)
     Lisp_Object prop, value, frame, type, format, outer_p;
{
#if 0 /* TODO : port window properties to W32 */
  struct frame *f = check_x_frame (frame);
  Atom prop_atom;

  CHECK_STRING (prop);
  CHECK_STRING (value);

  BLOCK_INPUT;
  prop_atom = XInternAtom (FRAME_W32_DISPLAY (f), SDATA (prop), False);
  XChangeProperty (FRAME_W32_DISPLAY (f), FRAME_W32_WINDOW (f),
		   prop_atom, XA_STRING, 8, PropModeReplace,
		   SDATA (value), SCHARS (value));

  /* Make sure the property is set when we return.  */
  XFlush (FRAME_W32_DISPLAY (f));
  UNBLOCK_INPUT;

#endif /* TODO */

  return value;
}


DEFUN ("x-delete-window-property", Fx_delete_window_property,
       Sx_delete_window_property, 1, 2, 0,
       doc: /* Remove window property PROP from X window of FRAME.
FRAME nil or omitted means use the selected frame.  Value is PROP.  */)
  (prop, frame)
     Lisp_Object prop, frame;
{
#if 0 /* TODO : port window properties to W32 */

  struct frame *f = check_x_frame (frame);
  Atom prop_atom;

  CHECK_STRING (prop);
  BLOCK_INPUT;
  prop_atom = XInternAtom (FRAME_W32_DISPLAY (f), SDATA (prop), False);
  XDeleteProperty (FRAME_W32_DISPLAY (f), FRAME_W32_WINDOW (f), prop_atom);

  /* Make sure the property is removed when we return.  */
  XFlush (FRAME_W32_DISPLAY (f));
  UNBLOCK_INPUT;
#endif  /* TODO */

  return prop;
}


DEFUN ("x-window-property", Fx_window_property, Sx_window_property,
       1, 2, 0,
       doc: /* Value is the value of window property PROP on FRAME.
If FRAME is nil or omitted, use the selected frame.  Value is nil
if FRAME hasn't a property with name PROP or if PROP has no string
value.  */)
  (prop, frame)
     Lisp_Object prop, frame;
{
#if 0 /* TODO : port window properties to W32 */

  struct frame *f = check_x_frame (frame);
  Atom prop_atom;
  int rc;
  Lisp_Object prop_value = Qnil;
  char *tmp_data = NULL;
  Atom actual_type;
  int actual_format;
  unsigned long actual_size, bytes_remaining;

  CHECK_STRING (prop);
  BLOCK_INPUT;
  prop_atom = XInternAtom (FRAME_W32_DISPLAY (f), SDATA (prop), False);
  rc = XGetWindowProperty (FRAME_W32_DISPLAY (f), FRAME_W32_WINDOW (f),
			   prop_atom, 0, 0, False, XA_STRING,
			   &actual_type, &actual_format, &actual_size,
			   &bytes_remaining, (unsigned char **) &tmp_data);
  if (rc == Success)
    {
      int size = bytes_remaining;

      XFree (tmp_data);
      tmp_data = NULL;

      rc = XGetWindowProperty (FRAME_W32_DISPLAY (f), FRAME_W32_WINDOW (f),
			       prop_atom, 0, bytes_remaining,
			       False, XA_STRING,
			       &actual_type, &actual_format,
			       &actual_size, &bytes_remaining,
			       (unsigned char **) &tmp_data);
      if (rc == Success)
	prop_value = make_string (tmp_data, size);

      XFree (tmp_data);
    }

  UNBLOCK_INPUT;

  return prop_value;

#endif /* TODO */
  return Qnil;
}



/***********************************************************************
				Busy cursor
 ***********************************************************************/

/* If non-null, an asynchronous timer that, when it expires, displays
   an hourglass cursor on all frames.  */

static struct atimer *hourglass_atimer;

/* Non-zero means an hourglass cursor is currently shown.  */

static int hourglass_shown_p;

/* Number of seconds to wait before displaying an hourglass cursor.  */

static Lisp_Object Vhourglass_delay;

/* Default number of seconds to wait before displaying an hourglass
   cursor.  */

#define DEFAULT_HOURGLASS_DELAY 1

/* Function prototypes.  */

static void show_hourglass P_ ((struct atimer *));
static void hide_hourglass P_ ((void));


/* Cancel a currently active hourglass timer, and start a new one.  */

void
start_hourglass ()
{
#if 0 /* TODO: cursor shape changes.  */
  EMACS_TIME delay;
  int secs, usecs = 0;

  cancel_hourglass ();

  if (INTEGERP (Vhourglass_delay)
      && XINT (Vhourglass_delay) > 0)
    secs = XFASTINT (Vhourglass_delay);
  else if (FLOATP (Vhourglass_delay)
	   && XFLOAT_DATA (Vhourglass_delay) > 0)
    {
      Lisp_Object tem;
      tem = Ftruncate (Vhourglass_delay, Qnil);
      secs = XFASTINT (tem);
      usecs = (XFLOAT_DATA (Vhourglass_delay) - secs) * 1000000;
    }
  else
    secs = DEFAULT_HOURGLASS_DELAY;

  EMACS_SET_SECS_USECS (delay, secs, usecs);
  hourglass_atimer = start_atimer (ATIMER_RELATIVE, delay,
				   show_hourglass, NULL);
#endif
}


/* Cancel the hourglass cursor timer if active, hide an hourglass
   cursor if shown.  */

void
cancel_hourglass ()
{
  if (hourglass_atimer)
    {
      cancel_atimer (hourglass_atimer);
      hourglass_atimer = NULL;
    }

  if (hourglass_shown_p)
    hide_hourglass ();
}


/* Timer function of hourglass_atimer.  TIMER is equal to
   hourglass_atimer.

   Display an hourglass cursor on all frames by mapping the frames'
   hourglass_window.  Set the hourglass_p flag in the frames'
   output_data.x structure to indicate that an hourglass cursor is
   shown on the frames.  */

static void
show_hourglass (timer)
     struct atimer *timer;
{
#if 0  /* TODO: cursor shape changes.  */
  /* The timer implementation will cancel this timer automatically
     after this function has run.  Set hourglass_atimer to null
     so that we know the timer doesn't have to be canceled.  */
  hourglass_atimer = NULL;

  if (!hourglass_shown_p)
    {
      Lisp_Object rest, frame;

      BLOCK_INPUT;

      FOR_EACH_FRAME (rest, frame)
	if (FRAME_W32_P (XFRAME (frame)))
	  {
	    struct frame *f = XFRAME (frame);

	    f->output_data.w32->hourglass_p = 1;

	    if (!f->output_data.w32->hourglass_window)
	      {
		unsigned long mask = CWCursor;
		XSetWindowAttributes attrs;

		attrs.cursor = f->output_data.w32->hourglass_cursor;

		f->output_data.w32->hourglass_window
		  = XCreateWindow (FRAME_X_DISPLAY (f),
				   FRAME_OUTER_WINDOW (f),
				   0, 0, 32000, 32000, 0, 0,
				   InputOnly,
				   CopyFromParent,
				   mask, &attrs);
	      }

	    XMapRaised (FRAME_X_DISPLAY (f),
			f->output_data.w32->hourglass_window);
	    XFlush (FRAME_X_DISPLAY (f));
	  }

      hourglass_shown_p = 1;
      UNBLOCK_INPUT;
    }
#endif
}


/* Hide the hourglass cursor on all frames, if it is currently shown.  */

static void
hide_hourglass ()
{
#if 0 /* TODO: cursor shape changes.  */
  if (hourglass_shown_p)
    {
      Lisp_Object rest, frame;

      BLOCK_INPUT;
      FOR_EACH_FRAME (rest, frame)
	{
	  struct frame *f = XFRAME (frame);

	  if (FRAME_W32_P (f)
	      /* Watch out for newly created frames.  */
	      && f->output_data.x->hourglass_window)
	    {
	      XUnmapWindow (FRAME_X_DISPLAY (f),
			    f->output_data.x->hourglass_window);
	      /* Sync here because XTread_socket looks at the
		 hourglass_p flag that is reset to zero below.  */
	      XSync (FRAME_X_DISPLAY (f), False);
	      f->output_data.x->hourglass_p = 0;
	    }
	}

      hourglass_shown_p = 0;
      UNBLOCK_INPUT;
    }
#endif
}



/***********************************************************************
				Tool tips
 ***********************************************************************/

static Lisp_Object x_create_tip_frame P_ ((struct w32_display_info *,
					   Lisp_Object, Lisp_Object));
static void compute_tip_xy P_ ((struct frame *, Lisp_Object, Lisp_Object,
				Lisp_Object, int, int, int *, int *));

/* The frame of a currently visible tooltip.  */

Lisp_Object tip_frame;

/* If non-nil, a timer started that hides the last tooltip when it
   fires.  */

Lisp_Object tip_timer;
Window tip_window;

/* If non-nil, a vector of 3 elements containing the last args
   with which x-show-tip was called.  See there.  */

Lisp_Object last_show_tip_args;

/* Maximum size for tooltips; a cons (COLUMNS . ROWS).  */

Lisp_Object Vx_max_tooltip_size;


static Lisp_Object
unwind_create_tip_frame (frame)
     Lisp_Object frame;
{
  Lisp_Object deleted;

  deleted = unwind_create_frame (frame);
  if (EQ (deleted, Qt))
    {
      tip_window = NULL;
      tip_frame = Qnil;
    }

  return deleted;
}


/* Create a frame for a tooltip on the display described by DPYINFO.
   PARMS is a list of frame parameters.  TEXT is the string to
   display in the tip frame.  Value is the frame.

   Note that functions called here, esp. x_default_parameter can
   signal errors, for instance when a specified color name is
   undefined.  We have to make sure that we're in a consistent state
   when this happens.  */

static Lisp_Object
x_create_tip_frame (dpyinfo, parms, text)
     struct w32_display_info *dpyinfo;
     Lisp_Object parms, text;
{
  struct frame *f;
  Lisp_Object frame, tem;
  Lisp_Object name;
  long window_prompting = 0;
  int width, height;
  int count = SPECPDL_INDEX ();
  struct gcpro gcpro1, gcpro2, gcpro3;
  struct kboard *kb;
  int face_change_count_before = face_change_count;
  Lisp_Object buffer;
  struct buffer *old_buffer;

  check_w32 ();

  /* Use this general default value to start with until we know if
     this frame has a specified name.  */
  Vx_resource_name = Vinvocation_name;

#ifdef MULTI_KBOARD
  kb = dpyinfo->terminal->kboard;
#else
  kb = &the_only_kboard;
#endif

  /* Get the name of the frame to use for resource lookup.  */
  name = w32_get_arg (parms, Qname, "name", "Name", RES_TYPE_STRING);
  if (!STRINGP (name)
      && !EQ (name, Qunbound)
      && !NILP (name))
    error ("Invalid frame name--not a string or nil");
  Vx_resource_name = name;

  frame = Qnil;
  GCPRO3 (parms, name, frame);
  /* Make a frame without minibuffer nor mode-line.  */
  f = make_frame (0);
  f->wants_modeline = 0;
  XSETFRAME (frame, f);

  buffer = Fget_buffer_create (build_string (" *tip*"));
  Fset_window_buffer (FRAME_ROOT_WINDOW (f), buffer, Qnil);
  old_buffer = current_buffer;
  set_buffer_internal_1 (XBUFFER (buffer));
  current_buffer->truncate_lines = Qnil;
  specbind (Qinhibit_read_only, Qt);
  specbind (Qinhibit_modification_hooks, Qt);
  Ferase_buffer ();
  Finsert (1, &text);
  set_buffer_internal_1 (old_buffer);

  FRAME_CAN_HAVE_SCROLL_BARS (f) = 0;
  record_unwind_protect (unwind_create_tip_frame, frame);

  /* By setting the output method, we're essentially saying that
     the frame is live, as per FRAME_LIVE_P.  If we get a signal
     from this point on, x_destroy_window might screw up reference
     counts etc.  */
  f->terminal = dpyinfo->terminal;
  f->terminal->reference_count++;
  f->output_method = output_w32;
  f->output_data.w32 =
    (struct w32_output *) xmalloc (sizeof (struct w32_output));
  bzero (f->output_data.w32, sizeof (struct w32_output));

  FRAME_FONTSET (f)  = -1;
  f->icon_name = Qnil;

#if 0 /* GLYPH_DEBUG TODO: image support.  */
  image_cache_refcount = FRAME_X_IMAGE_CACHE (f)->refcount;
  dpyinfo_refcount = dpyinfo->reference_count;
#endif /* GLYPH_DEBUG */
#ifdef MULTI_KBOARD
  FRAME_KBOARD (f) = kb;
#endif
  f->output_data.w32->parent_desc = FRAME_W32_DISPLAY_INFO (f)->root_window;
  f->output_data.w32->explicit_parent = 0;

  /* Set the name; the functions to which we pass f expect the name to
     be set.  */
  if (EQ (name, Qunbound) || NILP (name))
    {
      f->name = build_string (dpyinfo->w32_id_name);
      f->explicit_name = 0;
    }
  else
    {
      f->name = name;
      f->explicit_name = 1;
      /* use the frame's title when getting resources for this frame.  */
      specbind (Qx_resource_name, name);
    }

  f->resx = dpyinfo->resx;
  f->resy = dpyinfo->resy;

#ifdef USE_FONT_BACKEND
  if (enable_font_backend)
    {
      /* Perhaps, we must allow frame parameter, say `font-backend',
	 to specify which font backends to use.  */
      register_font_driver (&w32font_driver, f);

      x_default_parameter (f, parms, Qfont_backend, Qnil,
			   "fontBackend", "FontBackend", RES_TYPE_STRING);
    }
#endif	/* USE_FONT_BACKEND */

  /* Extract the window parameters from the supplied values
     that are needed to determine window geometry.  */
#ifdef USE_FONT_BACKEND
  if (enable_font_backend)
    x_default_font_parameter (f, parms);
  else
#endif	/* USE_FONT_BACKEND */
  {
    Lisp_Object font;

    font = w32_get_arg (parms, Qfont, "font", "Font", RES_TYPE_STRING);

    BLOCK_INPUT;
    /* First, try whatever font the caller has specified.  */
    if (STRINGP (font))
      {
	tem = Fquery_fontset (font, Qnil);
	if (STRINGP (tem))
	  font = x_new_fontset (f, tem);
	else
	  font = x_new_font (f, SDATA (font));
      }

    /* Try out a font which we hope has bold and italic variations.  */
    if (!STRINGP (font))
      font = x_new_font (f, "-*-Courier New-normal-r-*-*-*-100-*-*-c-*-iso8859-1");
    if (! STRINGP (font))
      font = x_new_font (f, "-*-Courier-normal-r-*-*-13-*-*-*-c-*-iso8859-1");
    /* If those didn't work, look for something which will at least work.  */
    if (! STRINGP (font))
      font = x_new_font (f, "-*-Fixedsys-normal-r-*-*-12-*-*-*-c-*-iso8859-1");
    UNBLOCK_INPUT;
    if (! STRINGP (font))
      font = build_string ("Fixedsys");

    x_default_parameter (f, parms, Qfont, font,
			 "font", "Font", RES_TYPE_STRING);
  }

  x_default_parameter (f, parms, Qborder_width, make_number (2),
		       "borderWidth", "BorderWidth", RES_TYPE_NUMBER);
  /* This defaults to 2 in order to match xterm.  We recognize either
     internalBorderWidth or internalBorder (which is what xterm calls
     it).  */
  if (NILP (Fassq (Qinternal_border_width, parms)))
    {
      Lisp_Object value;

      value = w32_get_arg (parms, Qinternal_border_width,
			 "internalBorder", "internalBorder", RES_TYPE_NUMBER);
      if (! EQ (value, Qunbound))
	parms = Fcons (Fcons (Qinternal_border_width, value),
		       parms);
    }
  x_default_parameter (f, parms, Qinternal_border_width, make_number (1),
		       "internalBorderWidth", "internalBorderWidth",
		       RES_TYPE_NUMBER);

  /* Also do the stuff which must be set before the window exists.  */
  x_default_parameter (f, parms, Qforeground_color, build_string ("black"),
		       "foreground", "Foreground", RES_TYPE_STRING);
  x_default_parameter (f, parms, Qbackground_color, build_string ("white"),
		       "background", "Background", RES_TYPE_STRING);
  x_default_parameter (f, parms, Qmouse_color, build_string ("black"),
		       "pointerColor", "Foreground", RES_TYPE_STRING);
  x_default_parameter (f, parms, Qcursor_color, build_string ("black"),
		       "cursorColor", "Foreground", RES_TYPE_STRING);
  x_default_parameter (f, parms, Qborder_color, build_string ("black"),
		       "borderColor", "BorderColor", RES_TYPE_STRING);

  /* Init faces before x_default_parameter is called for scroll-bar
     parameters because that function calls x_set_scroll_bar_width,
     which calls change_frame_size, which calls Fset_window_buffer,
     which runs hooks, which call Fvertical_motion.  At the end, we
     end up in init_iterator with a null face cache, which should not
     happen.  */
  init_frame_faces (f);

  f->output_data.w32->dwStyle = WS_BORDER | WS_POPUP | WS_DISABLED;
  f->output_data.w32->parent_desc = FRAME_W32_DISPLAY_INFO (f)->root_window;

  window_prompting = x_figure_window_size (f, parms, 0);

  /* No fringes on tip frame.  */
  f->fringe_cols = 0;
  f->left_fringe_width = 0;
  f->right_fringe_width = 0;

  BLOCK_INPUT;
  my_create_tip_window (f);
  UNBLOCK_INPUT;

  x_make_gc (f);

  x_default_parameter (f, parms, Qauto_raise, Qnil,
		       "autoRaise", "AutoRaiseLower", RES_TYPE_BOOLEAN);
  x_default_parameter (f, parms, Qauto_lower, Qnil,
		       "autoLower", "AutoRaiseLower", RES_TYPE_BOOLEAN);
  x_default_parameter (f, parms, Qcursor_type, Qbox,
		       "cursorType", "CursorType", RES_TYPE_SYMBOL);

  /* Dimensions, especially FRAME_LINES (f), must be done via change_frame_size.
     Change will not be effected unless different from the current
     FRAME_LINES (f).  */
  width = FRAME_COLS (f);
  height = FRAME_LINES (f);
  FRAME_LINES (f) = 0;
  SET_FRAME_COLS (f, 0);
  change_frame_size (f, height, width, 1, 0, 0);

  /* Add `tooltip' frame parameter's default value. */
  if (NILP (Fframe_parameter (frame, intern ("tooltip"))))
    Fmodify_frame_parameters (frame, Fcons (Fcons (intern ("tooltip"), Qt),
					    Qnil));

  /* Set up faces after all frame parameters are known.  This call
     also merges in face attributes specified for new frames.

     Frame parameters may be changed if .Xdefaults contains
     specifications for the default font.  For example, if there is an
     `Emacs.default.attributeBackground: pink', the `background-color'
     attribute of the frame get's set, which let's the internal border
     of the tooltip frame appear in pink.  Prevent this.  */
  {
    Lisp_Object bg = Fframe_parameter (frame, Qbackground_color);

    /* Set tip_frame here, so that */
    tip_frame = frame;
    call1 (Qface_set_after_frame_default, frame);

    if (!EQ (bg, Fframe_parameter (frame, Qbackground_color)))
      Fmodify_frame_parameters (frame, Fcons (Fcons (Qbackground_color, bg),
					      Qnil));
  }

  f->no_split = 1;

  UNGCPRO;

  /* It is now ok to make the frame official even if we get an error
     below.  And the frame needs to be on Vframe_list or making it
     visible won't work.  */
  Vframe_list = Fcons (frame, Vframe_list);

  /* Now that the frame is official, it counts as a reference to
     its display.  */
  FRAME_W32_DISPLAY_INFO (f)->reference_count++;

  /* Setting attributes of faces of the tooltip frame from resources
     and similar will increment face_change_count, which leads to the
     clearing of all current matrices.  Since this isn't necessary
     here, avoid it by resetting face_change_count to the value it
     had before we created the tip frame.  */
  face_change_count = face_change_count_before;

  /* Discard the unwind_protect.  */
  return unbind_to (count, frame);
}


/* Compute where to display tip frame F.  PARMS is the list of frame
   parameters for F.  DX and DY are specified offsets from the current
   location of the mouse.  WIDTH and HEIGHT are the width and height
   of the tooltip.  Return coordinates relative to the root window of
   the display in *ROOT_X, and *ROOT_Y.  */

static void
compute_tip_xy (f, parms, dx, dy, width, height, root_x, root_y)
     struct frame *f;
     Lisp_Object parms, dx, dy;
     int width, height;
     int *root_x, *root_y;
{
  Lisp_Object left, top;

  /* User-specified position?  */
  left = Fcdr (Fassq (Qleft, parms));
  top  = Fcdr (Fassq (Qtop, parms));

  /* Move the tooltip window where the mouse pointer is.  Resize and
     show it.  */
  if (!INTEGERP (left) || !INTEGERP (top))
    {
      POINT pt;

      BLOCK_INPUT;
      GetCursorPos (&pt);
      *root_x = pt.x;
      *root_y = pt.y;
      UNBLOCK_INPUT;
    }

  if (INTEGERP (top))
    *root_y = XINT (top);
  else if (*root_y + XINT (dy) <= 0)
    *root_y = 0; /* Can happen for negative dy */
  else if (*root_y + XINT (dy) + height <= FRAME_W32_DISPLAY_INFO (f)->height)
    /* It fits below the pointer */
      *root_y += XINT (dy);
  else if (height + XINT (dy) <= *root_y)
    /* It fits above the pointer.  */
    *root_y -= height + XINT (dy);
  else
    /* Put it on the top.  */
    *root_y = 0;

  if (INTEGERP (left))
    *root_x = XINT (left);
  else if (*root_x + XINT (dx) <= 0)
    *root_x = 0; /* Can happen for negative dx */
  else if (*root_x + XINT (dx) + width <= FRAME_W32_DISPLAY_INFO (f)->width)
    /* It fits to the right of the pointer.  */
    *root_x += XINT (dx);
  else if (width + XINT (dx) <= *root_x)
    /* It fits to the left of the pointer.  */
    *root_x -= width + XINT (dx);
  else
    /* Put it left justified on the screen -- it ought to fit that way.  */
    *root_x = 0;
}


DEFUN ("x-show-tip", Fx_show_tip, Sx_show_tip, 1, 6, 0,
       doc: /* Show STRING in a \"tooltip\" window on frame FRAME.
A tooltip window is a small window displaying a string.

This is an internal function; Lisp code should call `tooltip-show'.

FRAME nil or omitted means use the selected frame.

PARMS is an optional list of frame parameters which can be
used to change the tooltip's appearance.

Automatically hide the tooltip after TIMEOUT seconds.  TIMEOUT nil
means use the default timeout of 5 seconds.

If the list of frame parameters PARMS contains a `left' parameter,
the tooltip is displayed at that x-position.  Otherwise it is
displayed at the mouse position, with offset DX added (default is 5 if
DX isn't specified).  Likewise for the y-position; if a `top' frame
parameter is specified, it determines the y-position of the tooltip
window, otherwise it is displayed at the mouse position, with offset
DY added (default is -10).

A tooltip's maximum size is specified by `x-max-tooltip-size'.
Text larger than the specified size is clipped.  */)
  (string, frame, parms, timeout, dx, dy)
     Lisp_Object string, frame, parms, timeout, dx, dy;
{
  struct frame *f;
  struct window *w;
  int root_x, root_y;
  struct buffer *old_buffer;
  struct text_pos pos;
  int i, width, height;
  struct gcpro gcpro1, gcpro2, gcpro3, gcpro4;
  int old_windows_or_buffers_changed = windows_or_buffers_changed;
  int count = SPECPDL_INDEX ();

  specbind (Qinhibit_redisplay, Qt);

  GCPRO4 (string, parms, frame, timeout);

  CHECK_STRING (string);
  f = check_x_frame (frame);
  if (NILP (timeout))
    timeout = make_number (5);
  else
    CHECK_NATNUM (timeout);

  if (NILP (dx))
    dx = make_number (5);
  else
    CHECK_NUMBER (dx);

  if (NILP (dy))
    dy = make_number (-10);
  else
    CHECK_NUMBER (dy);

  if (NILP (last_show_tip_args))
    last_show_tip_args = Fmake_vector (make_number (3), Qnil);

  if (!NILP (tip_frame))
    {
      Lisp_Object last_string = AREF (last_show_tip_args, 0);
      Lisp_Object last_frame = AREF (last_show_tip_args, 1);
      Lisp_Object last_parms = AREF (last_show_tip_args, 2);

      if (EQ (frame, last_frame)
	  && !NILP (Fequal (last_string, string))
	  && !NILP (Fequal (last_parms, parms)))
	{
	  struct frame *f = XFRAME (tip_frame);

	  /* Only DX and DY have changed.  */
	  if (!NILP (tip_timer))
	    {
	      Lisp_Object timer = tip_timer;
	      tip_timer = Qnil;
	      call1 (Qcancel_timer, timer);
	    }

	  BLOCK_INPUT;
	  compute_tip_xy (f, parms, dx, dy, FRAME_PIXEL_WIDTH (f),
			  FRAME_PIXEL_HEIGHT (f), &root_x, &root_y);

	  /* Put tooltip in topmost group and in position.  */
	  SetWindowPos (FRAME_W32_WINDOW (f), HWND_TOPMOST,
			root_x, root_y, 0, 0,
			SWP_NOSIZE | SWP_NOACTIVATE);

	  /* Ensure tooltip is on top of other topmost windows (eg menus).  */
	  SetWindowPos (FRAME_W32_WINDOW (f), HWND_TOP,
			0, 0, 0, 0,
			SWP_NOMOVE | SWP_NOSIZE | SWP_NOACTIVATE);

	  UNBLOCK_INPUT;
	  goto start_timer;
	}
    }

  /* Hide a previous tip, if any.  */
  Fx_hide_tip ();

  ASET (last_show_tip_args, 0, string);
  ASET (last_show_tip_args, 1, frame);
  ASET (last_show_tip_args, 2, parms);

  /* Add default values to frame parameters.  */
  if (NILP (Fassq (Qname, parms)))
    parms = Fcons (Fcons (Qname, build_string ("tooltip")), parms);
  if (NILP (Fassq (Qinternal_border_width, parms)))
    parms = Fcons (Fcons (Qinternal_border_width, make_number (3)), parms);
  if (NILP (Fassq (Qborder_width, parms)))
    parms = Fcons (Fcons (Qborder_width, make_number (1)), parms);
  if (NILP (Fassq (Qborder_color, parms)))
    parms = Fcons (Fcons (Qborder_color, build_string ("lightyellow")), parms);
  if (NILP (Fassq (Qbackground_color, parms)))
    parms = Fcons (Fcons (Qbackground_color, build_string ("lightyellow")),
		   parms);

  /* Block input until the tip has been fully drawn, to avoid crashes
     when drawing tips in menus.  */
  BLOCK_INPUT;

  /* Create a frame for the tooltip, and record it in the global
     variable tip_frame.  */
  frame = x_create_tip_frame (FRAME_W32_DISPLAY_INFO (f), parms, string);
  f = XFRAME (frame);

  /* Set up the frame's root window.  */
  w = XWINDOW (FRAME_ROOT_WINDOW (f));
  w->left_col = w->top_line = make_number (0);

  if (CONSP (Vx_max_tooltip_size)
      && INTEGERP (XCAR (Vx_max_tooltip_size))
      && XINT (XCAR (Vx_max_tooltip_size)) > 0
      && INTEGERP (XCDR (Vx_max_tooltip_size))
      && XINT (XCDR (Vx_max_tooltip_size)) > 0)
    {
      w->total_cols = XCAR (Vx_max_tooltip_size);
      w->total_lines = XCDR (Vx_max_tooltip_size);
    }
  else
    {
      w->total_cols = make_number (80);
      w->total_lines = make_number (40);
    }

  FRAME_TOTAL_COLS (f) = XINT (w->total_cols);
  adjust_glyphs (f);
  w->pseudo_window_p = 1;

  /* Display the tooltip text in a temporary buffer.  */
  old_buffer = current_buffer;
  set_buffer_internal_1 (XBUFFER (XWINDOW (FRAME_ROOT_WINDOW (f))->buffer));
  current_buffer->truncate_lines = Qnil;
  clear_glyph_matrix (w->desired_matrix);
  clear_glyph_matrix (w->current_matrix);
  SET_TEXT_POS (pos, BEGV, BEGV_BYTE);
  try_window (FRAME_ROOT_WINDOW (f), pos, 0);

  /* Compute width and height of the tooltip.  */
  width = height = 0;
  for (i = 0; i < w->desired_matrix->nrows; ++i)
    {
      struct glyph_row *row = &w->desired_matrix->rows[i];
      struct glyph *last;
      int row_width;

      /* Stop at the first empty row at the end.  */
      if (!row->enabled_p || !row->displays_text_p)
	break;

      /* Let the row go over the full width of the frame.  */
      row->full_width_p = 1;

#ifdef TODO /* Investigate why some fonts need more width than is
	       calculated for some tooltips.  */
      /* There's a glyph at the end of rows that is use to place
	 the cursor there.  Don't include the width of this glyph.  */
      if (row->used[TEXT_AREA])
	{
	  last = &row->glyphs[TEXT_AREA][row->used[TEXT_AREA] - 1];
	  row_width = row->pixel_width - last->pixel_width;
	}
      else
#endif
	row_width = row->pixel_width;

      /* TODO: find why tips do not draw along baseline as instructed.  */
      height += row->height;
      width = max (width, row_width);
    }

  /* Add the frame's internal border to the width and height the X
     window should have.  */
  height += 2 * FRAME_INTERNAL_BORDER_WIDTH (f);
  width += 2 * FRAME_INTERNAL_BORDER_WIDTH (f);

  /* Move the tooltip window where the mouse pointer is.  Resize and
     show it.  */
  compute_tip_xy (f, parms, dx, dy, width, height, &root_x, &root_y);

  {
    /* Adjust Window size to take border into account.  */
    RECT rect;
    rect.left = rect.top = 0;
    rect.right = width;
    rect.bottom = height;
    AdjustWindowRect (&rect, f->output_data.w32->dwStyle,
		      FRAME_EXTERNAL_MENU_BAR (f));

    /* Position and size tooltip, and put it in the topmost group.
       The add-on of 3 to the 5th argument is a kludge: without it,
       some fonts cause the last character of the tip to be truncated,
       for some obscure reason.  */
    SetWindowPos (FRAME_W32_WINDOW (f), HWND_TOPMOST,
		  root_x, root_y, rect.right - rect.left + 3,
		  rect.bottom - rect.top, SWP_NOACTIVATE);

    /* Ensure tooltip is on top of other topmost windows (eg menus).  */
    SetWindowPos (FRAME_W32_WINDOW (f), HWND_TOP,
		  0, 0, 0, 0,
		  SWP_NOMOVE | SWP_NOSIZE | SWP_NOACTIVATE);

    /* Let redisplay know that we have made the frame visible already.  */
    f->async_visible = 1;

    ShowWindow (FRAME_W32_WINDOW (f), SW_SHOWNOACTIVATE);
  }

  /* Draw into the window.  */
  w->must_be_updated_p = 1;
  update_single_window (w, 1);

  UNBLOCK_INPUT;

  /* Restore original current buffer.  */
  set_buffer_internal_1 (old_buffer);
  windows_or_buffers_changed = old_windows_or_buffers_changed;

 start_timer:
  /* Let the tip disappear after timeout seconds.  */
  tip_timer = call3 (intern ("run-at-time"), timeout, Qnil,
		     intern ("x-hide-tip"));

  UNGCPRO;
  return unbind_to (count, Qnil);
}


DEFUN ("x-hide-tip", Fx_hide_tip, Sx_hide_tip, 0, 0, 0,
       doc: /* Hide the current tooltip window, if there is any.
Value is t if tooltip was open, nil otherwise.  */)
  ()
{
  int count;
  Lisp_Object deleted, frame, timer;
  struct gcpro gcpro1, gcpro2;

  /* Return quickly if nothing to do.  */
  if (NILP (tip_timer) && NILP (tip_frame))
    return Qnil;

  frame = tip_frame;
  timer = tip_timer;
  GCPRO2 (frame, timer);
  tip_frame = tip_timer = deleted = Qnil;

  count = SPECPDL_INDEX ();
  specbind (Qinhibit_redisplay, Qt);
  specbind (Qinhibit_quit, Qt);

  if (!NILP (timer))
    call1 (Qcancel_timer, timer);

  if (FRAMEP (frame))
    {
      Fdelete_frame (frame, Qnil);
      deleted = Qt;
    }

  UNGCPRO;
  return unbind_to (count, deleted);
}



/***********************************************************************
			File selection dialog
 ***********************************************************************/
extern Lisp_Object Qfile_name_history;

/* Callback for altering the behaviour of the Open File dialog.
   Makes the Filename text field contain "Current Directory" and be
   read-only when "Directories" is selected in the filter.  This
   allows us to work around the fact that the standard Open File
   dialog does not support directories.  */
UINT CALLBACK
file_dialog_callback (hwnd, msg, wParam, lParam)
     HWND hwnd;
     UINT msg;
     WPARAM wParam;
     LPARAM lParam;
{
  if (msg == WM_NOTIFY)
    {
      OFNOTIFY * notify = (OFNOTIFY *)lParam;
      /* Detect when the Filter dropdown is changed.  */
      if (notify->hdr.code == CDN_TYPECHANGE
	  || notify->hdr.code == CDN_INITDONE)
	{
	  HWND dialog = GetParent (hwnd);
	  HWND edit_control = GetDlgItem (dialog, FILE_NAME_TEXT_FIELD);

	  /* Directories is in index 2.  */
	  if (notify->lpOFN->nFilterIndex == 2)
	    {
	      CommDlg_OpenSave_SetControlText (dialog, FILE_NAME_TEXT_FIELD,
					       "Current Directory");
	      EnableWindow (edit_control, FALSE);
	    }
	  else
	    {
	      /* Don't override default filename on init done.  */
	      if (notify->hdr.code == CDN_TYPECHANGE)
		CommDlg_OpenSave_SetControlText (dialog,
						 FILE_NAME_TEXT_FIELD, "");
	      EnableWindow (edit_control, TRUE);
	    }
	}
    }
  return 0;
}

/* Since we compile with _WIN32_WINNT set to 0x0400 (for NT4 compatibility)
   we end up with the old file dialogs. Define a big enough struct for the
   new dialog to trick GetOpenFileName into giving us the new dialogs on
   Windows 2000 and XP.  */
typedef struct
{
  OPENFILENAME real_details;
  void * pReserved;
  DWORD dwReserved;
  DWORD FlagsEx;
} NEWOPENFILENAME;


DEFUN ("x-file-dialog", Fx_file_dialog, Sx_file_dialog, 2, 5, 0,
       doc: /* Read file name, prompting with PROMPT in directory DIR.
Use a file selection dialog.
Select DEFAULT-FILENAME in the dialog's file selection box, if
specified.  Ensure that file exists if MUSTMATCH is non-nil.
If ONLY-DIR-P is non-nil, the user can only select directories.  */)
  (prompt, dir, default_filename, mustmatch, only_dir_p)
     Lisp_Object prompt, dir, default_filename, mustmatch, only_dir_p;
{
  struct frame *f = SELECTED_FRAME ();
  Lisp_Object file = Qnil;
  int count = SPECPDL_INDEX ();
  struct gcpro gcpro1, gcpro2, gcpro3, gcpro4, gcpro5, gcpro6;
  char filename[MAX_PATH + 1];
  char init_dir[MAX_PATH + 1];
  int default_filter_index = 1; /* 1: All Files, 2: Directories only  */

  GCPRO6 (prompt, dir, default_filename, mustmatch, only_dir_p, file);
  CHECK_STRING (prompt);
  CHECK_STRING (dir);

  /* Create the dialog with PROMPT as title, using DIR as initial
     directory and using "*" as pattern.  */
  dir = Fexpand_file_name (dir, Qnil);
  strncpy (init_dir, SDATA (ENCODE_FILE (dir)), MAX_PATH);
  init_dir[MAX_PATH] = '\0';
  unixtodos_filename (init_dir);

  if (STRINGP (default_filename))
    {
      char *file_name_only;
      char *full_path_name = SDATA (ENCODE_FILE (default_filename));

      unixtodos_filename (full_path_name);

      file_name_only = strrchr (full_path_name, '\\');
      if (!file_name_only)
        file_name_only = full_path_name;
      else
	file_name_only++;

      strncpy (filename, file_name_only, MAX_PATH);
      filename[MAX_PATH] = '\0';
    }
  else
    filename[0] = '\0';

  {
    NEWOPENFILENAME new_file_details;
    BOOL file_opened = FALSE;
    OPENFILENAME * file_details = &new_file_details.real_details;

    /* Prevent redisplay.  */
    specbind (Qinhibit_redisplay, Qt);
    BLOCK_INPUT;

    bzero (&new_file_details, sizeof (new_file_details));
    /* Apparently NT4 crashes if you give it an unexpected size.
       I'm not sure about Windows 9x, so play it safe.  */
    if (w32_major_version > 4 && w32_major_version < 95)
      file_details->lStructSize = sizeof (NEWOPENFILENAME);
    else
      file_details->lStructSize = sizeof (OPENFILENAME);

    file_details->hwndOwner = FRAME_W32_WINDOW (f);
    /* Undocumented Bug in Common File Dialog:
       If a filter is not specified, shell links are not resolved.  */
    file_details->lpstrFilter = "All Files (*.*)\0*.*\0Directories\0*|*\0\0";
    file_details->lpstrFile = filename;
    file_details->nMaxFile = sizeof (filename);
    file_details->lpstrInitialDir = init_dir;
    file_details->lpstrTitle = SDATA (prompt);

    if (! NILP (only_dir_p))
      default_filter_index = 2;

    file_details->nFilterIndex = default_filter_index;

    file_details->Flags = (OFN_HIDEREADONLY | OFN_NOCHANGEDIR
			  | OFN_EXPLORER | OFN_ENABLEHOOK);
    if (!NILP (mustmatch))
      {
	/* Require that the path to the parent directory exists.  */
	file_details->Flags |= OFN_PATHMUSTEXIST;
	/* If we are looking for a file, require that it exists.  */
	if (NILP (only_dir_p))
	  file_details->Flags |= OFN_FILEMUSTEXIST;
      }

    file_details->lpfnHook = (LPOFNHOOKPROC) file_dialog_callback;

    file_opened = GetOpenFileName (file_details);

    UNBLOCK_INPUT;

    if (file_opened)
      {
	dostounix_filename (filename);

	if (file_details->nFilterIndex == 2)
	  {
	    /* "Directories" selected - strip dummy file name.  */
	    char * last = strrchr (filename, '/');
	    *last = '\0';
	  }

	file = DECODE_FILE (build_string (filename));
      }
    /* User cancelled the dialog without making a selection.  */
    else if (!CommDlgExtendedError ())
      file = Qnil;
    /* An error occurred, fallback on reading from the mini-buffer.  */
    else
      file = Fcompleting_read (prompt, intern ("read-file-name-internal"),
			       dir, mustmatch, dir, Qfile_name_history,
			       default_filename, Qnil);

    file = unbind_to (count, file);
  }

  UNGCPRO;

  /* Make "Cancel" equivalent to C-g.  */
  if (NILP (file))
    Fsignal (Qquit, Qnil);

  return unbind_to (count, file);
}



/***********************************************************************
                         w32 specialized functions
 ***********************************************************************/

DEFUN ("w32-select-font", Fw32_select_font, Sw32_select_font, 0, 2, 0,
       doc: /* Select a font for the named FRAME using the W32 font dialog.
Return an X-style font string corresponding to the selection.

If FRAME is omitted or nil, it defaults to the selected frame.
If INCLUDE-PROPORTIONAL is non-nil, include proportional fonts
in the font selection dialog. */)
  (frame, include_proportional)
     Lisp_Object frame, include_proportional;
{
  FRAME_PTR f = check_x_frame (frame);
  CHOOSEFONT cf;
  LOGFONT lf;
  TEXTMETRIC tm;
  HDC hdc;
  HANDLE oldobj;
  char buf[100];

  bzero (&cf, sizeof (cf));
  bzero (&lf, sizeof (lf));

  cf.lStructSize = sizeof (cf);
  cf.hwndOwner = FRAME_W32_WINDOW (f);
  cf.Flags = CF_FORCEFONTEXIST | CF_SCREENFONTS | CF_NOVERTFONTS;

  /* Unless include_proportional is non-nil, limit the selection to
     monospaced fonts.  */
  if (NILP (include_proportional))
    cf.Flags |= CF_FIXEDPITCHONLY;

  cf.lpLogFont = &lf;

  /* Initialize as much of the font details as we can from the current
     default font.  */
  hdc = GetDC (FRAME_W32_WINDOW (f));
  oldobj = SelectObject (hdc, FRAME_FONT (f)->hfont);
  GetTextFace (hdc, LF_FACESIZE, lf.lfFaceName);
  if (GetTextMetrics (hdc, &tm))
    {
      lf.lfHeight = tm.tmInternalLeading - tm.tmHeight;
      lf.lfWeight = tm.tmWeight;
      lf.lfItalic = tm.tmItalic;
      lf.lfUnderline = tm.tmUnderlined;
      lf.lfStrikeOut = tm.tmStruckOut;
      lf.lfCharSet = tm.tmCharSet;
      cf.Flags |= CF_INITTOLOGFONTSTRUCT;
    }
  SelectObject (hdc, oldobj);
  ReleaseDC (FRAME_W32_WINDOW (f), hdc);

  if (!ChooseFont (&cf) || !w32_to_x_font (&lf, buf, 100, NULL))
      return Qnil;

  return build_string (buf);
}

DEFUN ("w32-send-sys-command", Fw32_send_sys_command,
       Sw32_send_sys_command, 1, 2, 0,
       doc: /* Send frame a Windows WM_SYSCOMMAND message of type COMMAND.
Some useful values for COMMAND are #xf030 to maximize frame (#xf020
to minimize), #xf120 to restore frame to original size, and #xf100
to activate the menubar for keyboard access.  #xf140 activates the
screen saver if defined.

If optional parameter FRAME is not specified, use selected frame.  */)
  (command, frame)
     Lisp_Object command, frame;
{
  FRAME_PTR f = check_x_frame (frame);

  CHECK_NUMBER (command);

  PostMessage (FRAME_W32_WINDOW (f), WM_SYSCOMMAND, XINT (command), 0);

  return Qnil;
}

DEFUN ("w32-shell-execute", Fw32_shell_execute, Sw32_shell_execute, 2, 4, 0,
       doc: /* Get Windows to perform OPERATION on DOCUMENT.
This is a wrapper around the ShellExecute system function, which
invokes the application registered to handle OPERATION for DOCUMENT.

OPERATION is either nil or a string that names a supported operation.
What operations can be used depends on the particular DOCUMENT and its
handler application, but typically it is one of the following common
operations:

 \"open\"    - open DOCUMENT, which could be a file, a directory, or an
               executable program.  If it is an application, that
               application is launched in the current buffer's default
               directory.  Otherwise, the application associated with
               DOCUMENT is launched in the buffer's default directory.
 \"print\"   - print DOCUMENT, which must be a file
 \"explore\" - start the Windows Explorer on DOCUMENT
 \"edit\"    - launch an editor and open DOCUMENT for editing; which
               editor is launched depends on the association for the
               specified DOCUMENT
 \"find\"    - initiate search starting from DOCUMENT which must specify
               a directory
 nil       - invoke the default OPERATION, or \"open\" if default is
               not defined or unavailable

DOCUMENT is typically the name of a document file or a URL, but can
also be a program executable to run, or a directory to open in the
Windows Explorer.

If DOCUMENT is a program executable, the optional third arg PARAMETERS
can be a string containing command line parameters that will be passed
to the program; otherwise, PARAMETERS should be nil or unspecified.

Optional fourth argument SHOW-FLAG can be used to control how the
application will be displayed when it is invoked.  If SHOW-FLAG is nil
or unspecified, the application is displayed normally, otherwise it is
an integer representing a ShowWindow flag:

  0 - start hidden
  1 - start normally
  3 - start maximized
  6 - start minimized  */)
  (operation, document, parameters, show_flag)
     Lisp_Object operation, document, parameters, show_flag;
{
  Lisp_Object current_dir;

  CHECK_STRING (document);

  /* Encode filename and current directory.  */
  current_dir = ENCODE_FILE (current_buffer->directory);
  document = ENCODE_FILE (document);
  if ((int) ShellExecute (NULL,
			  (STRINGP (operation) ?
			   SDATA (operation) : NULL),
			  SDATA (document),
			  (STRINGP (parameters) ?
			   SDATA (parameters) : NULL),
			  SDATA (current_dir),
			  (INTEGERP (show_flag) ?
			   XINT (show_flag) : SW_SHOWDEFAULT))
      > 32)
    return Qt;
  error ("ShellExecute failed: %s", w32_strerror (0));
}

/* Lookup virtual keycode from string representing the name of a
   non-ascii keystroke into the corresponding virtual key, using
   lispy_function_keys.  */
static int
lookup_vk_code (char *key)
{
  int i;

  for (i = 0; i < 256; i++)
    if (lispy_function_keys[i] != 0
	&& strcmp (lispy_function_keys[i], key) == 0)
      return i;

  return -1;
}

/* Convert a one-element vector style key sequence to a hot key
   definition.  */
static Lisp_Object
w32_parse_hot_key (key)
     Lisp_Object key;
{
  /* Copied from Fdefine_key and store_in_keymap.  */
  register Lisp_Object c;
  int vk_code;
  int lisp_modifiers;
  int w32_modifiers;
  struct gcpro gcpro1;

  CHECK_VECTOR (key);

  if (XFASTINT (Flength (key)) != 1)
    return Qnil;

  GCPRO1 (key);

  c = Faref (key, make_number (0));

  if (CONSP (c) && lucid_event_type_list_p (c))
    c = Fevent_convert_list (c);

  UNGCPRO;

  if (! INTEGERP (c) && ! SYMBOLP (c))
    error ("Key definition is invalid");

  /* Work out the base key and the modifiers.  */
  if (SYMBOLP (c))
    {
      c = parse_modifiers (c);
      lisp_modifiers = XINT (Fcar (Fcdr (c)));
      c = Fcar (c);
      if (!SYMBOLP (c))
	abort ();
      vk_code = lookup_vk_code (SDATA (SYMBOL_NAME (c)));
    }
  else if (INTEGERP (c))
    {
      lisp_modifiers = XINT (c) & ~CHARACTERBITS;
      /* Many ascii characters are their own virtual key code.  */
      vk_code = XINT (c) & CHARACTERBITS;
    }

  if (vk_code < 0 || vk_code > 255)
    return Qnil;

  if ((lisp_modifiers & meta_modifier) != 0
      && !NILP (Vw32_alt_is_meta))
    lisp_modifiers |= alt_modifier;

  /* Supply defs missing from mingw32.  */
#ifndef MOD_ALT
#define MOD_ALT         0x0001
#define MOD_CONTROL     0x0002
#define MOD_SHIFT       0x0004
#define MOD_WIN         0x0008
#endif

  /* Convert lisp modifiers to Windows hot-key form.  */
  w32_modifiers  = (lisp_modifiers & hyper_modifier)    ? MOD_WIN : 0;
  w32_modifiers |= (lisp_modifiers & alt_modifier)      ? MOD_ALT : 0;
  w32_modifiers |= (lisp_modifiers & ctrl_modifier)     ? MOD_CONTROL : 0;
  w32_modifiers |= (lisp_modifiers & shift_modifier)    ? MOD_SHIFT : 0;

  return HOTKEY (vk_code, w32_modifiers);
}

DEFUN ("w32-register-hot-key", Fw32_register_hot_key,
       Sw32_register_hot_key, 1, 1, 0,
       doc: /* Register KEY as a hot-key combination.
Certain key combinations like Alt-Tab are reserved for system use on
Windows, and therefore are normally intercepted by the system.  However,
most of these key combinations can be received by registering them as
hot-keys, overriding their special meaning.

KEY must be a one element key definition in vector form that would be
acceptable to `define-key' (e.g. [A-tab] for Alt-Tab).  The meta
modifier is interpreted as Alt if `w32-alt-is-meta' is t, and hyper
is always interpreted as the Windows modifier keys.

The return value is the hotkey-id if registered, otherwise nil.  */)
  (key)
     Lisp_Object key;
{
  key = w32_parse_hot_key (key);

  if (!NILP (key) && NILP (Fmemq (key, w32_grabbed_keys)))
    {
      /* Reuse an empty slot if possible.  */
      Lisp_Object item = Fmemq (Qnil, w32_grabbed_keys);

      /* Safe to add new key to list, even if we have focus.  */
      if (NILP (item))
	w32_grabbed_keys = Fcons (key, w32_grabbed_keys);
      else
	XSETCAR (item, key);

      /* Notify input thread about new hot-key definition, so that it
	 takes effect without needing to switch focus.  */
#ifdef USE_LISP_UNION_TYPE
      PostThreadMessage (dwWindowsThreadId, WM_EMACS_REGISTER_HOT_KEY,
			 (WPARAM) key.i, 0);
#else
      PostThreadMessage (dwWindowsThreadId, WM_EMACS_REGISTER_HOT_KEY,
			 (WPARAM) key, 0);
#endif
    }

  return key;
}

DEFUN ("w32-unregister-hot-key", Fw32_unregister_hot_key,
       Sw32_unregister_hot_key, 1, 1, 0,
       doc: /* Unregister KEY as a hot-key combination.  */)
  (key)
     Lisp_Object key;
{
  Lisp_Object item;

  if (!INTEGERP (key))
    key = w32_parse_hot_key (key);

  item = Fmemq (key, w32_grabbed_keys);

  if (!NILP (item))
    {
      /* Notify input thread about hot-key definition being removed, so
	 that it takes effect without needing focus switch.  */
#ifdef USE_LISP_UNION_TYPE
      if (PostThreadMessage (dwWindowsThreadId, WM_EMACS_UNREGISTER_HOT_KEY,
			     (WPARAM) XINT (XCAR (item)), (LPARAM) item.i))
#else
      if (PostThreadMessage (dwWindowsThreadId, WM_EMACS_UNREGISTER_HOT_KEY,
			     (WPARAM) XINT (XCAR (item)), (LPARAM) item))
#endif
	{
	  MSG msg;
	  GetMessage (&msg, NULL, WM_EMACS_DONE, WM_EMACS_DONE);
	}
      return Qt;
    }
  return Qnil;
}

DEFUN ("w32-registered-hot-keys", Fw32_registered_hot_keys,
       Sw32_registered_hot_keys, 0, 0, 0,
       doc: /* Return list of registered hot-key IDs.  */)
  ()
{
  return Fdelq (Qnil, Fcopy_sequence (w32_grabbed_keys));
}

DEFUN ("w32-reconstruct-hot-key", Fw32_reconstruct_hot_key,
       Sw32_reconstruct_hot_key, 1, 1, 0,
       doc: /* Convert hot-key ID to a lisp key combination.
usage: (w32-reconstruct-hot-key ID)  */)
  (hotkeyid)
     Lisp_Object hotkeyid;
{
  int vk_code, w32_modifiers;
  Lisp_Object key;

  CHECK_NUMBER (hotkeyid);

  vk_code = HOTKEY_VK_CODE (hotkeyid);
  w32_modifiers = HOTKEY_MODIFIERS (hotkeyid);

  if (lispy_function_keys[vk_code])
    key = intern (lispy_function_keys[vk_code]);
  else
    key = make_number (vk_code);

  key = Fcons (key, Qnil);
  if (w32_modifiers & MOD_SHIFT)
    key = Fcons (Qshift, key);
  if (w32_modifiers & MOD_CONTROL)
    key = Fcons (Qctrl, key);
  if (w32_modifiers & MOD_ALT)
    key = Fcons (NILP (Vw32_alt_is_meta) ? Qalt : Qmeta, key);
  if (w32_modifiers & MOD_WIN)
    key = Fcons (Qhyper, key);

  return key;
}

DEFUN ("w32-toggle-lock-key", Fw32_toggle_lock_key,
       Sw32_toggle_lock_key, 1, 2, 0,
       doc: /* Toggle the state of the lock key KEY.
KEY can be `capslock', `kp-numlock', or `scroll'.
If the optional parameter NEW-STATE is a number, then the state of KEY
is set to off if the low bit of NEW-STATE is zero, otherwise on.  */)
  (key, new_state)
     Lisp_Object key, new_state;
{
  int vk_code;

  if (EQ (key, intern ("capslock")))
    vk_code = VK_CAPITAL;
  else if (EQ (key, intern ("kp-numlock")))
    vk_code = VK_NUMLOCK;
  else if (EQ (key, intern ("scroll")))
    vk_code = VK_SCROLL;
  else
    return Qnil;

  if (!dwWindowsThreadId)
    return make_number (w32_console_toggle_lock_key (vk_code, new_state));

#ifdef USE_LISP_UNION_TYPE
  if (PostThreadMessage (dwWindowsThreadId, WM_EMACS_TOGGLE_LOCK_KEY,
			 (WPARAM) vk_code, (LPARAM) new_state.i))
#else
  if (PostThreadMessage (dwWindowsThreadId, WM_EMACS_TOGGLE_LOCK_KEY,
			 (WPARAM) vk_code, (LPARAM) new_state))
#endif
    {
      MSG msg;
      GetMessage (&msg, NULL, WM_EMACS_DONE, WM_EMACS_DONE);
      return make_number (msg.wParam);
    }
  return Qnil;
}

DEFUN ("w32-window-exists-p", Fw32_window_exists_p, Sw32_window_exists_p,
       2, 2, 0,
       doc: /* Return non-nil if a window exists with the specified CLASS and NAME.

This is a direct interface to the Windows API FindWindow function.  */)
  (class, name)
Lisp_Object class, name;
{
  HWND hnd;

  if (!NILP (class))
    CHECK_STRING (class);
  if (!NILP (name))
    CHECK_STRING (name);

  hnd = FindWindow (STRINGP (class) ? ((LPCTSTR) SDATA (class)) : NULL,
		    STRINGP (name)  ? ((LPCTSTR) SDATA (name))  : NULL);
  if (!hnd)
    return Qnil;
  return Qt;
}



DEFUN ("file-system-info", Ffile_system_info, Sfile_system_info, 1, 1, 0,
       doc: /* Return storage information about the file system FILENAME is on.
Value is a list of floats (TOTAL FREE AVAIL), where TOTAL is the total
storage of the file system, FREE is the free storage, and AVAIL is the
storage available to a non-superuser.  All 3 numbers are in bytes.
If the underlying system call fails, value is nil.  */)
  (filename)
  Lisp_Object filename;
{
  Lisp_Object encoded, value;

  CHECK_STRING (filename);
  filename = Fexpand_file_name (filename, Qnil);
  encoded = ENCODE_FILE (filename);

  value = Qnil;

  /* Determining the required information on Windows turns out, sadly,
     to be more involved than one would hope.  The original Win32 api
     call for this will return bogus information on some systems, but we
     must dynamically probe for the replacement api, since that was
     added rather late on.  */
  {
    HMODULE hKernel = GetModuleHandle ("kernel32");
    BOOL (*pfn_GetDiskFreeSpaceEx)
      (char *, PULARGE_INTEGER, PULARGE_INTEGER, PULARGE_INTEGER)
      = (void *) GetProcAddress (hKernel, "GetDiskFreeSpaceEx");

    /* On Windows, we may need to specify the root directory of the
       volume holding FILENAME.  */
    char rootname[MAX_PATH];
    char *name = SDATA (encoded);

    /* find the root name of the volume if given */
    if (isalpha (name[0]) && name[1] == ':')
      {
	rootname[0] = name[0];
	rootname[1] = name[1];
	rootname[2] = '\\';
	rootname[3] = 0;
      }
    else if (IS_DIRECTORY_SEP (name[0]) && IS_DIRECTORY_SEP (name[1]))
      {
	char *str = rootname;
	int slashes = 4;
	do
	  {
	    if (IS_DIRECTORY_SEP (*name) && --slashes == 0)
	      break;
	    *str++ = *name++;
	  }
	while ( *name );

	*str++ = '\\';
	*str = 0;
      }

    if (pfn_GetDiskFreeSpaceEx)
      {
	/* Unsigned large integers cannot be cast to double, so
	   use signed ones instead.  */
	LARGE_INTEGER availbytes;
	LARGE_INTEGER freebytes;
	LARGE_INTEGER totalbytes;

	if (pfn_GetDiskFreeSpaceEx (rootname,
				    (ULARGE_INTEGER *)&availbytes,
				    (ULARGE_INTEGER *)&totalbytes,
				    (ULARGE_INTEGER *)&freebytes))
	  value = list3 (make_float ((double) totalbytes.QuadPart),
			 make_float ((double) freebytes.QuadPart),
			 make_float ((double) availbytes.QuadPart));
      }
    else
      {
	DWORD sectors_per_cluster;
	DWORD bytes_per_sector;
	DWORD free_clusters;
	DWORD total_clusters;

	if (GetDiskFreeSpace (rootname,
			      &sectors_per_cluster,
			      &bytes_per_sector,
			      &free_clusters,
			      &total_clusters))
	  value = list3 (make_float ((double) total_clusters
				     * sectors_per_cluster * bytes_per_sector),
			 make_float ((double) free_clusters
				     * sectors_per_cluster * bytes_per_sector),
			 make_float ((double) free_clusters
				     * sectors_per_cluster * bytes_per_sector));
      }
  }

  return value;
}

DEFUN ("default-printer-name", Fdefault_printer_name, Sdefault_printer_name,
       0, 0, 0, doc: /* Return the name of Windows default printer device.  */)
     ()
{
  static char pname_buf[256];
  int err;
  HANDLE hPrn;
  PRINTER_INFO_2 *ppi2 = NULL;
  DWORD dwNeeded = 0, dwReturned = 0;

  /* Retrieve the default string from Win.ini (the registry).
   * String will be in form "printername,drivername,portname".
   * This is the most portable way to get the default printer. */
  if (GetProfileString ("windows", "device", ",,", pname_buf, sizeof (pname_buf)) <= 0)
    return Qnil;
  /* printername precedes first "," character */
  strtok (pname_buf, ",");
  /* We want to know more than the printer name */
  if (!OpenPrinter (pname_buf, &hPrn, NULL))
    return Qnil;
  GetPrinter (hPrn, 2, NULL, 0, &dwNeeded);
  if (dwNeeded == 0)
    {
      ClosePrinter (hPrn);
      return Qnil;
    }
  /* Allocate memory for the PRINTER_INFO_2 struct */
  ppi2 = (PRINTER_INFO_2 *) xmalloc (dwNeeded);
  if (!ppi2)
    {
      ClosePrinter (hPrn);
      return Qnil;
    }
  /* Call GetPrinter again with big enouth memory block */
  err = GetPrinter (hPrn, 2, (LPBYTE)ppi2, dwNeeded, &dwReturned);
  ClosePrinter (hPrn);
  if (!err)
    {
      xfree (ppi2);
      return Qnil;
    }

  if (ppi2)
    {
      if (ppi2->Attributes & PRINTER_ATTRIBUTE_SHARED && ppi2->pServerName)
        {
	  /* a remote printer */
	  if (*ppi2->pServerName == '\\')
	    _snprintf (pname_buf, sizeof (pname_buf), "%s\\%s", ppi2->pServerName,
		       ppi2->pShareName);
	  else
	    _snprintf (pname_buf, sizeof (pname_buf), "\\\\%s\\%s", ppi2->pServerName,
		       ppi2->pShareName);
	  pname_buf[sizeof (pname_buf) - 1] = '\0';
	}
      else
        {
	  /* a local printer */
	  strncpy (pname_buf, ppi2->pPortName, sizeof (pname_buf));
	  pname_buf[sizeof (pname_buf) - 1] = '\0';
	  /* `pPortName' can include several ports, delimited by ','.
	   * we only use the first one. */
	  strtok (pname_buf, ",");
	}
      xfree (ppi2);
    }

  return build_string (pname_buf);
}

/***********************************************************************
			    Initialization
 ***********************************************************************/

/* Keep this list in the same order as frame_parms in frame.c.
   Use 0 for unsupported frame parameters.  */

frame_parm_handler w32_frame_parm_handlers[] =
{
  x_set_autoraise,
  x_set_autolower,
  x_set_background_color,
  x_set_border_color,
  x_set_border_width,
  x_set_cursor_color,
  x_set_cursor_type,
  x_set_font,
  x_set_foreground_color,
  x_set_icon_name,
  x_set_icon_type,
  x_set_internal_border_width,
  x_set_menu_bar_lines,
  x_set_mouse_color,
  x_explicitly_set_name,
  x_set_scroll_bar_width,
  x_set_title,
  x_set_unsplittable,
  x_set_vertical_scroll_bars,
  x_set_visibility,
  x_set_tool_bar_lines,
  0, /* x_set_scroll_bar_foreground, */
  0, /* x_set_scroll_bar_background, */
  x_set_screen_gamma,
  x_set_line_spacing,
  x_set_fringe_width,
  x_set_fringe_width,
  0, /* x_set_wait_for_wm, */
  x_set_fullscreen,
#ifdef USE_FONT_BACKEND
  x_set_font_backend
#endif
};

void
syms_of_w32fns ()
{
  globals_of_w32fns ();
  /* This is zero if not using MS-Windows.  */
  w32_in_use = 0;
  track_mouse_window = NULL;

  w32_visible_system_caret_hwnd = NULL;

  DEFSYM (Qnone, "none");
  DEFSYM (Qsuppress_icon, "suppress-icon");
  DEFSYM (Qundefined_color, "undefined-color");
  DEFSYM (Qcancel_timer, "cancel-timer");
  DEFSYM (Qhyper, "hyper");
  DEFSYM (Qsuper, "super");
  DEFSYM (Qmeta, "meta");
  DEFSYM (Qalt, "alt");
  DEFSYM (Qctrl, "ctrl");
  DEFSYM (Qcontrol, "control");
  DEFSYM (Qshift, "shift");
  /* This is the end of symbol initialization.  */

  /* Text property `display' should be nonsticky by default.  */
  Vtext_property_default_nonsticky
    = Fcons (Fcons (Qdisplay, Qt), Vtext_property_default_nonsticky);


  Fput (Qundefined_color, Qerror_conditions,
	Fcons (Qundefined_color, Fcons (Qerror, Qnil)));
  Fput (Qundefined_color, Qerror_message,
	build_string ("Undefined color"));

  staticpro (&w32_grabbed_keys);
  w32_grabbed_keys = Qnil;

  DEFVAR_LISP ("w32-color-map", &Vw32_color_map,
	       doc: /* An array of color name mappings for Windows.  */);
  Vw32_color_map = Qnil;

  DEFVAR_LISP ("w32-pass-alt-to-system", &Vw32_pass_alt_to_system,
	       doc: /* Non-nil if Alt key presses are passed on to Windows.
When non-nil, for example, Alt pressed and released and then space will
open the System menu.  When nil, Emacs processes the Alt key events, and
then silently swallows them.  */);
  Vw32_pass_alt_to_system = Qnil;

  DEFVAR_LISP ("w32-alt-is-meta", &Vw32_alt_is_meta,
	       doc: /* Non-nil if the Alt key is to be considered the same as the META key.
When nil, Emacs will translate the Alt key to the ALT modifier, not to META.  */);
  Vw32_alt_is_meta = Qt;

  DEFVAR_INT ("w32-quit-key", &w32_quit_key,
	       doc: /* If non-zero, the virtual key code for an alternative quit key.  */);
  w32_quit_key = 0;

  DEFVAR_LISP ("w32-pass-lwindow-to-system",
	       &Vw32_pass_lwindow_to_system,
	       doc: /* If non-nil, the left \"Windows\" key is passed on to Windows.

When non-nil, the Start menu is opened by tapping the key.
If you set this to nil, the left \"Windows\" key is processed by Emacs
according to the value of `w32-lwindow-modifier', which see.

Note that some combinations of the left \"Windows\" key with other keys are
caught by Windows at low level, and so binding them in Emacs will have no
effect.  For example, <lwindow>-r always pops up the Windows Run dialog,
<lwindow>-<Pause> pops up the "System Properties" dialog, etc.  However, see
the doc string of `w32-phantom-key-code'.  */);
  Vw32_pass_lwindow_to_system = Qt;

  DEFVAR_LISP ("w32-pass-rwindow-to-system",
	       &Vw32_pass_rwindow_to_system,
	       doc: /* If non-nil, the right \"Windows\" key is passed on to Windows.

When non-nil, the Start menu is opened by tapping the key.
If you set this to nil, the right \"Windows\" key is processed by Emacs
according to the value of `w32-rwindow-modifier', which see.

Note that some combinations of the right \"Windows\" key with other keys are
caught by Windows at low level, and so binding them in Emacs will have no
effect.  For example, <rwindow>-r always pops up the Windows Run dialog,
<rwindow>-<Pause> pops up the "System Properties" dialog, etc.  However, see
the doc string of `w32-phantom-key-code'.  */);
  Vw32_pass_rwindow_to_system = Qt;

  DEFVAR_LISP ("w32-phantom-key-code",
	       &Vw32_phantom_key_code,
	       doc: /* Virtual key code used to generate \"phantom\" key presses.
Value is a number between 0 and 255.

Phantom key presses are generated in order to stop the system from
acting on \"Windows\" key events when `w32-pass-lwindow-to-system' or
`w32-pass-rwindow-to-system' is nil.  */);
  /* Although 255 is technically not a valid key code, it works and
     means that this hack won't interfere with any real key code.  */
  XSETINT (Vw32_phantom_key_code, 255);

  DEFVAR_LISP ("w32-enable-num-lock",
	       &Vw32_enable_num_lock,
	       doc: /* If non-nil, the Num Lock key acts normally.
Set to nil to handle Num Lock as the `kp-numlock' key.  */);
  Vw32_enable_num_lock = Qt;

  DEFVAR_LISP ("w32-enable-caps-lock",
	       &Vw32_enable_caps_lock,
	       doc: /* If non-nil, the Caps Lock key acts normally.
Set to nil to handle Caps Lock as the `capslock' key.  */);
  Vw32_enable_caps_lock = Qt;

  DEFVAR_LISP ("w32-scroll-lock-modifier",
	       &Vw32_scroll_lock_modifier,
	       doc: /* Modifier to use for the Scroll Lock ON state.
The value can be hyper, super, meta, alt, control or shift for the
respective modifier, or nil to handle Scroll Lock as the `scroll' key.
Any other value will cause the Scroll Lock key to be ignored.  */);
  Vw32_scroll_lock_modifier = Qt;

  DEFVAR_LISP ("w32-lwindow-modifier",
	       &Vw32_lwindow_modifier,
	       doc: /* Modifier to use for the left \"Windows\" key.
The value can be hyper, super, meta, alt, control or shift for the
respective modifier, or nil to appear as the `lwindow' key.
Any other value will cause the key to be ignored.  */);
  Vw32_lwindow_modifier = Qnil;

  DEFVAR_LISP ("w32-rwindow-modifier",
	       &Vw32_rwindow_modifier,
	       doc: /* Modifier to use for the right \"Windows\" key.
The value can be hyper, super, meta, alt, control or shift for the
respective modifier, or nil to appear as the `rwindow' key.
Any other value will cause the key to be ignored.  */);
  Vw32_rwindow_modifier = Qnil;

  DEFVAR_LISP ("w32-apps-modifier",
	       &Vw32_apps_modifier,
	       doc: /* Modifier to use for the \"Apps\" key.
The value can be hyper, super, meta, alt, control or shift for the
respective modifier, or nil to appear as the `apps' key.
Any other value will cause the key to be ignored.  */);
  Vw32_apps_modifier = Qnil;

  DEFVAR_BOOL ("w32-enable-synthesized-fonts", &w32_enable_synthesized_fonts,
	       doc: /* Non-nil enables selection of artificially italicized and bold fonts.  */);
  w32_enable_synthesized_fonts = 0;

  DEFVAR_LISP ("w32-enable-palette", &Vw32_enable_palette,
	       doc: /* Non-nil enables Windows palette management to map colors exactly.  */);
  Vw32_enable_palette = Qt;

  DEFVAR_INT ("w32-mouse-button-tolerance",
	      &w32_mouse_button_tolerance,
	      doc: /* Analogue of double click interval for faking middle mouse events.
The value is the minimum time in milliseconds that must elapse between
left and right button down events before they are considered distinct events.
If both mouse buttons are depressed within this interval, a middle mouse
button down event is generated instead.  */);
  w32_mouse_button_tolerance = GetDoubleClickTime () / 2;

  DEFVAR_INT ("w32-mouse-move-interval",
	      &w32_mouse_move_interval,
	      doc: /* Minimum interval between mouse move events.
The value is the minimum time in milliseconds that must elapse between
successive mouse move (or scroll bar drag) events before they are
reported as lisp events.  */);
  w32_mouse_move_interval = 0;

  DEFVAR_BOOL ("w32-pass-extra-mouse-buttons-to-system",
	       &w32_pass_extra_mouse_buttons_to_system,
	       doc: /* If non-nil, the fourth and fifth mouse buttons are passed to Windows.
Recent versions of Windows support mice with up to five buttons.
Since most applications don't support these extra buttons, most mouse
drivers will allow you to map them to functions at the system level.
If this variable is non-nil, Emacs will pass them on, allowing the
system to handle them.  */);
  w32_pass_extra_mouse_buttons_to_system = 0;

  DEFVAR_BOOL ("w32-pass-multimedia-buttons-to-system",
               &w32_pass_multimedia_buttons_to_system,
               doc: /* If non-nil, media buttons are passed to Windows.
Some modern keyboards contain buttons for controlling media players, web
browsers and other applications.  Generally these buttons are handled on a
system wide basis, but by setting this to nil they are made available
to Emacs for binding.  Depending on your keyboard, additional keys that
may be available are:

browser-back, browser-forward, browser-refresh, browser-stop,
browser-search, browser-favorites, browser-home,
mail, mail-reply, mail-forward, mail-send,
app-1, app-2,
help, find, new, open, close, save, print, undo, redo, copy, cut, paste,
spell-check, correction-list, toggle-dictate-command,
media-next, media-previous, media-stop, media-play-pause, media-select,
media-play, media-pause, media-record, media-fast-forward, media-rewind,
media-channel-up, media-channel-down,
volume-mute, volume-up, volume-down,
mic-volume-mute, mic-volume-down, mic-volume-up, mic-toggle,
bass-down, bass-boost, bass-up, treble-down, treble-up  */);
  w32_pass_multimedia_buttons_to_system = 1;

  DEFVAR_LISP ("x-pointer-shape", &Vx_pointer_shape,
	       doc: /* The shape of the pointer when over text.
Changing the value does not affect existing frames
unless you set the mouse color.  */);
  Vx_pointer_shape = Qnil;

  Vx_nontext_pointer_shape = Qnil;

  Vx_mode_pointer_shape = Qnil;

  DEFVAR_LISP ("x-hourglass-pointer-shape", &Vx_hourglass_pointer_shape,
	       doc: /* The shape of the pointer when Emacs is busy.
This variable takes effect when you create a new frame
or when you set the mouse color.  */);
  Vx_hourglass_pointer_shape = Qnil;

  DEFVAR_BOOL ("display-hourglass", &display_hourglass_p,
	       doc: /* Non-zero means Emacs displays an hourglass pointer on window systems.  */);
  display_hourglass_p = 1;

  DEFVAR_LISP ("hourglass-delay", &Vhourglass_delay,
	       doc: /* *Seconds to wait before displaying an hourglass pointer.
Value must be an integer or float.  */);
  Vhourglass_delay = make_number (DEFAULT_HOURGLASS_DELAY);

  DEFVAR_LISP ("x-sensitive-text-pointer-shape",
	       &Vx_sensitive_text_pointer_shape,
	       doc: /* The shape of the pointer when over mouse-sensitive text.
This variable takes effect when you create a new frame
or when you set the mouse color.  */);
  Vx_sensitive_text_pointer_shape = Qnil;

  DEFVAR_LISP ("x-window-horizontal-drag-cursor",
	       &Vx_window_horizontal_drag_shape,
	       doc: /* Pointer shape to use for indicating a window can be dragged horizontally.
This variable takes effect when you create a new frame
or when you set the mouse color.  */);
  Vx_window_horizontal_drag_shape = Qnil;

  DEFVAR_LISP ("x-cursor-fore-pixel", &Vx_cursor_fore_pixel,
	       doc: /* A string indicating the foreground color of the cursor box.  */);
  Vx_cursor_fore_pixel = Qnil;

  DEFVAR_LISP ("x-max-tooltip-size", &Vx_max_tooltip_size,
	       doc: /* Maximum size for tooltips.
Value is a pair (COLUMNS . ROWS). Text larger than this is clipped.  */);
  Vx_max_tooltip_size = Fcons (make_number (80), make_number (40));

  DEFVAR_LISP ("x-no-window-manager", &Vx_no_window_manager,
	       doc: /* Non-nil if no window manager is in use.
Emacs doesn't try to figure this out; this is always nil
unless you set it to something else.  */);
  /* We don't have any way to find this out, so set it to nil
     and maybe the user would like to set it to t.  */
  Vx_no_window_manager = Qnil;

  DEFVAR_LISP ("x-pixel-size-width-font-regexp",
	       &Vx_pixel_size_width_font_regexp,
	       doc: /* Regexp matching a font name whose width is the same as `PIXEL_SIZE'.

Since Emacs gets width of a font matching with this regexp from
PIXEL_SIZE field of the name, font finding mechanism gets faster for
such a font.  This is especially effective for such large fonts as
Chinese, Japanese, and Korean.  */);
  Vx_pixel_size_width_font_regexp = Qnil;

  DEFVAR_LISP ("w32-bdf-filename-alist",
               &Vw32_bdf_filename_alist,
               doc: /* List of bdf fonts and their corresponding filenames.  */);
  Vw32_bdf_filename_alist = Qnil;

  DEFVAR_BOOL ("w32-strict-fontnames",
               &w32_strict_fontnames,
	       doc: /* Non-nil means only use fonts that are exact matches for those requested.
Default is nil, which allows old fontnames that are not XLFD compliant,
and allows third-party CJK display to work by specifying false charset
fields to trick Emacs into translating to Big5, SJIS etc.
Setting this to t will prevent wrong fonts being selected when
fontsets are automatically created.  */);
  w32_strict_fontnames = 0;

  DEFVAR_BOOL ("w32-strict-painting",
               &w32_strict_painting,
	       doc: /* Non-nil means use strict rules for repainting frames.
Set this to nil to get the old behavior for repainting; this should
only be necessary if the default setting causes problems.  */);
  w32_strict_painting = 1;

  DEFVAR_LISP ("w32-charset-info-alist",
               &Vw32_charset_info_alist,
               doc: /* Alist linking Emacs character sets to Windows fonts and codepages.
Each entry should be of the form:

   (CHARSET_NAME . (WINDOWS_CHARSET . CODEPAGE))

where CHARSET_NAME is a string used in font names to identify the charset,
WINDOWS_CHARSET is a symbol that can be one of:
w32-charset-ansi, w32-charset-default, w32-charset-symbol,
w32-charset-shiftjis, w32-charset-hangeul, w32-charset-gb2312,
w32-charset-chinesebig5,
w32-charset-johab, w32-charset-hebrew,
w32-charset-arabic, w32-charset-greek, w32-charset-turkish,
w32-charset-vietnamese, w32-charset-thai, w32-charset-easteurope,
w32-charset-russian, w32-charset-mac, w32-charset-baltic,
w32-charset-unicode,
or w32-charset-oem.
CODEPAGE should be an integer specifying the codepage that should be used
to display the character set, t to do no translation and output as Unicode,
or nil to do no translation and output as 8 bit (or multibyte on far-east
versions of Windows) characters.  */);
  Vw32_charset_info_alist = Qnil;

  DEFSYM (Qw32_charset_ansi, "w32-charset-ansi");
  DEFSYM (Qw32_charset_symbol, "w32-charset-symbol");
  DEFSYM (Qw32_charset_default, "w32-charset-default");
  DEFSYM (Qw32_charset_shiftjis, "w32-charset-shiftjis");
  DEFSYM (Qw32_charset_hangeul, "w32-charset-hangeul");
  DEFSYM (Qw32_charset_chinesebig5, "w32-charset-chinesebig5");
  DEFSYM (Qw32_charset_gb2312, "w32-charset-gb2312");
  DEFSYM (Qw32_charset_oem, "w32-charset-oem");

#ifdef JOHAB_CHARSET
  {
    static int w32_extra_charsets_defined = 1;
    DEFVAR_BOOL ("w32-extra-charsets-defined", &w32_extra_charsets_defined,
		 doc: /* Internal variable.  */);

    DEFSYM (Qw32_charset_johab, "w32-charset-johab");
    DEFSYM (Qw32_charset_easteurope, "w32-charset-easteurope");
    DEFSYM (Qw32_charset_turkish, "w32-charset-turkish");
    DEFSYM (Qw32_charset_baltic, "w32-charset-baltic");
    DEFSYM (Qw32_charset_russian, "w32-charset-russian");
    DEFSYM (Qw32_charset_arabic, "w32-charset-arabic");
    DEFSYM (Qw32_charset_greek, "w32-charset-greek");
    DEFSYM (Qw32_charset_hebrew, "w32-charset-hebrew");
    DEFSYM (Qw32_charset_vietnamese, "w32-charset-vietnamese");
    DEFSYM (Qw32_charset_thai, "w32-charset-thai");
    DEFSYM (Qw32_charset_mac, "w32-charset-mac");
  }
#endif

#ifdef UNICODE_CHARSET
  {
    static int w32_unicode_charset_defined = 1;
    DEFVAR_BOOL ("w32-unicode-charset-defined",
                 &w32_unicode_charset_defined,
		 doc: /* Internal variable.  */);
    DEFSYM (Qw32_charset_unicode, "w32-charset-unicode");
  }
#endif

#if 0 /* TODO: Port to W32 */
  defsubr (&Sx_change_window_property);
  defsubr (&Sx_delete_window_property);
  defsubr (&Sx_window_property);
#endif
  defsubr (&Sxw_display_color_p);
  defsubr (&Sx_display_grayscale_p);
  defsubr (&Sxw_color_defined_p);
  defsubr (&Sxw_color_values);
  defsubr (&Sx_server_max_request_size);
  defsubr (&Sx_server_vendor);
  defsubr (&Sx_server_version);
  defsubr (&Sx_display_pixel_width);
  defsubr (&Sx_display_pixel_height);
  defsubr (&Sx_display_mm_width);
  defsubr (&Sx_display_mm_height);
  defsubr (&Sx_display_screens);
  defsubr (&Sx_display_planes);
  defsubr (&Sx_display_color_cells);
  defsubr (&Sx_display_visual_class);
  defsubr (&Sx_display_backing_store);
  defsubr (&Sx_display_save_under);
  defsubr (&Sx_create_frame);
  defsubr (&Sx_open_connection);
  defsubr (&Sx_close_connection);
  defsubr (&Sx_display_list);
  defsubr (&Sx_synchronize);
  defsubr (&Sx_focus_frame);

  /* W32 specific functions */

  defsubr (&Sw32_select_font);
  defsubr (&Sw32_define_rgb_color);
  defsubr (&Sw32_default_color_map);
  defsubr (&Sw32_load_color_file);
  defsubr (&Sw32_send_sys_command);
  defsubr (&Sw32_shell_execute);
  defsubr (&Sw32_register_hot_key);
  defsubr (&Sw32_unregister_hot_key);
  defsubr (&Sw32_registered_hot_keys);
  defsubr (&Sw32_reconstruct_hot_key);
  defsubr (&Sw32_toggle_lock_key);
  defsubr (&Sw32_window_exists_p);
  defsubr (&Sw32_find_bdf_fonts);

  defsubr (&Sfile_system_info);
  defsubr (&Sdefault_printer_name);

  /* Setting callback functions for fontset handler.  */
  get_font_info_func = w32_get_font_info;

#if 0 /* This function pointer doesn't seem to be used anywhere.
	 And the pointer assigned has the wrong type, anyway.  */
  list_fonts_func = w32_list_fonts;
#endif

  load_font_func = w32_load_font;
  find_ccl_program_func = w32_find_ccl_program;
  query_font_func = w32_query_font;
  set_frame_fontset_func = x_set_font;
  get_font_repertory_func = x_get_font_repertory;
  check_window_system_func = check_w32;


  hourglass_atimer = NULL;
  hourglass_shown_p = 0;
  defsubr (&Sx_show_tip);
  defsubr (&Sx_hide_tip);
  tip_timer = Qnil;
  staticpro (&tip_timer);
  tip_frame = Qnil;
  staticpro (&tip_frame);

  last_show_tip_args = Qnil;
  staticpro (&last_show_tip_args);

  defsubr (&Sx_file_dialog);
}


/*
	globals_of_w32fns is used to initialize those global variables that
	must always be initialized on startup even when the global variable
	initialized is non zero (see the function main in emacs.c).
	globals_of_w32fns is called from syms_of_w32fns when the global
	variable initialized is 0 and directly from main when initialized
	is non zero.
 */
void
globals_of_w32fns ()
{
  HMODULE user32_lib = GetModuleHandle ("user32.dll");
  /*
    TrackMouseEvent not available in all versions of Windows, so must load
    it dynamically.  Do it once, here, instead of every time it is used.
  */
  track_mouse_event_fn = (TrackMouseEvent_Proc)
    GetProcAddress (user32_lib, "TrackMouseEvent");
  /* ditto for GetClipboardSequenceNumber.  */
  clipboard_sequence_fn = (ClipboardSequence_Proc)
    GetProcAddress (user32_lib, "GetClipboardSequenceNumber");
  {
    HMODULE imm32_lib = GetModuleHandle ("imm32.dll");
    get_composition_string_fn = (ImmGetCompositionString_Proc)
      GetProcAddress (imm32_lib, "ImmGetCompositionStringW");
    get_ime_context_fn = (ImmGetContext_Proc)
      GetProcAddress (imm32_lib, "ImmGetContext");
  }
  DEFVAR_INT ("w32-ansi-code-page",
	      &w32_ansi_code_page,
	      doc: /* The ANSI code page used by the system.  */);
  w32_ansi_code_page = GetACP ();

  /* MessageBox does not work without this when linked to comctl32.dll 6.0.  */
  InitCommonControls ();
}

#undef abort

void
w32_abort ()
{
  int button;
  button = MessageBox (NULL,
		       "A fatal error has occurred!\n\n"
		       "Would you like to attach a debugger?\n\n"
		       "Select YES to debug, NO to abort Emacs"
#if __GNUC__
		       "\n\n(type \"gdb -p <emacs-PID>\" and\n"
		       "\"continue\" inside GDB before clicking YES.)"
#endif
		       , "Emacs Abort Dialog",
		       MB_ICONEXCLAMATION | MB_TASKMODAL
		       | MB_SETFOREGROUND | MB_YESNO);
  switch (button)
    {
    case IDYES:
      DebugBreak ();
      exit (2);	/* tell the compiler we will never return */
    case IDNO:
    default:
      abort ();
      break;
    }
}

/* For convenience when debugging.  */
int
w32_last_error ()
{
  return GetLastError ();
}

/* arch-tag: 707589ab-b9be-4638-8cdd-74629cc9b446
   (do not change this comment) */<|MERGE_RESOLUTION|>--- conflicted
+++ resolved
@@ -5288,7 +5288,6 @@
       }
 
     strncpy (buf, best_match, 31);
-<<<<<<< HEAD
     /* If the charset is not fully specified, put -0 on the end.  */
     if (!strchr (best_match, '-'))
       {
@@ -5300,8 +5299,6 @@
 	  pos = 29;
 	strcpy (buf + pos, "-0");
       }
-=======
->>>>>>> 9fb1ba80
     buf[31] = '\0';
     return buf;
   }
@@ -5483,7 +5480,6 @@
         *end = '\0';
       }
 
-<<<<<<< HEAD
   if (!strcmp (charset, "iso10646"))
     return CP_UNICODE;
 
@@ -5491,9 +5487,6 @@
     return CP_DEFAULT;
 
   entry = Fassoc (build_string(charset), Vw32_charset_info_alist);
-=======
-  entry = Fassoc (build_string (charset), Vw32_charset_info_alist);
->>>>>>> 9fb1ba80
   if (NILP (entry))
     return CP_UNKNOWN;
 
@@ -5554,12 +5547,9 @@
 			  strlen(lplogfont->lfFaceName), Qnil);
   fontname = coding.destination;
 
-<<<<<<< HEAD
-=======
   fontname = alloca (sizeof (*fontname) * bufsz);
   decode_coding (&coding, lplogfont->lfFaceName, fontname,
                  strlen (lplogfont->lfFaceName), bufsz - 1);
->>>>>>> 9fb1ba80
   *(fontname + coding.produced) = '\0';
 
   /* Replace dashes with underscores so the dashes are not
