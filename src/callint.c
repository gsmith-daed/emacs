--- conflicted
+++ resolved
@@ -201,13 +201,8 @@
 		  carelt = XCAR (elt);
 		  /* If it is (if X Y), look at Y.  */
 		  if (EQ (carelt, Qif)
-<<<<<<< HEAD
-		      && EQ (Fnthcdr (make_fixnum (3), elt), Qnil))
+		      && NILP (Fnthcdr (make_fixnum (3), elt)))
 		    elt = Fnth (make_fixnum (2), elt);
-=======
-		      && NILP (Fnthcdr (make_number (3), elt)))
-		    elt = Fnth (make_number (2), elt);
->>>>>>> 53483df0
 		  /* If it is (when ... Y), look at Y.  */
 		  else if (EQ (carelt, Qwhen))
 		    {
