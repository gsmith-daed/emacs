--- conflicted
+++ resolved
@@ -3593,59 +3593,19 @@
   if (s < 0)
     return Qnil;
 
-<<<<<<< HEAD
- again:
-
-  buf = xpalloc (buf, &buf_size, sizeof *ifreq, INT_MAX, 1);
-  ifconf.ifc_buf = buf;
-  ifconf.ifc_len = buf_size;
-  if (ioctl (s, SIOCGIFCONF, &ifconf))
-    {
-      close (s);
-      xfree (buf);
-      return Qnil;
-    }
-=======
-  ifconf.ifc_buf = 0;
-  ifconf.ifc_len = 0;
-  if (ioctl (s, SIOCGIFCONF, &ifconf) == 0 && ifconf.ifc_len > 0)
-    {
-      ifconf.ifc_buf = xmalloc (ifconf.ifc_len);
-      if (ifconf.ifc_buf == NULL)
+  do
+    {
+      buf = xpalloc (buf, &buf_size, 1, INT_MAX, 1);
+      ifconf.ifc_buf = buf;
+      ifconf.ifc_len = buf_size;
+      if (ioctl (s, SIOCGIFCONF, &ifconf))
 	{
 	  close (s);
+	  xfree (buf);
 	  return Qnil;
 	}
-      if (ioctl (s, SIOCGIFCONF, &ifconf))
-	{
-	  close (s);
-	  xfree (ifconf.ifc_buf);
-	  return Qnil;
-	}
-    }
-  else
-    do
-      {
-	buf_size *= 2;
-	buf = xrealloc (buf, buf_size);
-	if (!buf)
-	  {
-	    close (s);
-	    return Qnil;
-	  }
-
-	ifconf.ifc_buf = buf;
-	ifconf.ifc_len = buf_size;
-	if (ioctl (s, SIOCGIFCONF, &ifconf))
-	  {
-	    close (s);
-	    xfree (buf);
-	    return Qnil;
-	  }
->>>>>>> 92b71444
-
-      }
-    while (ifconf.ifc_len == buf_size);
+    }
+  while (ifconf.ifc_len == buf_size);
 
   close (s);
 
